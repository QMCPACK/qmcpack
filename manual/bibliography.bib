@article{CeperleyAlderPRL1980,
	Author = {Ceperley, D. M. and Alder, B. J.},
	Issue = {7},
	Journal = {Physical Review Letters},
	Month = {Aug},
	Pages = {566--569},
	Publisher = {American Physical Society},
	Title = {Ground State of the Electron Gas by a Stochastic Method},
	Volume = {45},
	Year = {1980},
	url = {http://dx.doi.org/10.1103/PhysRevLett.45.566}
}

@article{Burkatzki07,
   author = "Burkatzki, M. and Filippi, C. and Dolg, M.",
   title = "Energy-consistent pseudopotentials for quantum Monte Carlo calculations",
   journal = "The Journal of Chemical Physics",
   year = "2007",
   volume = "126",
   number = "23", 
   eid = 234105,
   pages = "-",
   url = "http://scitation.aip.org/content/aip/journal/jcp/126/23/10.1063/1.2741534",
   doi = "http://dx.doi.org/10.1063/1.2741534" 
}

@article{kato,
   author = "Kato, T",
   title = "Fundamental properties of Hamiltonian operators of the Schrodinger type",
   journal = "Transactions of the American Mathematical Society",
   volume = "70",
   pages = {195-211},
   year = {1951}
}

@article{Burkatzki08,
   author = "Burkatzki, M. and Filippi, Claudia and Dolg, M.",
   title = "Energy-consistent small-core pseudopotentials for 3d-transition metals adapted to quantum Monte Carlo calculations",
   journal = "The Journal of Chemical Physics",
   year = "2008",
   volume = "129",
   number = "16", 
   eid = 164115,
   pages = "-",
   url = "http://scitation.aip.org/content/aip/journal/jcp/129/16/10.1063/1.2987872",
   doi = "http://dx.doi.org/10.1063/1.2987872" 
}

@article{EslerKimCeperleyShulenburger2012,
   author = {Kenneth P. Esler and Jeongnim Kim and David M. Ceperley and Luke Shulenburger},
   title = {Accelerating Quantum Monte Carlo Simulations of Real Materials on GPU Clusters},
   journal ={Computing in Science and Engineering},
   volume = {14},
   number = {1},
   issn = {1521-9615},
   year = {2012},
   pages = {40-51},
   doi = {http://doi.ieeecomputersociety.org/10.1109/MCSE.2010.122},
   publisher = {IEEE Computer Society},
   address = {Los Alamitos, CA, USA},
}


@article{Krogel2013,
  title = {Quantum energy density: Improved efficiency for quantum Monte Carlo calculations},
  author = {Krogel, Jaron T. and Yu, Min and Kim, Jeongnim and Ceperley, David M.},
  journal = {Phys. Rev. B},
  volume = {88},
  issue = {3},
  pages = {035137},
  numpages = {10},
  year = {2013},
  month = {Jul},
  publisher = {American Physical Society},
  doi = {10.1103/PhysRevB.88.035137},
  url = {http://link.aps.org/doi/10.1103/PhysRevB.88.035137}
}

@article{Krogel2014,
  title = {Energy density matrix formalism for interacting quantum systems: Quantum Monte Carlo study},
  author = {Krogel, Jaron T. and Kim, Jeongnim and Reboredo, Fernando A.},
  journal = {Phys. Rev. B},
  volume = {90},
  issue = {3},
  pages = {035125},
  numpages = {8},
  year = {2014},
  month = {Jul},
  publisher = {American Physical Society},
  doi = {10.1103/PhysRevB.90.035125},
  url = {http://link.aps.org/doi/10.1103/PhysRevB.90.035125}
}


@article{Natoli1995,
title = "An Optimized Method for Treating Long-Range Potentials ",
journal = "Journal of Computational Physics ",
volume = "117",
number = "1",
pages = "171 - 178",
year = "1995",
note = "",
issn = "0021-9991",
doi = "http://dx.doi.org/10.1006/jcph.1995.1054",
url = "http://www.sciencedirect.com/science/article/pii/S0021999185710546",
author = "Vincent Natoli and David M. Ceperley"
}

@article{Mitas1991,
   author = "Mitas, Lubos and Shirley, Eric L. and Ceperley, David M.",
   title = "Nonlocal pseudopotentials and diffusion Monte Carlo",
   journal = "The Journal of Chemical Physics",
   year = "1991",
   volume = "95",
   number = "5", 
   eid = "",
   pages = "3467-3475",
   url = "http://scitation.aip.org/content/aip/journal/jcp/95/5/10.1063/1.460849",
   doi = "http://dx.doi.org/10.1063/1.460849" 
}


@article{Chiesa2006,
  title = {Finite-Size Error in Many-Body Simulations with Long-Range Interactions},
  author = {Chiesa, Simone and Ceperley, David M. and Martin, Richard M. and Holzmann, Markus},
  journal = {Phys. Rev. Lett.},
  volume = {97},
  issue = {7},
  pages = {076404},
  numpages = {4},
  year = {2006},
  month = {Aug},
  publisher = {American Physical Society},
  doi = {10.1103/PhysRevLett.97.076404},
  url = {http://link.aps.org/doi/10.1103/PhysRevLett.97.076404}
}

@article{blips4QMC,
  title = {{An efficient localized basis set for quantum Monte Carlo calculations on condensed matter}},
  author = {Alf{\`{e}}, D. and Gillan, M. J.},
  journal={Physical Review B},
  volume = {70},
  number = {16},
  pages = {161101},
  year = {2004},
  publisher={APS}
}

@Article{Zhao:2016:dir_tar,
author = {Luning Zhao and Eric Neuscamman},
title = {An efficient variational principle for the direct optimization of excited states},
journal = {J. Chem. Theory. Comput.},
volume = {12},
pages = {3436},
year = {2016},
}

@Article{Zhao:2017:blocked_lm,
author = {Luning Zhao and Eric Neuscamman},
title = {A Blocked Linear Method for Optimizing Large Parameter Sets in Variational Monte Carlo},
journal = {J. Chem. Theory. Comput.},
note = "DOI: 10.1021/acs.jctc.7b00119",
year = {2017},
}

@article{Krogel2016nexus,
title = "Nexus: A modular workflow management system for quantum simulation codes ",
journal = "Computer Physics Communications ",
volume = "198",
number = "",
pages = "154 - 168",
year = "2016",
note = "",
issn = "0010-4655",
doi = "http://dx.doi.org/10.1016/j.cpc.2015.08.012",
url = "http://www.sciencedirect.com/science/article/pii/S0010465515002982",
author = "Jaron T. Krogel",
keywords = "Workflow management",
keywords = "High-throughput",
keywords = "Electronic structure",
keywords = "Quantum Monte Carlo",
keywords = "Density functional theory",
keywords = "QMCPACK",
keywords = "Quantum Espresso",
keywords = "VASP "
}

@article{IPCC_SC17,
title = "Embracing a new era of highly efficient and productive quantum Monte Carlo simulations",
author = "Mathuriya, Amrita and Luo, Ye and Clay, Raymond C. III and Benali, Anouar and  Shulenburger, Luke and Kim, Jeongnim",
note = "arXiv:1708.02645",
year = {2017},
}

<<<<<<< HEAD
@article{Kwon1993backflow,
  title = {Effects of three-body and backflow correlations in the two-dimensional electron gas},
  author = {Kwon, Yongkyung and Ceperley, D. M. and Martin, Richard M.},
  journal = {Phys. Rev. B},
  volume = {48},
  issue = {16},
  pages = {12037--12046},
  numpages = {0},
  year = {1993},
  month = {Oct},
  publisher = {American Physical Society},
  doi = {10.1103/PhysRevB.48.12037},
  url = {https://link.aps.org/doi/10.1103/PhysRevB.48.12037}
}

@article{Toulouse2007linear,
author = {Julien Toulouse and C. J. Umrigar},
title = {Optimization of quantum Monte Carlo wave functions by energy minimization},
journal = {The Journal of Chemical Physics},
volume = {126},
number = {8},
pages = {084102},
year = {2007},
doi = {10.1063/1.2437215},
URL = {http://dx.doi.org/10.1063/1.2437215},
eprint = {http://dx.doi.org/10.1063/1.2437215}
=======
@article{PhysRevLett.90.136401,
  title = {Quantum Monte Carlo Method using Phase-Free Random Walks with Slater Determinants},
  author = {Zhang, Shiwei and Krakauer, Henry},
  journal = {Phys. Rev. Lett.},
  volume = {90},
  issue = {13},
  pages = {136401},
  numpages = {4},
  year = {2003},
  month = {Apr},
  publisher = {American Physical Society},
  doi = {10.1103/PhysRevLett.90.136401},
  url = {https://link.aps.org/doi/10.1103/PhysRevLett.90.136401}
}

@article{PhysRevE.70.056702,
  title = {Quantum Monte Carlo method for the ground state of many-boson systems},
  author = {Purwanto, Wirawan and Zhang, Shiwei},
  journal = {Phys. Rev. E},
  volume = {70},
  issue = {5},
  pages = {056702},
  numpages = {18},
  year = {2004},
  month = {Nov},
  publisher = {American Physical Society},
  doi = {10.1103/PhysRevE.70.056702},
  url = {https://link.aps.org/doi/10.1103/PhysRevE.70.056702}
}

@article{AFQMC_review,
  title = {Auxiliary-Field Quantum Monte Carlo for Correlated Electron Systems},
  author = {Zhang, Shiwei},
  journal = {Modeling and Simulation},
  volume = {3},
  issue = {},
  pages = {},
  numpages = {},
  year = {2013},
  month = {},
  publisher = {},
  doi = {},
  url = {http://hdl.handle.net/2128/5389}
}

>>>>>>> af960d3d
}<|MERGE_RESOLUTION|>--- conflicted
+++ resolved
@@ -192,7 +192,6 @@
 year = {2017},
 }
 
-<<<<<<< HEAD
 @article{Kwon1993backflow,
   title = {Effects of three-body and backflow correlations in the two-dimensional electron gas},
   author = {Kwon, Yongkyung and Ceperley, D. M. and Martin, Richard M.},
@@ -219,7 +218,8 @@
 doi = {10.1063/1.2437215},
 URL = {http://dx.doi.org/10.1063/1.2437215},
 eprint = {http://dx.doi.org/10.1063/1.2437215}
-=======
+}
+
 @article{PhysRevLett.90.136401,
   title = {Quantum Monte Carlo Method using Phase-Free Random Walks with Slater Determinants},
   author = {Zhang, Shiwei and Krakauer, Henry},
@@ -263,7 +263,4 @@
   publisher = {},
   doi = {},
   url = {http://hdl.handle.net/2128/5389}
-}
-
->>>>>>> af960d3d
 }