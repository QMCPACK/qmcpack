# Test example

<<<<<<< HEAD
IF(NOT QMC_CUDA AND NOT QMC_COMPLEX)
=======
IF(MIXED_PRECISION)
  SET(MP_SUCCESS FALSE)
ELSE()
  SET(MP_SUCCESS TRUE)
ENDIF()

IF(NOT QMC_CUDA AND NOT QMC_COMPLEX AND NOT ENABLE_SOA)
>>>>>>> 5e46a3b0

  LIST(APPEND HE_SIMPLE_VMC_SCALARS "totenergy" "-2.83 .006") # total energy

  QMC_RUN_AND_CHECK(example_He_simple
                    "${CMAKE_SOURCE_DIR}/examples/molecules/He"
                    He 
                    he_simple.xml
                    1 1
                    TRUE
                    0 HE_SIMPLE_VMC_SCALARS
                    )

  LIST(APPEND HE_SIMPLE_DMC_SCALARS "totenergy" "-2.902 .002") # total energy

  QMC_RUN_AND_CHECK(example_He_simple_dmc
                    "${CMAKE_SOURCE_DIR}/examples/molecules/He"
                    He 
                    he_simple_dmc.xml
                    1 1
                    TRUE
                    1 HE_SIMPLE_DMC_SCALARS # series for DMC data
                    )

  LIST(APPEND HE_SIMPLE_OPT_SCALARS "totenergy" "-2.88 .004") # total energy

  QMC_RUN_AND_CHECK(example_He_simple_opt
                    "${CMAKE_SOURCE_DIR}/examples/molecules/He"
                    He 
                    he_simple_opt.xml
                    1 1
                    ${MP_SUCCESS}
                    10 HE_SIMPLE_OPT_SCALARS # final optimized series
                    )

  LIST(APPEND HE_FROM_GAMESS_SCALARS "totenergy" "-2.872 .003") # total energy

  QMC_RUN_AND_CHECK(example_He_from_gamess
                    "${CMAKE_SOURCE_DIR}/examples/molecules/He"
                    He 
                    he_from_gamess.xml
                    1 1
                    TRUE
                    0 HE_FROM_GAMESS_SCALARS
                    )

# Not included for now because it fails spectacularly a small percentage of
# the time (2/100 runs).  Values at each optimization stage seem to be okay,
# but the final VMC is far off.
#  LIST(APPEND HE_BSPLINE_OPT_SCALARS "totenergy" "-2.879 .003") # total energy
#
#  QMC_RUN_AND_CHECK(example_He_bspline_opt
#                    "${CMAKE_SOURCE_DIR}/examples/molecules/He"
#                    He 
#                    he_bspline_jastrow.xml
#                    1 1
#                    TRUE
#                    10 HE_BSPLINE_OPT_SCALARS # series for VMC on optimized value
#                    )
ENDIF()<|MERGE_RESOLUTION|>--- conflicted
+++ resolved
@@ -1,16 +1,12 @@
 # Test example
 
-<<<<<<< HEAD
-IF(NOT QMC_CUDA AND NOT QMC_COMPLEX)
-=======
 IF(MIXED_PRECISION)
   SET(MP_SUCCESS FALSE)
 ELSE()
   SET(MP_SUCCESS TRUE)
 ENDIF()
 
-IF(NOT QMC_CUDA AND NOT QMC_COMPLEX AND NOT ENABLE_SOA)
->>>>>>> 5e46a3b0
+IF(NOT QMC_CUDA AND NOT QMC_COMPLEX)
 
   LIST(APPEND HE_SIMPLE_VMC_SCALARS "totenergy" "-2.83 .006") # total energy
 
