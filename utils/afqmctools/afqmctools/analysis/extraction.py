--- conflicted
+++ resolved
@@ -20,7 +20,6 @@
             'group': 'N2R',
             'numer': 'n2r'
         },
-<<<<<<< HEAD
         'cc_realspace_correlation': {
             'group': 'OD2RDM/CC',
             'numer': 'od2rdm_CC'
@@ -48,7 +47,6 @@
         'm_atom_correlation': {
             'group': 'ATOM_CORRELATORS/M',
             'numer': 'correlator1D_M'
-=======
         'gen_fock_plus': {
             'group': 'GenFockPlus',
             'numer': 'gfockp'
@@ -56,7 +54,6 @@
         'gen_fock_minus': {
             'group': 'GenFockMinus',
             'numer': 'gfockm'
->>>>>>> 47a10664
         }
     }
 
