--- conflicted
+++ resolved
@@ -5,11 +5,6 @@
 # determine if two values differ
 def value_diff(v1,v2,tol=1e-6,int_as_float=False):
     diff = False
-<<<<<<< HEAD
-    if id(v1)==id(v2):
-        None
-    elif int_as_float and isinstance(v1,(int,float,np.float64)) and isinstance(v2,(int,float,np.float64)):
-=======
     v1_bool  = isinstance(v1,(bool,np.bool_))
     v2_bool  = isinstance(v2,(bool,np.bool_))
     v1_int   = isinstance(v1,(int,np.int_)) and not v1_bool
@@ -18,8 +13,9 @@
     v2_float = isinstance(v2,(float,np.float_))
     v1_str   = isinstance(v1,(str,np.string_))
     v2_str   = isinstance(v2,(str,np.string_))
-    if int_as_float and (v1_int or v1_float) and (v2_int or v2_float):
->>>>>>> 33b1bc06
+    if id(v1)==id(v2):
+        None
+    elif int_as_float and (v1_int or v1_float) and (v2_int or v2_float):
         diff = np.abs(float(v1)-float(v2))>tol
     elif v1_float and v2_float:
         diff = np.abs(v1-v2)>tol
