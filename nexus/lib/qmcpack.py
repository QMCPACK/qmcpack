##################################################################
##  (c) Copyright 2015-  by Jaron T. Krogel                     ##
##################################################################


#====================================================================#
#  qmcpack.py                                                        #
#    Nexus interface with the QMCPACK simulation code.               #
#                                                                    #
#                                                                    #
#  Content summary:                                                  #
#    Qmcpack                                                         #
#      Simulation class for QMCPACK.                                 #
#      Handles incorporation of structure, orbital, and Jastrow      #
#        data from other completed simulations.                      #
#                                                                    #
#    generate_qmcpack                                                #
#      User-facing function to create QMCPACK simulation objects.    #
#                                                                    #
#    generate_cusp_correction                                        #
#      User-facing function to run QMCPACK as an intermediate tool   #
#        to add cusps to Gaussian orbitals coming from GAMESS.       #
#                                                                    #
#====================================================================#


import os
import numpy as np
from numpy import array,dot,pi
from numpy.linalg import inv,norm
from generic import obj
from periodic_table import periodic_table
from physical_system import PhysicalSystem
from simulation import Simulation,NullSimulationAnalyzer
from qmcpack_input import QmcpackInput,generate_qmcpack_input
from qmcpack_input import TracedQmcpackInput
from qmcpack_input import loop,linear,cslinear,vmc,dmc,collection,determinantset,hamiltonian,init,pairpot,bspline_builder
from qmcpack_input import generate_jastrows,generate_jastrow,generate_jastrow1,generate_jastrow2,generate_jastrow3
from qmcpack_input import generate_opt,generate_opts
from qmcpack_input import check_excitation_type
from qmcpack_analyzer import QmcpackAnalyzer
from qmcpack_converters import Pw2qmcpack,Convert4qmc,Convertpw4qmc,PyscfToAfqmc
from pyscf_sim import Pyscf
from debug import ci,ls,gs
from developer import DevBase,error,unavailable
from nexus_base import nexus_core
from copy import deepcopy
<<<<<<< HEAD
from rmg import Rmg 
=======
from hdfreader import read_hdf
from unit_converter import convert
from pwscf import Pwscf
from xmlreader import XMLreader,XMLelement
>>>>>>> e80f9564
try:
    import h5py
except:
    h5py = unavailable('h5py')
#end try


class GCTA(DevBase):
    '''
    This class holds the functionality and data to carry out grand canonical twist averaging in Nexus.
    Throughout the class, the handling of k-points uses unit (crystal) coordinates, which ranges in [0, 1).
    Note that QMCPACK interally uses the range (-0.5, 0.5) for k-points.
    '''
    def __init__(self, input, system, flavor):
        self.flavor = flavor
        self.input = input
        self.system = system
    #end def __init__

    def check_implementation(self, gcta_possible, dependency):
        gcta_flavors = {'safl', 'afl', 'nscf', 'scf'}
        if self.flavor.lower() not in gcta_flavors:
            self.error('GCTA type {} is not recognized. Valid options are {}.'.format(self.flavor, gcta_flavors))
        #end if
        if not gcta_possible:
            self.error('gcta keyword is not yet supported for this workflow. Please contact the developers.')
        #end if
        try:
            symm_kgrid = self.system.generation_info.symm_kgrid
        except:
            symm_kgrid = False
        if (self.flavor.lower() in ['safl', 'afl']) and (symm_kgrid == True):
            self.error('''
                safl and afl are not supported with symm_kgrid = True.
                It is possible to implement the afl and safl algorithms with k-point symmetries
                but it requires significant changes to the current simple implementation
                that strictly uses the Fermi level to set the occupations.
                Please contact the developers if this feature is pressing.
                    ''')
        #end if
        spinor_run = self.input.get('spinor')
        if (self.flavor.lower() == 'safl') and (spinor_run is True):
            self.error('safl is not supported with spinors. Use afl instead.')
        #end if
        if (self.flavor.lower() != 'afl') and (not isinstance(dependency,Pw2qmcpack)):
            self.error('{} flavor of GCTA is only supported with pwscf at the moment.'.format(self.flavor))
        #end if
        twistnum_input = self.input.get('twistnum')
        supercell_nkpoints = len(self.system.structure.kpoints)
        if (twistnum_input is not None) or (supercell_nkpoints == 1):
            self.error('''
                It appears that a single-twist QMC run was attempted using gcta keyword.
                Currently, this is not supported. Please contact the developers if this is needed.''')
        #end if
    #end def check_implementation

    @staticmethod
    def int_kpoint_weight(float_value, atol=1e-8):
        '''
        This function checks if the float k-point weight/norm is close to its integer value. If so, returns the integer value.
        '''
        int_value = round(float_value)
        assert abs(float_value - int_value) < atol, '''
            The k-point weight or norm ({}) is not close to an integer!
            There might be a problem with how the weights were stored.
            Please check the SCF conversion step.
            '''.format(float_value)
        return int_value
    #end def check_kpoint_weight

    def read_eshdf_data(self, filename):
        '''
        Read the ESHDF eigenvalues, k-point info and store the data in the GCTA instance as an attribute
        '''
        def h5_scalar(i):
            value = array(i)
            if value.ndim == 0:
                return value.item()
            else:
                return value[0]
        #end def h5_scalar
        h        = read_hdf(filename,view=True)
        nkpoints = h5_scalar(h.electrons.number_of_kpoints)
        if hasattr(h.electrons, 'number_of_spins'):
            nspins   = h5_scalar(h.electrons.number_of_spins) # pwscf collinear
        else:
            nspins   = 1 # convertpw4qmc non-collinear
        data     = obj()
        kweights = []
        for ikpoint in range(nkpoints):
            kp = h.electrons['kpoint_'+str(ikpoint)]
            kw = h5_scalar(kp.weight)
            kweights.append(kw)
            for ispin in range(nspins):
                path = 'electrons/kpoint_{0}/spin_{1}'.format(ikpoint,ispin)
                spin = h.get_path(path)
                eigs = convert(array(spin.eigenvalues),'Ha','eV')
                nstates = h5_scalar(spin.number_of_states)
                data[ikpoint,ispin] = obj(
                    eig    = array(eigs),
                    kpoint = array(kp.reduced_k), # unit (crystal) coordinates for kpoints. The range is [0, 1).
                    kweight = kw,
                    )
            #end for
        #end for
        total_kweight = sum(kweights)
        total_kweight = self.int_kpoint_weight(total_kweight)
        norm_factor = 1.0 / min(kweights) # Multiplicative factor to get integer weights
        res = obj(
            orbfile     = filename,
            nkpoints    = nkpoints,
            total_kw    = total_kweight,
            norm_factor = norm_factor,
            nspins      = nspins,
            nstates     = nstates,
            data        = data,
            )
        self.eig_data = res
    #end def read_eshdf_data

    def unfolded_nelecs(self):
        '''
        Returns the number of electrons in the primitive cell
        '''
        if self.system.folded_system is None:
            n_up = self.system.particles.up_electron.count
            n_dn = self.system.particles.down_electron.count
        else:
            n_up = self.system.folded_system.particles.up_electron.count
            n_dn = self.system.folded_system.particles.down_electron.count
        #end if
        nelecs = n_up + n_dn
        return nelecs
    #end def unfolded_nelecs

    def unfolded_nkpoints(self):
        '''
        Returns the number of unsymmetrized k-points when a supercell is unfolded back to the primitive cell
        '''
        kgrid = array(self.system.generation_info.kgrid)
        nkgrid = np.prod(kgrid)
        if self.system.folded_system is None:
            ntile = 1
        else:
            tmatrix = array(self.system.structure.tmatrix)
            ntile = np.linalg.det(tmatrix)
        #end if
        nkpoints = round(nkgrid * ntile)
        return nkpoints
    #end def unfolded_nkpoints

    def prim_kpoints(self):
        '''
        Returns the k-points used to build the supercell in unit coordinates
        '''
        if self.system.folded_system is None:
            qmc_kpoints = self.system.structure.kpoints_unit()
        else:
            qmc_kpoints = self.system.folded_system.structure.kpoints_unit()
        #end if
        return qmc_kpoints
    #end def unfolded_nkpoints

    def check_kmesh_size(self):
        '''
        Make sure that NSCF k-points and QMC twists are commensurate for GCTA
        '''
        n_qmc_kpoints = len(self.prim_kpoints())
        n_scf_kpoints = self.eig_data.nkpoints
        assert (n_scf_kpoints == n_qmc_kpoints), '''
            The number of k-points in (N)SCF ({}) and QMC ({}) are not commensurate!
            This is not supported. Please rerun the (N)SCF and conversion steps such
            that the unfolded system contains the same number of k-points in both cases.
            '''.format(n_scf_kpoints, n_qmc_kpoints)
    #end def check_kmesh_size

    def check_kpoint_consistency(self, tol=1e-8):
        '''
        The kpoints expected by the GCTA object and what is found in the self.eig_data.data should be consistent.
        The kpoints in self.eig_data.data are expected to be in unit coordinates. (Conversion: dot(kpoints, inv(kaxes))).
        This function checks if there is 1-to-1 mapping between the GCTA object and the converted data.
        '''
        gcta_kpoints = self.prim_kpoints()
        nkpoints = self.eig_data.nkpoints
        eig_kpoints = []
        for ikpoint in range(nkpoints):
            eig_kpoints.append(self.eig_data.data[ikpoint, 0].kpoint) # 0: only checking the consistency in one spin channel
        #end for
        eig_kpoints = array(eig_kpoints)
        # Check if each row of gcta_kpoints exists in eig_kpoints
        for gcta_row in gcta_kpoints:
            if not np.any(np.all(np.isclose(eig_kpoints, gcta_row, atol=tol), axis=1)):
                self.error('''The GCTA k-point {} was not found in the converted data. This is not supposed to happen.
                            Please make sure that the k-points were written in unit coordinates.'''.format(gcta_row))
            #end if
        #end for
    #end def check_kpoint_consistency

    def gcta_converter_kmapping(self, tol=1e-8):
        '''
        The k-points defined by the GCTA object and the k-points written by a converter may have different ordering.
        We need to figure out the mapping between these two so that the k-points fold into correct twists.
        '''
        gcta2conv = {}  # The dictionary that holds the gcta -> converter k-mapping
        gcta_kpoints = self.prim_kpoints()
        nkpoints = self.eig_data.nkpoints
        eig_kpoints = []
        for ikpoint in range(nkpoints):
            eig_kpoints.append(self.eig_data.data[ikpoint, 0].kpoint) # 0: only need one spin channel
        #end for
        eig_kpoints = array(eig_kpoints)
        # Check if each row of gcta_kpoints exists in eig_kpoints
        for i, gcta_row in enumerate(gcta_kpoints):
            for k, eig_row in enumerate(eig_kpoints):
                if np.all(np.isclose(gcta_row, eig_row, atol=tol), axis=0):
                    gcta2conv[i] = k
                #end if
            #end for
        #end for
        self.gcta2conv = gcta2conv
    #end def gcta_converter_kmapping

    @staticmethod
    def traceback_dependency(dependency, cls, levels = 1):
        '''
        This function provides limited functionality to go back in dependency by a certain level 
        '''
        if dependency is None:
            error('This function requires a valid dependency. None was given.')
        #end if
        if levels < 1:
            error('Traceback level should be at least one. {} was given.'.format(levels))
        #end if
        current_dep = dependency
        for level in range(levels):
            len_dep = 0
            for dep in current_dep.dependencies:
                if isinstance(dep.sim, cls):
                    found_dep = dep.sim
                    len_dep += 1
                #end if
            #end for
            current_dep = found_dep
            if len_dep != 1:
                error('This function can only traceback using single dependecies! Found {}'.format(len_dep))
            #end if
        #end for
        return current_dep.locdir
    #end def

    @staticmethod
    def pwscf_tot_magnet(filepath):
        file = '{}/pwscf_output/pwscf.xml'.format(filepath)
        xml = XMLreader(file, warn=False).obj
        calculation = xml['qes:espresso']['input']['control_variables']['calculation']['text']
        assert (calculation == 'scf'), 'The total magnetization should be obtained from an SCF run'
        noncolinear = xml['qes:espresso']['input']['spin']['noncolin']['text']
        assert (noncolinear == 'false'), 'Noncollinear calculations are not supported by this function'
        spin_polarized = xml['qes:espresso']['input']['spin']['lsda']['text']
        if spin_polarized == 'true':
            scf_magnet = float(xml['qes:espresso']['output']['magnetization']['total']['text'])
        elif spin_polarized == 'false': # total magnetization is not written for nspin = 1
            scf_magnet = 0.0
        else:
            scf_magnet = None
        #end if
        return scf_magnet
    #end if

    @staticmethod
    def pwscf_fermi(filepath, scf_type):
        file = '{}/pwscf_output/pwscf.xml'.format(filepath)
        xml = XMLreader(file, warn=False).obj
        calculation = xml['qes:espresso']['input']['control_variables']['calculation']['text']
        assert (calculation == scf_type), 'The Fermi level should be obtained from an {} run.'.format(scf_type)
        tot_magnetization = False
        if 'tot_magnetization' in xml['qes:espresso']['input']['bands'].keys():
            tot_magnetization = True
        #end if
        if tot_magnetization == True:
            up_fermi = float(xml['qes:espresso']['output']['band_structure']['two_fermi_energies']['text'].split()[0])
            dn_fermi = float(xml['qes:espresso']['output']['band_structure']['two_fermi_energies']['text'].split()[1])
            fermi_level = array([up_fermi, dn_fermi])
        else:
            fermi_level = float(xml['qes:espresso']['output']['band_structure']['fermi_energy']['text'])
        #end if
        fermi_level = convert(fermi_level,'Ha','eV')
        return fermi_level
    #end if

    def adapted_fermi_level(self):
        combined_eigens = []
        data = self.eig_data.data
        norm_factor = self.eig_data.norm_factor # normalization factor to get integer k-weights
        nkpoints = self.eig_data.nkpoints
        nspins = self.eig_data.nspins
        for ispin in range(nspins):
            for ikpoint in range(nkpoints):
                kweight = data[ikpoint,ispin].kweight
                ksym_range = kweight * norm_factor
                ksym_range = self.int_kpoint_weight(ksym_range)
                for ksym in range(ksym_range):
                    combined_eigens.extend(data[ikpoint,ispin].eig)
                #end for
            #end for
        #end for
        spinor_run = self.input.get('spinor')
        if (spinor_run is not True) and (nspins == 1):
            combined_eigens.extend(combined_eigens)
        #end if
        combined_eigens = sorted(combined_eigens)
        nelecs_prim = self.unfolded_nelecs()
        nosym_kpoints = self.unfolded_nkpoints()
        lamda_index = nelecs_prim * nosym_kpoints # The index in the eigenvalue list that produces charge neutral system
        fermi_level = float(combined_eigens[lamda_index-1] + combined_eigens[lamda_index]) / 2
        return fermi_level
    #end def adapted_fermi_level

    def spin_adapted_fermi_level(self, scf_magnet):
        if scf_magnet is None:
            self.error('The reference magnetization in safl can not be None. Please check that the SCF is appropriate.')
        #end if
        combined_eigens = {}
        data = self.eig_data.data
        norm_factor = self.eig_data.norm_factor # normalization factor to get integer k-weights
        nkpoints = self.eig_data.nkpoints
        nspins = self.eig_data.nspins
        for ispin in range(nspins):
            if ispin not in combined_eigens:
                combined_eigens[ispin] = []
            #end if
            for ikpoint in range(nkpoints):
                kweight = data[ikpoint,ispin].kweight
                ksym_range = kweight * norm_factor
                ksym_range = self.int_kpoint_weight(ksym_range)
                for ksym in range(ksym_range):
                    combined_eigens[ispin].extend(data[ikpoint,ispin].eig)
                #end for
            #end for
            combined_eigens[ispin] = sorted(combined_eigens[ispin])
        #end for
        if nspins == 1:
            combined_eigens[1] = combined_eigens[0]
        #end if
        nelecs_prim = self.unfolded_nelecs()
        nosym_kpoints = self.unfolded_nkpoints()
        up_index = round((nelecs_prim + scf_magnet) * nosym_kpoints / 2)
        dn_index = (nelecs_prim * nosym_kpoints) - up_index
        up_fermi = float(combined_eigens[0][up_index-1] + combined_eigens[0][up_index]) / 2
        dn_fermi = float(combined_eigens[1][dn_index-1] + combined_eigens[1][dn_index]) / 2
        fermi_level = array([up_fermi, dn_fermi])
        return fermi_level
    #end def adapted_fermi_level

    def set_gcta_occupations(self, fermi_level):
        if fermi_level is None:
            self.error('The Fermi level can not be None. This indicates a bug in {}'.format(self.flavor))
        #end if
        ntwists = len(self.system.structure.kpoints)
        nspins = self.eig_data.nspins
        nstates = self.eig_data.nstates
        gcta2conv = self.gcta2conv
        fermi_levels = fermi_level
        if isinstance(fermi_levels, float):
            fermi_levels = [fermi_levels, fermi_levels]
        #end if
        # kmap is mapping between twists and k-points (internal to gcta, not to be confused by gcta2conv mapping)
        kmap = self.system.structure.kmap()
        if kmap is None:
            kmap = self.system.structure.unique_kpoints()
        #end if
        nelecs_at_twist = []
        for itwist in range(ntwists):
            # calculate nelec for each spin
            nelec_up_dn = []
            for ispin in range(nspins):
                nelec_spin = 0
                for ikpoint in kmap[itwist]:
                    for istate in range(nstates):
                        eig = self.eig_data.data[gcta2conv[ikpoint], ispin].eig[istate]
                        if eig < fermi_levels[ispin]:
                            nelec_spin += 1
                        #end if
                    #end for
                #end for
                nelec_up_dn.append(nelec_spin)
                spinor_run = self.input.get('spinor')
                if (spinor_run is not True) and (nspins == 1):
                    nelec_up_dn.append(nelec_spin)
                #end if
            #end for
            nelecs_at_twist.append(nelec_up_dn)
        #end for
        self.nelecs_at_twist = nelecs_at_twist
    #end set_gcta_occupation

    def sum_charge_twists(self):
        '''
        Returns the net charge of a system with multiple twists (not averaged)
        '''
        n_up = self.system.particles.up_electron.count
        n_dn = self.system.particles.down_electron.count
        n_total = n_up + n_dn
        nelecs_at_twist = self.nelecs_at_twist
        kweights = array(self.system.structure.kweights)
        assert (len(kweights) == len(nelecs_at_twist))
        q_sum_twists = 0
        for itwist, nelec_up_dn in enumerate(nelecs_at_twist):
            nelec_twist = sum(nelec_up_dn)
            q_twist = n_total - nelec_twist
            q_sum_twists += q_twist * round(kweights[itwist])
        #end for
        return q_sum_twists
    #end def sum_charge_twists

    def sum_spin_twists(self):
        '''
        Returns the net spin of a system with multiple twists (not averaged)
        '''
        nelecs_at_twist = self.nelecs_at_twist
        kweights = array(self.system.structure.kweights)
        assert (len(kweights) == len(nelecs_at_twist))
        spin_sum_twists = 0
        for itwist, nelec_up_dn in enumerate(nelecs_at_twist):
            spin_twist = nelec_up_dn[0] - nelec_up_dn[1]
            spin_sum_twists += spin_twist * round(kweights[itwist])
        #end for
        return spin_sum_twists
    #end def sum_spin_twists

    def check_charge_neutrality(self):
        '''
        Check the net charge of the twist averaged system
        '''
        q_sum_twists = self.sum_charge_twists()
        if (self.flavor.lower() in ['safl', 'afl']) and (q_sum_twists != 0):
            self.error('''
                The sum of charges over all twists is {} electrons!
                This is not supposed to happen for afl or safl!
                Check that the spinor keyword is correctly used in generate_qmcpack.
                Otherwise, there might be a bug in the implementation of gcta.
                '''.format(q_sum_twists))
        #end if
    #end def check_charge_neutrality

    def check_magnetization_accuracy(self, scf_magnet):
        '''
        Check that the net magnetization is close to the reference SCF value
        '''
        if self.flavor.lower() == 'safl':
            nosym_kpoints = self.unfolded_nkpoints()
            spin_sum_twists = self.sum_spin_twists()
            qmc_magnet = spin_sum_twists / nosym_kpoints
            feasible_accuracy = (1.0 / nosym_kpoints) + 1e-8
            error_magnet = abs(qmc_magnet - scf_magnet)
            if error_magnet > feasible_accuracy:
                self.error('''
                    The twist-averaged QMC magnetization ({:.16f}) is not close to the SCF reference value ({:.16f})!
                    This is not supposed to happen for safl. Likely, there is a bug in the implementation of safl.
                    '''.format(qmc_magnet, scf_magnet))
            #end if
        #end if
    #end def check_magnetization_accuracy

    def write_gcta_report(self, locdir, fermi_level, scf_magnet = None):
        spinor_run = self.input.get('spinor')
        nosym_kpoints = self.unfolded_nkpoints()
        q_sum_twists = self.sum_charge_twists()
        qmc_charge = q_sum_twists / nosym_kpoints
        if spinor_run is not True:
            spin_sum_twists = self.sum_spin_twists()
            qmc_magnet = spin_sum_twists / nosym_kpoints
        #end if
        n_up = self.system.particles.up_electron.count
        n_dn = self.system.particles.down_electron.count
        n_total = n_up + n_dn
        nelecs_at_twist = self.nelecs_at_twist
        fermi_level = array(fermi_level)
        filepath = '{}/gcta_report.txt'.format(locdir)
        with open(filepath, 'w') as gcta_file:
            # Writing data to a file
            gcta_file.write('SUMMARY FOR GCTA OCCUPATIONS:\n')
            gcta_file.write('==================================================\n')
            gcta_file.write('GCTA Flavor:                    {}\n'.format(self.flavor))
            if fermi_level.size == 1:
                gcta_file.write('Fermi Level [eV]              {:20.16f}\n'.format(fermi_level))
            elif fermi_level.size == 2:
                gcta_file.write('Fermi Level Up [eV]           {:20.16f}\n'.format(fermi_level[0]))
                gcta_file.write('Fermi Level Dn [eV]           {:20.16f}\n'.format(fermi_level[1]))
            else:
                self.error('The number of provided Fermi levels ({}) does not make sense'.format(fermi_level.size))
            #end if
            gcta_file.write('Net Charge:                     {}\n'.format(q_sum_twists))
            gcta_file.write('Net Charge / Prim Cell:       {:20.16f}\n'.format(qmc_charge))
            if spinor_run is not True:
                gcta_file.write('Net Magnetization / Prim Cell:{:20.16f}\n'.format(qmc_magnet))
            #end if
            if scf_magnet is not None:
                gcta_file.write('SCF Magnetization (Reference):{:20.16f}\n'.format(scf_magnet))
            #end if
            gcta_file.write('\n\n')
            if spinor_run is not True:
                gcta_file.write(' TWISTNUM  NELEC_UP  NELEC_DN   CHARGE     SPIN   \n')
            else:
                gcta_file.write(' TWISTNUM    NELEC    CHARGE                      \n')
            #end if
            gcta_file.write('==================================================\n')
            for itwist, nelec_up_dn in enumerate(nelecs_at_twist):
                nelec_twist = sum(nelec_up_dn)
                q_twist = n_total - nelec_twist
                gcta_file.write('{:^10}'.format(itwist))
                gcta_file.write('{:^10}'.format(nelec_up_dn[0]))
                if spinor_run is not True:
                    gcta_file.write('{:^10}'.format(nelec_up_dn[1]))
                #end if
                gcta_file.write('{:^11}'.format(q_twist))
                if spinor_run is not True:
                    spin_twist = nelec_up_dn[0] - nelec_up_dn[1]
                    gcta_file.write('{:^9}'.format(spin_twist))
                #end if
                gcta_file.write('\n')
            #end for
        #end with
        self.log('    See the GCTA occupation report at:  {}'.format(filepath))
    #end def write_gcta_report
#end class GCTA



class Qmcpack(Simulation):
    input_type    = QmcpackInput
    analyzer_type = QmcpackAnalyzer
    generic_identifier = 'qmcpack'
    infile_extension   = '.in.xml'
    application   = 'qmcpack'
    application_properties = set(['serial','omp','mpi'])
    application_results    = set(['jastrow','cuspcorr','wavefunction'])


    def has_afqmc_input(self):
        afqmc_input = False
        if not self.has_generic_input():
            afqmc_input = self.input.is_afqmc_input()
        #end if
        return afqmc_input
    #end def has_afqmc_input


    def post_init(self):
        generic_input = self.has_generic_input()

        if self.has_afqmc_input():
            self.analyzer_type = NullSimulationAnalyzer
            self.should_twist_average = False
        elif self.system is None:
            if not generic_input:
                self.warn('system must be specified to determine whether to twist average\nproceeding under the assumption of no twist averaging')
            #end if
            self.should_twist_average = False
        else:
            if generic_input:
                cls = self.__class__
                self.error('cannot twist average generic or templated input\nplease provide {0} instead of {1} for input'.format(cls.input_type.__class__.__name__,self.input.__class__.__name__))
            #end if
            self.system.group_atoms()
            self.system.change_units('B')
            twh = self.input.get_host('twist')
            tnh = self.input.get_host('twistnum')
            htypes = bspline_builder,determinantset
            user_twist_given  = isinstance(twh,htypes) and twh.twist!=None
            user_twist_given |= isinstance(tnh,htypes) and tnh.twistnum!=None
            many_kpoints = len(self.system.structure.kpoints)>1
            self.should_twist_average = many_kpoints and not user_twist_given
            if self.should_twist_average:
                # correct the job app command to account for the change in input file name
                # this is necessary for twist averaged runs in bundles
                app_comm = self.app_command()
                prefix,ext = self.infile.split('.',1)
                self.infile = prefix+'.in'
                app_comm_new = self.app_command()
                if self.job.app_command==app_comm:
                    self.job.app_command=app_comm_new
                #end if
            #end if
        #end if
    #end def post_init


    def propagate_identifier(self):
        if not self.has_generic_input():
            self.input.simulation.project.id = self.identifier
        #end if
    #end def propagate_identifier


    def pre_write_inputs(self,save_image):
        # fix to make twist averaged input file under generate_only
        if self.system is None:
            self.should_twist_average = False
        elif nexus_core.generate_only:
            twistnums = list(range(len(self.system.structure.kpoints)))
            if self.should_twist_average:
                self.twist_average(twistnums)
            #end if
        #end if
    #end def pre_write_inputs


    def check_result(self,result_name,sim):
        calculating_result = False
        if result_name=='jastrow' or result_name=='wavefunction':
            calctypes = self.input.get_output_info('calctypes')
            calculating_result = 'opt' in calctypes
        elif result_name=='cuspcorr':
            calculating_result = self.input.cusp_correction()
        #end if        
        return calculating_result
    #end def check_result


    def get_result(self,result_name,sim):
        result = obj()
        if result_name=='jastrow' or result_name=='wavefunction':
            analyzer = self.load_analyzer_image()
            if not 'results' in analyzer or not 'optimization' in analyzer.results:
                if self.should_twist_average:
                    self.error('Wavefunction optimization was performed for each twist separately.\nCurrently, the transfer of per-twist wavefunction parameters from\none QMCPACK simulation to another is not supported.  Please either\nredo the optimization with a single twist (see "twist" or "twistnum"\noptions), or request that this feature be implemented.')
                else:
                    self.error('analyzer did not compute results required to determine jastrow')
                #end if
            #end if
            opt_file = analyzer.results.optimization.optimal_file
            opt_file = str(opt_file)
            result.opt_file = os.path.join(self.locdir,opt_file)
            del analyzer
        elif result_name=='cuspcorr':
            result.spo_up_cusps = os.path.join(self.locdir,self.identifier+'.spo-up.cuspInfo.xml')
            result.spo_dn_cusps = os.path.join(self.locdir,self.identifier+'.spo-dn.cuspInfo.xml')
            result.updet_cusps = os.path.join(self.locdir,'updet.cuspInfo.xml')
            result.dndet_cusps = os.path.join(self.locdir,'downdet.cuspInfo.xml')
        else:
            self.error('ability to get result '+result_name+' has not been implemented')
        #end if        
        return result
    #end def get_result


    def incorporate_result(self,result_name,result,sim):
        input = self.input
        system = self.system
        if result_name=='orbitals':
<<<<<<< HEAD
            if isinstance(sim,(Pw2qmcpack,Rmg)):
=======
            gcta_possible = False
            if isinstance(sim,Pw2qmcpack) or isinstance(sim,Convertpw4qmc):
>>>>>>> e80f9564

                gcta_possible = True
                h5file = result.h5file

                wavefunction = input.get('wavefunction')
                if isinstance(wavefunction,collection):
                    wavefunction = wavefunction.get_single('psi0')
                #end if
                wf = wavefunction
                if 'sposet_builder' in wf and wf.sposet_builder.type=='bspline':
                    orb_elem = wf.sposet_builder
                elif 'sposet_builders' in wf and 'bspline' in wf.sposet_builders:
                    orb_elem = wf.sposet_builders.bspline
                elif 'sposet_builders' in wf and 'einspline' in wf.sposet_builders:
                    orb_elem = wf.sposet_builders.einspline
                elif 'determinantset' in wf and wf.determinantset.type in ('bspline','einspline'):
                    orb_elem = wf.determinantset
                else:
                    self.error('could not incorporate pw2qmcpack orbitals\nbspline sposet_builder and determinantset are both missing')
                #end if
                if 'href' in orb_elem and isinstance(orb_elem.href,str) and os.path.exists(orb_elem.href):
                    # user specified h5 file for orbitals, bypass orbital dependency
                    orb_elem.href = os.path.relpath(orb_elem.href,self.locdir)
                else:
                    orb_elem.href = os.path.relpath(h5file,self.locdir)
                    if system.structure.folded_structure!=None:
                        orb_elem.tilematrix = array(system.structure.tmatrix)
                    #end if
                #end if
                defs = obj(
                    #twistnum   = 0,
                    meshfactor = 1.0
                    )
                for var,val in defs.items():
                    if not var in orb_elem:
                        orb_elem[var] = val
                    #end if
                #end for
                has_twist    = 'twist' in orb_elem
                has_twistnum = 'twistnum' in orb_elem
                if  not has_twist and not has_twistnum:
                    orb_elem.twistnum = 0
                #end if

                system = self.system
                structure = system.structure
                nkpoints = len(structure.kpoints)
                if nkpoints==0:
                    self.error('system must have kpoints to assign twistnums')
                #end if
                    
                if not os.path.exists(h5file):
                    self.error('wavefunction file not found:\n'+h5file)
                #end if

                twistnums = list(range(len(structure.kpoints)))
                if self.should_twist_average:
                    self.twist_average(twistnums)
                elif not has_twist and orb_elem.twistnum is None:
                    orb_elem.twistnum = twistnums[0]
                #end if

            elif isinstance(sim,Convert4qmc):

                res = QmcpackInput(result.location)
                qs  = input.simulation.qmcsystem
                oldwfn = qs.wavefunction
                newwfn = res.qmcsystem.wavefunction
                if hasattr(oldwfn.determinantset,'multideterminant'):
                    del newwfn.determinantset.slaterdeterminant
                    newwfn.determinantset.multideterminant = oldwfn.determinantset.multideterminant
                    newwfn.determinantset.sposets = oldwfn.determinantset.sposets
                #end if
                dset = newwfn.determinantset

                if 'jastrows' in newwfn:
                    del newwfn.jastrows
                #end if
                if 'jastrows' in oldwfn:
                    newwfn.jastrows = oldwfn.jastrows
                #end if
                if input.cusp_correction():
                    dset.cuspcorrection = True
                #end if
                if 'orbfile' in result:
                    orb_h5file = result.orbfile
                    if not os.path.exists(orb_h5file) and 'href' in dset:
                        orb_h5file = os.path.join(sim.locdir,dset.href)
                    #end if
                    if not os.path.exists(orb_h5file):
                        self.error('orbital h5 file from convert4qmc does not exist\nlocation checked: {}'.format(orb_h5file))
                    #end if
                    orb_path = os.path.relpath(orb_h5file,self.locdir)
                    dset.href = orb_path
                    detlist = dset.get('detlist')
                    if detlist is not None and 'href' in detlist:
                        detlist.href = orb_path
                    #end if
                #end if
                qs.wavefunction = newwfn
<<<<<<< HEAD
=======

            elif isinstance(sim,Pyscf):
                sinp = sim.input
                skpoints = None
                if sinp.tiled_kpoints is not None:
                    skpoints = sinp.tiled_kpoints
                elif sinp.kpoints is not None:
                    skpoints = sinp.kpoints
                #end if
                if skpoints is None:
                    self.error('cannot incorporate orbitals from pyscf\nno k-points are present')
                #end if
                nkpoints = len(self.system.structure.kpoints)
                if len(skpoints)!=nkpoints:
                    self.error('cannot incorporate orbitals from pyscf\nwrong number k-points are present\nexpected: {}\npresent: {}'.format(nkpoints,len(skpoints)))
                #end if
                twist_updates = []
                for n,(h5file,kp) in enumerate(zip(result.orb_files,result.kpoints)):
                    filepath = os.path.join(result.location,h5file)
                    tu = obj(
                        twistnum = -1,
                        twist    = tuple(kp),
                        href     = os.path.relpath(filepath,self.locdir),
                        )
                    twist_updates.append(tu)
                #end for
                ds = self.input.get('determinantset')
                ds.twistnum = -1 # set during twist average
                self.twist_average(twist_updates)
>>>>>>> e80f9564
            else:
                self.error('incorporating orbitals from '+sim.__class__.__name__+' has not been implemented')
            #end if

            # Activate GCTA occupations if gcta is specified by the user
            gcta_flavor = self.get_optional('gcta', None)

            if (gcta_flavor is not None) and (self.sent_files is not True):
                # Create a GCTA object with deepcopied arguments to avoid interference with Qmcpack instance
                gcta_input = deepcopy(self.input)
                gcta_system = deepcopy(self.system)
                gcta_dependency = deepcopy(sim)
                gcta_locdir = deepcopy(self.locdir)
                gcta_obj = GCTA(gcta_input, gcta_system, gcta_flavor)

                gcta_obj.check_implementation(gcta_possible, gcta_dependency)

                gcta_obj.log('    Reading the eigenvalue and k-point data for GCTA. This might take a while.')
                if isinstance(gcta_dependency,Pw2qmcpack) or isinstance(gcta_dependency,Convertpw4qmc):
                    gcta_obj.read_eshdf_data(h5file)
                else:
                    gcta_obj.error('Reading the eigenvalues for this workflow ({}) is not yet implemented.'.format(gcta_dependency.__class__.__name__))
                #end if

                gcta_obj.check_kmesh_size()
                gcta_obj.check_kpoint_consistency()
                gcta_obj.gcta_converter_kmapping()

                # === Determine the Fermi level ===
                fermi_level = None
                scf_magnet = None

                if gcta_flavor.lower() == 'safl':
                    # We need to get the SCF total magnetization for safl case
                    if isinstance(gcta_dependency,Pw2qmcpack):
                        filepath = gcta_obj.traceback_dependency(gcta_dependency, Pwscf, levels = 2)
                        scf_magnet = gcta_obj.pwscf_tot_magnet(filepath)
                    else:
                        gcta_obj.error('Reading the total magnetization for this workflow ({}) is not yet implemented.'.format(gcta_dependency.__class__.__name__))
                    #end if
                    fermi_level = gcta_obj.spin_adapted_fermi_level(scf_magnet)

                elif gcta_flavor.lower() == 'afl':
                    fermi_level = gcta_obj.adapted_fermi_level()

                elif gcta_flavor.lower() == 'nscf':
                    if isinstance(gcta_dependency,Pw2qmcpack):
                        filepath = gcta_obj.traceback_dependency(gcta_dependency, Pwscf, levels = 1)
                        fermi_level = gcta_obj.pwscf_fermi(filepath, 'nscf')
                    else:
                        gcta_obj.error('Reading the Fermi level for this workflow ({}) is not yet implemented.'.format(gcta_dependency.__class__.__name__))
                    #end if

                elif gcta_flavor.lower() == 'scf':
                    if isinstance(gcta_dependency,Pw2qmcpack):
                        filepath = gcta_obj.traceback_dependency(gcta_dependency, Pwscf, levels = 2)
                        fermi_level = gcta_obj.pwscf_fermi(filepath, 'scf')
                    else:
                        gcta_obj.error('Reading the Fermi level for this workflow ({}) is not yet implemented.'.format(gcta_dependency.__class__.__name__))
                    #end if

                else:
                    gcta_obj.error('GCTA type {} is not recognized.'.format(gcta_flavor))
                # === Finished determining the Fermi level ===

                # Set the twist occupations based on the user-requested Fermi level
                gcta_obj.set_gcta_occupations(fermi_level)

                # Final checks and report
                gcta_obj.check_charge_neutrality()
                gcta_obj.check_magnetization_accuracy(scf_magnet)
                gcta_obj.write_gcta_report(gcta_locdir, fermi_level, scf_magnet)

                # The final GCTA occupations are deepcopied to the Qmcpack instance
                self.nelecs_at_twist = deepcopy(gcta_obj.nelecs_at_twist)
            #end if (GCTA preprocessing is done)

        elif result_name=='jastrow':
            if isinstance(sim,Qmcpack):
                opt_file = result.opt_file
                opt = QmcpackInput(opt_file)
                wavefunction = input.get('wavefunction')
                optwf = opt.qmcsystem.wavefunction
                # handle spinor case
                spinor = input.get('spinor')
                if spinor is not None and spinor:
                    # remove u-d term from optmized jastrow
                    # also set correct cusp condition
                    J2 = optwf.get('J2')
                    if J2 is not None:
                        corr = J2.get('correlation')
                        if 'ud' in corr:
                            del corr.ud
                        if 'uu' in corr:
                            corr.uu.cusp = -0.5
                        #end if
                    #end if
                    J3 = optwf.get('J3')
                    if J3 is not None:
                        corr = J3.get('correlation')
                        if hasattr(corr, 'coefficients'):
                            # For single-species systems, the data structure changes.
                            # In this case, the only J3 term should be 'uu'.
                            # Otherwise, the user might be trying to do something strange.
                            assert 'uu' in corr.coefficients.id, 'Only uu J3 terms are allowed in SOC calculations.'
                        else:
                            j3_ids = []
                            for j3_term in corr:
                                j3_id = j3_term.coefficients.id
                                j3_ids.append(j3_id)
                            #end for
                            for j3_id in j3_ids:
                                if 'ud' in j3_id:
                                    delattr(corr, j3_id)
                                #end if
                            #end for
                    #end if
                #end if
                def process_jastrow(wf):                
                    if 'jastrow' in wf:
                        js = [wf.jastrow]
                    elif 'jastrows' in wf:
                        js = list(wf.jastrows.values())
                    else:
                        js = []
                    #end if
                    jd = dict()
                    for j in js:
                        jtype = j.type.lower().replace('-','_').replace(' ','_')
                        key = jtype
                        # take care of multiple jastrows of the same type
                        if key in jd:  # use name to distinguish
                            key += j.name
                            if key in jd:  # if still duplicate then error out
                                msg = 'duplicate jastrow in '+self.__class__.__name__
                                self.error(msg)
                            #end if
                        #end if
                        jd[key] = j
                    #end for
                    return jd
                #end def process_jastrow
                if wavefunction is None:
                    qs = input.get('qmcsystem')
                    qs.wavefunction = optwf.copy()
                else:
                    jold = process_jastrow(wavefunction)
                    jopt = process_jastrow(optwf)
                    jnew = list(jopt.values())
                    for jtype in jold.keys():
                        if not jtype in jopt:
                            jnew.append(jold[jtype])
                        #end if
                    #end for
                    if len(jnew)==1:
                        wavefunction.jastrow = jnew[0].copy()
                    else:
                        wavefunction.jastrows = collection(jnew)
                    #end if
                #end if
                del optwf
        elif result_name=='particles':
            if isinstance(sim,Convert4qmc):
                ptcl_file = result.location
                qi = QmcpackInput(ptcl_file)
                self.input.simulation.qmcsystem.particlesets = qi.qmcsystem.particlesets
            else:
                self.error('incorporating particles from '+sim.__class__.__name__+' has not been implemented')
            # end if
        elif result_name=='structure':
            relstruct = result.structure.copy()
            relstruct.change_units('B')
            self.system.structure = relstruct
            self.system.remove_folded()
            self.input.incorporate_system(self.system)

        elif result_name=='cuspcorr':

            ds = self.input.get('determinantset')
            ds.cuspcorrection = True
            try: # multideterminant
                ds.sposets['spo-up'].cuspinfo = os.path.relpath(result.spo_up_cusps,self.locdir)
                ds.sposets['spo-dn'].cuspinfo = os.path.relpath(result.spo_dn_cusps,self.locdir)
            except: # single determinant
                sd = ds.slaterdeterminant
                sd.determinants['updet'].cuspinfo = os.path.relpath(result.updet_cusps,self.locdir)
                sd.determinants['downdet'].cuspinfo = os.path.relpath(result.dndet_cusps,self.locdir)
            #end try

        elif result_name=='wavefunction':
            if isinstance(sim,Qmcpack):
                opt = QmcpackInput(result.opt_file)
                qs = input.get('qmcsystem')
                qs.wavefunction = opt.qmcsystem.wavefunction.copy()
            elif isinstance(sim,PyscfToAfqmc):
                if not self.input.is_afqmc_input():
                    self.error('incorporating wavefunction from {} is only supported for AFQMC calculations'.format(sim.__class__.__name__))
                #end if
                h5_file =  os.path.relpath(result.h5_file,self.locdir)
                wfn = self.input.simulation.wavefunction
                ham = self.input.simulation.hamiltonian
                wfn.filename = h5_file
                wfn.filetype = 'hdf5'
                if 'filename' not in ham or ham.filename=='MISSING.h5':
                    ham.filename = h5_file
                    ham.filetype = 'hdf5'
                #end if
                if 'xml' in result:
                    xml = QmcpackInput(result.xml)
                    info_new = xml.simulation.afqmcinfo.copy()
                    info = self.input.simulation.afqmcinfo
                    info.set_optional(**info_new)
                    # override particular inputs set by default
                    if 'generation_info' in input._metadata:
                        g = input._metadata.generation_info
                        if 'walker_type' not in g:
                            walker_type = xml.get('walker_type')
                            walkerset = input.get('walkerset')
                            if walker_type is not None and walkerset is not None:
                                walkerset.walker_type = walker_type
                            #end if
                        #end if
                    #end if
                #end if
            else:
                self.error('incorporating wavefunction from '+sim.__class__.__name__+' has not been implemented')
            #end if
        elif result_name=='gc_occupation':
            from qmcpack_converters import gcta_occupation
            if not isinstance(sim,Pw2qmcpack):
                msg = 'grand-canonical occupation require Pw2qmcpack'
                self.error(msg)
            #endif
            # step 1: extract Fermi energy for each spin from nscf
            nscf = None
            npwdep = 0
            for dep in sim.dependencies:
                if isinstance(dep.sim,Pwscf):
                    nscf = dep.sim
                    npwdep += 1
            if npwdep != 1:
                msg = 'need exactly 1 scf/nscf calculation for Fermi energy'
                msg += '\n found %d' % npwdep
                self.error(msg)
            #end if
            na = nscf.load_analyzer_image()
            Ef_list = na.fermi_energies
            # step 2: analyze ESH5 file for states below Fermi energy
            pa = sim.load_analyzer_image()
            if 'wfh5' not in pa:
              pa.analyze(Ef_list=Ef_list)
              sim.save_analyzer_image(pa)
            #end if
            # step 3: count the number of up/dn electrons at each supertwist
            s1 = self.system.structure
            ntwist = len(s1.kpoints)
            nelecs_at_twist = gcta_occupation(pa.wfh5, ntwist)
            self.nelecs_at_twist = nelecs_at_twist
        elif result_name=='determinantset':
            # This should be removed someday far in the future, 
            # when QMCPACK can actually read its HDF5 files all by itself.
            if isinstance(sim,Convert4qmc):
                wf = input.get('wavefunction')
                if isinstance(wf,collection):
                    wf = wf.get_single('psi0')
                #end if
                spoc_key = None
                if 'sposet_builder' in wf and 'spline' in wf.sposet_builder.type.lower():
                    spoc_key = 'sposet_builder'
                elif 'sposet_builders' in wf and ('bspline' in wf.sposet_builders or 'einspline' in wf.sposet_builders):
                    spoc_key = 'sposet_builders'                    
                elif 'sposet_collection' in wf and 'spline' in wf.sposet_builder.type.lower():
                    spoc_key = 'sposet_builder'
                elif 'sposet_collections' in wf and ('bspline' in wf.sposet_collections or 'einspline' in wf.sposet_collections):
                    spoc_key = 'sposet_collections'                    
                #end if
                if spoc_key is not None:
                    del wf[spoc_key]
                #end if
                c4q_inp = QmcpackInput(result.location)
                ds = c4q_inp.get('determinantset')
                # only one twist is supported by qmcpack right now, so don't need to know it
                if 'twist' in ds:
                    del ds.twist
                #end if
                wf.determinantset = ds
            else:
                self.error('incorporating determinantset from '+sim.__class__.__name__+' has not been implemented')
            #end if                
        else:
            self.error('ability to incorporate result '+result_name+' has not been implemented')
        #end if        
    #end def incorporate_result


    def check_sim_status(self):
        output = self.outfile_text()
        errors = self.errfile_text()

        ran_to_end  = 'Total Execution' in output
        aborted     = 'Fatal Error' in errors
        files_exist = True
        cusp_run    = False

        if not self.has_generic_input():
            if not isinstance(self.input,TracedQmcpackInput):
                cusp_run = self.input.cusp_correction()
            #end if
            if cusp_run:
                sd = self.input.get('slaterdeterminant')
                if sd!=None:
                    cuspfiles = []
                    for d in sd.determinants:
                        cuspfiles.append(d.id+'.cuspInfo.xml')
                    #end for
                else: # assume multideterminant sposet names
                    cuspfiles = ['spo-up.cuspInfo.xml','spo-dn.cuspInfo.xml']
                #end if
                outfiles   = cuspfiles
            else:
                outfiles = self.input.get_output_info('outfiles')
            #end if

            for file in outfiles:
                file_loc = os.path.join(self.locdir,file)
                files_exist = files_exist and os.path.exists(file_loc)
            #end for

            if ran_to_end and not files_exist:
                self.warn('run finished successfully, but output files do not exist')
                self.log(outfiles)
                self.log(os.listdir(self.locdir))
            #end if
        #end if


        self.succeeded = ran_to_end
        self.failed    = aborted
        self.finished  = files_exist and (self.job.finished or ran_to_end) and not aborted 

        if cusp_run and files_exist:
            for cuspfile in cuspfiles:
                cf_orig = os.path.join(self.locdir,cuspfile)
                cf_new  = os.path.join(self.locdir,self.identifier+'.'+cuspfile)
                os.system('cp {0} {1}'.format(cf_orig,cf_new))
            #end for
        #end if
    #end def check_sim_status


    def get_output_files(self):
        if self.has_generic_input():
            output_files = []
        else:
            if self.should_twist_average and not isinstance(self.input,TracedQmcpackInput):
                self.twist_average(list(range(len(self.system.structure.kpoints))))
                br = self.bundle_request
                input = self.input.trace(br.quantity,br.values)
                input.generate_filenames(self.infile)
                self.input = input
            #end if
            output_files = self.input.get_output_info('outfiles')
        #end if
        return output_files
    #end def get_output_files

    
    def post_analyze(self,analyzer):
        if not self.has_generic_input():
            calctypes = self.input.get_output_info('calctypes')
            opt_run = calctypes!=None and 'opt' in calctypes
            if opt_run:
                opt_file = analyzer.results.optimization.optimal_file
                if opt_file is None:
                    self.failed = True
                #end if
            #end if
            exc_run = 'excitation' in self
            if exc_run:
                exc_failure = False

                edata = self.read_einspline_dat()
                exc_input = self.excitation

                exc_spin,exc_type,exc_spins,exc_types,exc1,exc2 = check_excitation_type(exc_input)

                elns = self.input.get_electron_particle_set()
                
                if exc_type==exc_types.band: 
                    # Band Index 'tw1 band1 tw2 band2'. Eg., '0 45 3 46'
                    # Check that tw1,band1 is no longer in occupied set
                    tw1,bnd1 = exc2.split()[0:2]
                    tw2,bnd2 = exc2.split()[2:4]
                    if exc1 in ('up','down'):
                        spin_channel = exc1
                        dsc = edata[spin_channel]
                        for idx,(tw,bnd) in enumerate(zip(dsc.TwistIndex,dsc.BandIndex)):
                            if tw == int(tw1) and bnd == int(bnd1):
                                # This orbital should no longer be in the set of occupied orbitals
                                if idx<elns.groups[spin_channel[0]].size:
                                    msg  = 'WARNING: You requested \'{}\' excitation of type \'{}\',\n'
                                    msg += '         however, the first orbital \'{} {}\' is still occupied (see einspline file).\n'
                                    msg += '         Please check your input.'
                                    msg = msg.format(spin_channel,exc_input[1],tw1,bnd1)
                                    exc_failure = True
                                #end if
                            elif tw == int(tw2) and bnd == int(bnd2):
                                # This orbital should be in the set of occupied orbitals
                                if idx>=elns.groups[spin_channel[0]].size:
                                    msg  = 'WARNING: You requested \'{}\' excitation of type \'{}\',\n'
                                    msg += '         however, the second orbital \'{} {}\' is not occupied (see einspline file).\n'
                                    msg += '         Please check your input.'
                                    msg = msg.format(spin_channel,exc_input[1],tw2,bnd2)
                                    exc_failure = True
                                #end if
                            #end if
                        #end for
                    else:
                        self.warn('No check for \'{}\' excitation of type \'{}\' was done. When this path is possible, then a check should be written.'.format(exc_input[0],exc_input[1]))
                    #end if
                elif exc_type in (exc_types.energy,exc_types.lowest):
                    # Lowest or Energy Index '-orbindex1 +orbindex2'. Eg., '-4 +5'
                    if exc_type==exc_types.lowest:
                        if exc_spin==exc_spins.down:
                            orb1 = elns.groups.d.size
                        else:
                            orb1 = elns.groups.u.size
                        #end if
                        orb2 = orb1+1 
                    else:
                        orb1 = int(exc_input[1].split()[0][1:])
                        orb2 = int(exc_input[1].split()[1][1:])
                    #end if
                    if exc1 in ('up','down'):

                        spin_channel = exc1
                        nelec = elns.groups[spin_channel[0]].size
                        eigs_spin = edata[spin_channel].Energy

                        # Construct the correct set of occupied orbitals by hand based on
                        # orb1 and orb2 values that were input by the user
                        excited = eigs_spin
                        order = eigs_spin.argsort()
                        ground = excited[order]
                        # einspline orbital ordering for excited state
                        excited = excited[:nelec]
                        # hand-crafted orbital order for excited state

                        # ground can be list or ndarray, but we'll convert it to list
                        # so we can concatenate with list syntax
                        ground = np.asarray(ground).tolist()
                        # After concatenating, convert back to ndarray
                        hc_excited = np.array(ground[:orb1-1]+[ground[orb2-1]]+ground[orb1:nelec])
                            
                        etol = 1e-6
                        if np.abs(hc_excited-excited).max() > etol:
                            msg  = 'WARNING: You requested \'{}\' excitation of type \'{}\',\n'
                            msg += '         however, the second orbital \'{}\' is not occupied (see einspline file).\n'
                            msg += '         Please check your input.'
                            msg = msg.format(spin_channel,exc_input[1],orb1)
                            exc_failure = True
                        #end if

                    elif exc1 in ('singlet','triplet'):
                        wf = self.input.get('wavefunction')
                        occ = wf.determinantset.multideterminant.detlist.csf.occ
                        if occ[int(orb1)-1]!='1':
                            msg  = 'WARNING: You requested \'{}\' excitation of type \'{}\',\n'
                            msg += '         however, this is inconsistent with the occupations in detlist \'{}\'.\n'
                            msg += '         Please check your input.'
                            msg = msg.format(spin_channel,exc_input[1],occ)
                            exc_failure = True
                        #end if
                        if occ[int(orb2)-1]!='1':
                            msg  = 'WARNING: You requested \'{}\' excitation of type \'{}\',\n'
                            msg += '         however, this is inconsistent with the occupations in detlist \'{}\'.\n'
                            msg += '         Please check your input.'
                            msg = msg.format(spin_channel,exc_input[1],occ)
                            exc_failure = True
                        #end if
                    #end if

                else:
                    # The format is: 'gamma vb z cb'
                    if exc1 in ('singlet','triplet'):
                        self.warn('No check for \'{}\' excitation of type \'{}\' was done. When this path is possible, then a check should be written.'.format(exc_input[0],exc_input[1]))
                    else:

                        # assume excitation of form 'gamma vb k cb' or 'gamma vb-1 k cb+1'
                        excitation = exc2.upper().split(' ')
                        k_1, band_1, k_2, band_2 = excitation
                        tilematrix = self.system.structure.tilematrix()
                        
                        wf = self.input.get('wavefunction')
                        if exc_spin==exc_spins.up:
                            sdet =  wf.determinantset.get('updet')
                        else:
                            sdet =  wf.determinantset.get('downdet')
                        #end if
                        from numpy import linalg,where,isclose
                        vb = int(sdet.size / abs(linalg.det(tilematrix))) -1  # Separate for each spin channel
                        cb = vb+1
                        # Convert band_1, band_2 to band indexes
                        bands = [band_1, band_2]
                        for bnum, b in enumerate(bands):
                            b = b.lower()
                            if 'cb' in b:
                                if '-' in b:
                                    b = b.split('-')
                                    bands[bnum] = cb - int(b[1])
                                elif '+' in b:
                                    b = b.split('+')
                                    bands[bnum] = cb + int(b[1])
                                else:
                                    bands[bnum] = cb
                                #end if
                            elif 'vb' in b:
                                if '-' in b:
                                    b = b.split('-')
                                    bands[bnum] = vb - int(b[1])
                                elif '+' in b:
                                    b = b.split('+')
                                    bands[bnum] = vb + int(b[1])
                                else:
                                    bands[bnum] = vb
                                #end if
                            else:
                                QmcpackInput.class_error('{0} in excitation has the wrong formatting'.format(b))
                            #end if
                        #end for
                        band_1, band_2 = bands
                        
                        # Convert k_1 k_2 to wavevector indexes
                        structure = self.system.structure.get_smallest().copy()
                        structure.change_units('A')

                        from structure import get_kpath
                        kpath       = get_kpath(structure=structure)
                        kpath_label = array(kpath['explicit_kpoints_labels'])
                        kpath_rel   = kpath['explicit_kpoints_rel']
                        
                        k1_in = k_1
                        k2_in = k_2
                        if k_1 in kpath_label and k_2 in kpath_label:   
                            k_1 = kpath_rel[where(kpath_label == k_1)][0]
                            k_2 = kpath_rel[where(kpath_label == k_2)][0]

                            kpts = structure.kpoints_unit()
                            found_k1 = False
                            found_k2 = False
                            for knum, k in enumerate(kpts):
                                if isclose(k_1, k).all():
                                    k_1 = knum
                                    found_k1 = True
                                #end if
                                if isclose(k_2, k).all():
                                    k_2 = knum
                                    found_k2 = True
                                #end if
                            #end for
                            if not found_k1 or not found_k2:
                                QmcpackInput.class_error('Requested special kpoint is not in the tiled cell\nRequested "{}", present={}\nRequested "{}", present={}\nAvailable kpoints: {}'.format(k1_in,found_k1,k2_in,found_k2,sorted(set(kpath_label))))
                            #end if
                        else:
                            QmcpackInput.class_error('Excitation wavevectors are not found in the kpath\nlabels requested: {} {}\nlabels present: {}'.format(k_1,k_2,sorted(set(kpath_label))))
                        #end if

                        tw1,bnd1 = (k_1,band_1)
                        tw2,bnd2 = (k_2,band_2)
                        spin_channel = exc1
                        dsc = edata[spin_channel]
                        for idx,(tw,bnd) in enumerate(zip(dsc.TwistIndex,dsc.BandIndex)):
                            if tw == int(tw1) and bnd == int(bnd1):
                                # This orbital should no longer be in the set of occupied orbitals
                                if idx<elns.groups[spin_channel[0]].size:
                                    msg  = 'WARNING: You requested \'{}\' excitation of type \'{}\',\n'
                                    msg += '         however, the first orbital \'{} {}\' is still occupied (see einspline file).\n'
                                    msg += '         Please check your input.'
                                    msg = msg.format(spin_channel,exc_input[1],tw1,bnd1)
                                    exc_failure = True
                                #end if
                            elif tw == int(tw2) and bnd == int(bnd2):
                                # This orbital should be in the set of occupied orbitals
                                if idx>=elns.groups[spin_channel[0]].size:
                                    msg  = 'WARNING: You requested \'{}\' excitation of type \'{}\',\n'
                                    msg += '         however, the second orbital \'{} {}\' is not occupied (see einspline file).\n'
                                    msg += '         Please check your input.'
                                    msg = msg.format(spin_channel,exc_input[1],tw2,bnd2)
                                    exc_failure = True
                                #end if
                            #end if
                        #end for

                #end if

                if exc_failure:
                    self.failed = True
                    self.warn(msg)
                    filename = self.identifier+'_errors.txt'
                    open(os.path.join(self.locdir,filename),'w').write(msg)
                #end if

            #end if
        #end if
    #end def post_analyze


    def app_command(self):
        return self.app_name+' '+self.infile      
    #end def app_command


    def twist_average(self,twistnums):
        br = obj()
        br.quantity = 'twistnum'
        br.values   = list(twistnums)
        self.bundle_request = br
    #end def twist_average


    def write_prep(self):
        if self.got_dependencies:
            traced_input  = isinstance(self.input,TracedQmcpackInput)
            generic_input = self.has_generic_input()
            if 'bundle_request' in self and not traced_input and not generic_input:
                br = self.bundle_request
                input = self.input.trace(br.quantity,br.values)
                input.generate_filenames(self.infile)
                if self.infile in self.files:
                    self.files.remove(self.infile)
                #end if
                for file in input.filenames:
                    self.files.add(file)
                #end for
                self.infile = input.filenames[-1]
                self.input  = input
                self.job.app_command = self.app_command()
                # write twist info files
                s = self.system.structure
                kweights        = s.kweights.copy()
                kpoints         = s.kpoints.copy()
                kpoints_qmcpack = s.kpoints_qmcpack()
                for file in input.filenames:
                    if file.startswith(self.identifier+'.g'):
                        tokens = file.split('.')
                        twist_index = int(tokens[1].replace('g',''))
                        twist_filename = '{}.{}.twist_info.dat'.format(tokens[0],tokens[1])
                        kw  = kweights[twist_index]
                        kp  = kpoints[twist_index]
                        kpq = kpoints_qmcpack[twist_index]
                        contents = ' {: 16.6f}  {: 16.12f} {: 16.12f} {: 16.12f}  {: 16.12f} {: 16.12f} {: 16.12f}\n'.format(kw,*kp,*kpq)
                        fobj = open(os.path.join(self.locdir,twist_filename),'w')
                        fobj.write(contents)
                        fobj.close()
                    #end if
                #end for
                grand_canonical_twist_average = 'nelecs_at_twist' in self
                if grand_canonical_twist_average:
                    for itwist, qi in enumerate(input.inputs):
                        elecs = self.nelecs_at_twist[itwist]
                        # step 1: resize particlesets
                        nup = elecs[0]
                        qi.get('u').set(size=nup)
                        if len(elecs) == 2:
                            ndn = elecs[1]
                            qi.get('d').set(size=ndn)
                        #end if
                        # step 2: resize determinants
                        dset = qi.get('determinantset')
                        sdet = dset.slaterdeterminant  # hard-code single det
                        spo_size_map = {}
                        for det in sdet.determinants:
                            nelec = None  # determine from group
                            group = det.get('group')
                            if group == 'u':
                                nelec = nup
                            elif group == 'd':
                                nelec = ndn
                            else:
                                msg = 'need to count number of "%s"' % group
                                self.error(msg)
                            #end if
                            spo_name = det.get('sposet')
                            spo_size_map[spo_name] = nelec
                            det.set(size=nelec)
                        #end for
                        # step 3: resize orbital sets
                        sb = qi.get('sposet_builder')
                        bb = sb.bspline  # hard-code for Bspline orbs
                        assert itwist == bb.twistnum
                        sposets = bb.sposets
                        for spo in sposets:
                            if spo.name in spo_size_map:
                                spo.set(size=spo_size_map[spo.name])
                            #end if
                        #end for
                    #end for
                #end if
            #end if
        #end if
    #end def write_prep

    def read_einspline_dat(self):
        edata = obj()
        import glob
        for einpath in glob.glob(self.locdir+'/einsplin*'):
            ftokens = einpath.split('.')
            fspin = int(ftokens[-5][5])
            if fspin==0:
                spinlab = 'up'
            else:
                spinlab = 'down'
            #end if
            edata[spinlab] = obj()
            with open(einpath) as f:
                data = array(f.read().split()[1:])
                data.shape = len(data)//12,12
                data = data.T
                for darr in data:
                    if darr[0][0]=='K' or darr[0][0]=='E':
                        edata[spinlab][darr[0]] = array(list(map(float,darr[1:])))
                    else:
                        edata[spinlab][darr[0]] = array(list(map(int,darr[1:])))
                    #end if
                #end for
            #end with
        #end for
        return edata
    #end def read_einspline_dat
#end class Qmcpack



def generate_qmcpack(**kwargs):
    sim_args,inp_args = Qmcpack.separate_inputs(kwargs)

    exc = None
    if 'excitation' in inp_args:
        exc = deepcopy(inp_args.excitation)
    #end if

    spp = None
    if 'spin_polarized' in inp_args:
        spp = deepcopy(inp_args.spin_polarized)
    #end if

    gcta = None
    if 'gcta' in inp_args:
        gcta = deepcopy(inp_args.gcta)
    #end if

    if 'input' not in sim_args:
        run_path = None
        if 'path' in sim_args:
            run_path = os.path.join(nexus_core.local_directory,nexus_core.runs,sim_args.path)
        #end if
        inp_args.run_path = run_path
        sim_args.input = generate_qmcpack_input(**inp_args)
    #end if
    qmcpack = Qmcpack(**sim_args)

    if exc is not None:
        qmcpack.excitation = exc
    #end if

    if spp is not None:
        qmcpack.spin_polarized = spp
    #end if

    if gcta is not None:
        qmcpack.gcta = gcta
    #end if

    return qmcpack
#end def generate_qmcpack


def generate_cusp_correction(**kwargs):
    kwargs['input_type']   = 'basic'
    kwargs['bconds']       = 'nnn'
    kwargs['jastrows']     = []
    kwargs['corrections']  = []
    kwargs['calculations'] = []

    sim_args,inp_args = Simulation.separate_inputs(kwargs)

    input = generate_qmcpack_input(**inp_args)

    wf = input.get('wavefunction')
    if not 'determinantset' in wf:
        Qmcpack.class_error('wavefunction does not have determinantset, cannot create cusp correction','generate_cusp_correction')
    #end if
    wf.determinantset.cuspcorrection = True

    sim_args.input = input
    qmcpack = Qmcpack(**sim_args)

    return qmcpack
#end def generate_cusp_correction<|MERGE_RESOLUTION|>--- conflicted
+++ resolved
@@ -45,14 +45,11 @@
 from developer import DevBase,error,unavailable
 from nexus_base import nexus_core
 from copy import deepcopy
-<<<<<<< HEAD
 from rmg import Rmg 
-=======
 from hdfreader import read_hdf
 from unit_converter import convert
 from pwscf import Pwscf
 from xmlreader import XMLreader,XMLelement
->>>>>>> e80f9564
 try:
     import h5py
 except:
@@ -704,12 +701,9 @@
         input = self.input
         system = self.system
         if result_name=='orbitals':
-<<<<<<< HEAD
-            if isinstance(sim,(Pw2qmcpack,Rmg)):
-=======
+
             gcta_possible = False
-            if isinstance(sim,Pw2qmcpack) or isinstance(sim,Convertpw4qmc):
->>>>>>> e80f9564
+            if isinstance(sim,(Pw2qmcpack,Rmg)) or isinstance(sim,Convertpw4qmc):
 
                 gcta_possible = True
                 h5file = result.h5file
@@ -810,8 +804,7 @@
                     #end if
                 #end if
                 qs.wavefunction = newwfn
-<<<<<<< HEAD
-=======
+
 
             elif isinstance(sim,Pyscf):
                 sinp = sim.input
@@ -841,7 +834,7 @@
                 ds = self.input.get('determinantset')
                 ds.twistnum = -1 # set during twist average
                 self.twist_average(twist_updates)
->>>>>>> e80f9564
+
             else:
                 self.error('incorporating orbitals from '+sim.__class__.__name__+' has not been implemented')
             #end if
