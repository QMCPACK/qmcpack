--- conflicted
+++ resolved
@@ -33,7 +33,6 @@
 pt = PeriodicTable()
 elements = set(pt.elements.keys())
 
-        
 
 
 
@@ -43,7 +42,6 @@
         return True
     except ValueError:
         return False
-    #end try
 #end def is_number
 
 
@@ -83,7 +81,7 @@
 
 
 class PwscfAnalyzer(SimulationAnalyzer):
-    def __init__(self,arg0=None,infile_name=None,outfile_name=None,pw2c_outfile_name=None,analyze=False,xml=False,warn=False,md_only=True):
+    def __init__(self,arg0=None,infile_name=None,outfile_name=None,pw2c_outfile_name=None,analyze=False,xml=False,warn=False,md_only=False):
         if isinstance(arg0,Simulation):
             sim = arg0
             path = sim.locdir
@@ -142,45 +140,6 @@
 
         outfile = os.path.join(path,outfile_name)
 
-<<<<<<< HEAD
-        try:
-            # perform MD analysis
-            f = TextFile(outfile)
-            n = 0
-            md_res = []
-            while f.seek('!',1)!=-1:
-                E = float(f.readtokens()[-2])
-                f.seek('P=',1)
-                P = float(f.readtokens()[-1])
-                f.seek('time      =',1)
-                t = float(f.readtokens()[-2])
-                f.seek('kinetic energy',1)
-                K = float(f.readtokens()[-2])
-                f.seek('temperature',1)
-                T = float(f.readtokens()[-2])
-                md_res.append((E,P,t,K,T))
-                n+=1
-            #end while
-            md_res = array(md_res,dtype=float).T
-            quantities = ('total_energy','pressure','time','kinetic_energy',
-                          'temperature')
-            md = obj()
-            for i,q in enumerate(quantities):
-                md[q] = md_res[i]
-            #end for
-            md.potential_energy = md.total_energy - md.kinetic_energy
-            self.md_data = md
-            self.md_stats = self.md_statistics()
-            if self.info.md_only:
-                return
-            #end if
-        except:
-            nx+=1
-            if self.info.warn:
-                self.warn('MD analysis failed')
-            #end if
-        #end try
-=======
         # perform MD analysis
         f = TextFile(outfile)
         n = 0
@@ -226,7 +185,6 @@
         if self.info.md_only:
             return
         #end if
->>>>>>> 358ab29a
 
         try:
             lines = open(outfile,'r').read().splitlines()
@@ -748,7 +706,6 @@
     #end def analyze
 
 
-
     def write_electron_counts(self,filepath=None,return_flag=False):
         if not return_flag:
             if not self.info.xml:
@@ -800,6 +757,60 @@
         #end if
     #end def write_electron_counts
 
+
+    def md_statistics(self,equil=None,autocorr=None):
+        import numpy as np
+        from numerics import simstats,simplestats
+        mds = obj()
+        for q,v in self.md_data.items():
+            if equil is not None:
+                v = v[equil:]
+            #end if
+            if autocorr is None:
+                mean,var,error,kappa = simstats(v)
+            else:
+                nv = len(v)
+                nb = int(np.floor(float(nv)/autocorr))
+                nexclude = nv-nb*autocorr
+                v = v[nexclude:]
+                v.shape = nb,autocorr
+                mean,error = simplestats(v.mean(axis=1))
+            #end if
+            mds[q] = mean,error
+        #end for
+        return mds
+    #end def md_statistics
+
+
+    def md_plots(self,show=True):
+
+        md = self.md_data
+
+        import matplotlib.pyplot as plt
+        fig = plt.figure()
+
+        plt.subplot(3,1,1)
+        plt.plot(md.time,md.total_energy-md.total_energy[0],label='Etot')
+        plt.plot(md.time,md.kinetic_energy-md.kinetic_energy[0],label='Ekin')
+        plt.plot(md.time,md.potential_energy-md.potential_energy[0],label='Epot')
+        plt.ylabel('E (Ryd)')
+        plt.legend()
+
+        plt.subplot(3,1,2)
+        plt.plot(md.time,md.temperature)
+        plt.ylabel('T (K)')
+
+        plt.subplot(3,1,3)
+        plt.plot(md.time,md.pressure)
+        plt.ylabel('P (kbar)')
+        plt.xlabel('time (ps)')
+
+        if show:
+            plt.show()
+        #end if
+
+        return fig
+    #end def md_plots
 
 
     def make_movie(self,filename,filepath=None):
@@ -926,87 +937,6 @@
             show()
         #end if
     #end def plot_bandstructure
-    def md_statistics(self,equil=None,autocorr=None):
-        import numpy as np
-        from numerics import simstats,simplestats
-        mds = obj()
-        for q,v in self.md_data.items():
-            if equil is not None:
-                v = v[equil:]
-            else:
-                equil=0
-            if autocorr is None:
-                mean,var,error,kappa = simstats(v)
-                mds[q] = mean,error,kappa,equil
-            else:
-                nv = len(v)
-                nb = int(np.floor(float(nv)/autocorr))
-                nexclude = nv-nb*autocorr
-                v = v[nexclude:]
-                v.shape = nb,autocorr
-                mean,error = simplestats(v.mean(axis=1))
-                mds[q] = mean,error,autocorr,nexclude
-        return mds
-    #end def md_statistics
-    def md_plots(self,filename,equil,show=True,removeskips=False,startfromone=False):
-        import numpy as np
-        import matplotlib.pyplot as plt
-        params = {'legend.fontsize':10,'figure.facecolor':'white','figure.subplot.hspace':0.,
-                  'axes.labelsize':12,'xtick.labelsize':12,'ytick.labelsize':12}
-        plt.rcParams.update(params)
-        md = self.md_data
-        plt.figure()
-        plt.subplots_adjust(left=0.2)
-        plt.subplots_adjust(bottom=0.15)
-        plt.suptitle(filename)
-        plt.axis([None, None, -.1, .1])
-        plt.subplot(5,1,1)
-        plt.ylim(-0.4,0.4)
-        e=equil
-        dt=md.timeps[1]-md.timeps[0]
-        dtl=md.timeps[-1]-md.timeps[-2]
-        lmd=len(md.timeps)
-        print(" dt (ps)= {0} {1} length= {2}".format(dt,dtl,lmd))
-        if(startfromone):
-            i=0
-            for ii in md.timeps:
-                md.timeps[i]=i*dt
-                i+=1
-        if(removeskips):
-            for i in range(2,lmd):
-                if (md.timeps[i]-md.timeps[i-1] > 2*dt ):
-                    md.timeps[i]=2.0*md.timeps[i-1]-md.timeps[i-2]
-        plt.plot(md.timeps[e:],md.total_energyRyd[e:]-np.mean(md.total_energyRyd[e:]),label='Etot(Ryd)')
-        plt.plot(md.timeps[e:],md.kinetic_energyRyd[e:]-np.mean(md.kinetic_energyRyd[e:]),label='Ekin(Ryd)')
-        plt.plot(md.timeps[e:],md.potential_energyRyd[e:]-np.mean(md.potential_energyRyd[e:]),label='Epot(Ryd)')
-        plt.ylabel('E (Ryd)')
-        plt.legend(ncol=2, mode="expand")
-        plt.axis([None, None, None,None])
-        plt.subplot(5,1,2)
-        plt.plot(md.timeps[e:],md.temperatureK[e:])
-        plt.ylabel('T (K)')
-        plt.subplot(5,1,3)
-        plt.plot(md.timeps[e:],md.pressureGPa[e:])
-        plt.ylabel('P (GPa)')
-        plt.xlabel('time (ps)')
-        plt.subplot(5,1,4)
-        plt.plot(md.timeps[e:],md.S23[e:],label='S23')
-        plt.plot(md.timeps[e:],md.S13[e:],label='S13')
-        plt.plot(md.timeps[e:],md.S12[e:],label='S12')
-        plt.legend(ncol=2, mode="expand")
-        plt.ylabel('Stress\n(GPa)',multialignment='center')
-        plt.xlabel('time (ps)')
-        plt.subplot(5,1,5)
-        plt.plot(md.timeps[e:],md.S11[e:]-md.pressureGPa[e:],label='dS11')
-        plt.plot(md.timeps[e:],md.S22[e:]-md.pressureGPa[e:],label='dS22')
-        plt.plot(md.timeps[e:],md.S33[e:]-md.pressureGPa[e:],label='dS33')
-        plt.legend(ncol=2, mode="expand")
-        plt.ylabel('Stress\n(GPa)',multialignment='center')
-        plt.xlabel('time (ps)')
-        if show:
-            plt.show()
-            return 
-
 
 #end class PwscfAnalyzer
         