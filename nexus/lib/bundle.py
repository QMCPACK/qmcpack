##################################################################
##  (c) Copyright 2015-  by Jaron T. Krogel                     ##
##################################################################


#====================================================================#
#  bundle.py                                                         #
#    Enables bundled simulations.  Groups of bundled simulations     #
#    share a single batch submission file on supercomputers and      #
#    will execute concurrently.                                      #
#                                                                    #
#  Content summary:                                                  #
#    SimulationBundle                                                #
#      Simulation class to represent a bundle of simulations.        #
#      Contains a list of simulations and inherits dependencies      #
#        from all component simulations.                             #
#      Merges individual Job information (e.g. nodes requested) into #
#        a bundled job.                                              #
#                                                                    #
#    bundle                                                          #
#      Function to bundle together many simulations.                 #
#      Returns a SimulationBundle object.                            #
#      Syntax:                                                       #
#        sim_bundle = bundle(sim1,sim2,sim3,...)                     #
#                                                                    #                                        
#====================================================================#


from machines import Workstation,Job
from simulation import Simulation,NullSimulationInput,NullSimulationAnalyzer

class SimulationBundleInput(NullSimulationInput):
    None
#end class SimulationBundleInput

class SimulationBundleAnalyzer(NullSimulationAnalyzer):
    None
#end class SimulationBundleAnalyzer



class SimulationBundle(Simulation):

    input_type = SimulationBundleInput
    analyzer_type = SimulationBundleAnalyzer
    generic_identifier = 'bundle'
    image_directory    = 'bundle'

    is_bundle = True

    def __init__(self,*sims,**kwargs):
        if len(sims)==1 and isinstance(sims[0],list):
            sims = sims[0]
        #end if
        sims = list(sims) # make a copy
        if len(sims)==0:
            self.error('attempted to bundle 0 simulations\nat least one simulation must be provided to bundle')
        #end if
        for sim in sims:
            if not isinstance(sim,Simulation):
                self.error('attempted to bundle non-simulation object: '+sim.__class__.__name__)
            elif not sim.bundleable:
                self.error('attempted to bundle simulation that does not support bundling\nsim type: {0}\nsim identifier: {1}\nsim directory: {2}'.format(sim.__class__.__name__,sim.identifier,sim.locdir))
            #end if
            sim.bundled = True
            sim.bundler = self
        #end for
        relative_paths = False
        if 'relative' in kwargs:
            relative_paths = kwargs['relative']
            del kwargs['relative']
        #end if
        serial_exec = False
        if 'serial' in kwargs:
            serial_exec = kwargs['serial']
            del kwargs['serial']
        #end if

        self.sims = sims
        self.bundle_jobs(relative=relative_paths,serial=serial_exec)
        self.system = None

        if not 'path' in kwargs:
            kwargs['path'] = self.sims[0].path
        #end if
        if not 'job' in kwargs:
            kwargs['job'] = self.job
        #end if
        Simulation.__init__(self,**kwargs)
        self.infile = None
        if isinstance(self.job.get_machine(),Workstation):
            self.outfile = None
            self.errfile = None
        #end if
        self.bundle_dependencies()

        # constituent sims do not actually submit to the job queue
        for sim in self.sims:
            sim.skip_submit = True
        #end for

        # restrict bundle from getting ahead of any constituent sims
        self.allow_create_directories = False
        self.allow_get_dependencies   = False
        self.allow_write_inputs       = False
        self.allow_send_files         = False
        self.allow_submit             = False
        self.allow_get_output         = False
        self.allow_analyze            = False
    #end def __init__

            
    #def init_job(self):
    #    None # this is to override the default behavior of Simulation
    ##end def init_job


    def bundle_dependencies(self):
        deps = []
        sim_ids = set()
        depsim_ids = set()
        for sim in self.sims:
            sim_ids.add(sim.simid)
            depsim_ids |= sim.downstream_simids()
            for d in sim.dependencies:
                deps.append((d.sim,'other'))
            #end for
        #end for
        # guard against dependencies within the bundle
        internal_deps = sim_ids & depsim_ids
        if len(internal_deps)>0:
            sims = dict()
            for sim in self.sims:
                sims[sim.simid]=sim
            #end for
            msg = 'attempted to bundle simulations that depend on each other\nsimulations can only be bundled if they can be executed simultaneously\nbundle identifier, simid, and directory:\n  {0:<8} {1:>4} {2}\n'.format(self.identifier,self.simid,self.locdir)
            msg+='sims in the bundle that can remain:\n'
            for simid in sorted(sim_ids-internal_deps):
                sim = sims[simid]
                msg +='  {0:<8} {1:>4} {2}\n'.format(sim.identifier,sim.simid,sim.locdir)
            #end for
            msg+='sims in the bundle that need to be removed:\n'
            for simid in sorted(internal_deps):
                sim = sims[simid]
                msg +='  {0:<8} {1:>4} {2}\n'.format(sim.identifier,sim.simid,sim.locdir)
            #end for
            msg+='please remove the necessary sims from the bundle and try again\nthe excluded sims can likely be bundled separately'
            self.error(msg,'bundle')
        #end if
        self.depends(*deps)
    #end def bundle_dependencies


    def bundle_jobs(self,relative=False,serial=False):
        jobs = []
        job0 = self.sims[0].job
        time    = Job.zero_time()
        nodes   = 0
        cores   = 0
        constraint = None
        thread_set = set()
        queue_set  = set()
        presub_set = set()
        machine_set = set()
        for sim in self.sims:
            job = sim.job
<<<<<<< HEAD
            nodes += job.nodes
            cores += job.cores
=======
            if serial:
                nodes = job.nodes
                cores = job.cores
            else:
                nodes += job.nodes
                cores += job.cores
>>>>>>> fb5a6728
            constraint = job.constraint
            time    = job.max_time(time)
            machine = job.get_machine()
            machine_set.add(machine.name)
            thread_set.add(job.threads)
            queue_set.add(job.queue)
            presub_set.add(job.presub)
            jobs.append(job)
        #end for
        if len(thread_set)>1:
            self.error('bundling jobs with different numbers of threads is not yet supported\nthread inputs provided: {0}'.format(sorted(thread_set),trace=False))
        #end if
        if len(queue_set)>1:
            self.error('bundling jobs with different queues is not allowed\nqueue inputs provided: {0}'.format(sorted(queue_set)),trace=False)
        #end if
        if len(presub_set)>1:
            ps = ''
            for psub in sorted(presub_set):
                ps+=psub+'\n\n'
            #end for
            self.error('bundling jobs with different pre-submission commands is not allowed\npresub inputs provided: \n{0}'.format(ps),trace=False)
        #end if
        if len(machine_set)>1:
            self.error('attempted to bundle jobs across these machines: {0}\n  jobs may only be bundled on the same machine'.format(sorted(machine_set)),trace=False)
        #end if
        threads = list(thread_set)[0]
        queue   = list(queue_set)[0]
        presub  = list(presub_set)[0]
        machine = list(machine_set)[0]
        self.job = Job(
            bundled_jobs = jobs,
            relative     = relative,
            queue        = queue,
            nodes        = nodes,
            cores        = cores,
            threads      = threads,
            machine      = machine,
            presub       = presub,
            constraint   = constraint,
<<<<<<< HEAD
=======
            serial       = serial,
>>>>>>> fb5a6728
            **time
            )
    #end def bundle_jobs


    def completed(self):
        bsims_comp = True
        for sim in self.sims:
            bsims_comp &= sim.completed()
        #end for
        return Simulation.completed(self) & bsims_comp
    #end def completed


    def check_allowed(self,indicator):
        allowed = True
        for sim in self.sims:
            allowed &= sim[indicator]
        #end for
        return allowed
    #end def check_allowed


    def progress(self,dependency_id=None):
        if dependency_id!=None and dependency_id in self.wait_ids:
            self.wait_ids.remove(dependency_id)
        #end if
        if len(self.wait_ids)==0 and not self.block and not self.failed:
            # allow all bundled sims to progress
            for sim in self.sims:
                if len(sim.wait_ids)>0:
                    sim.wait_ids = set()
                #end if
                sim.progress()
            #end for

            # restrict bundle from getting ahead of any constituent sims
            if not self.allow_create_directories:
                self.allow_create_directories = self.check_allowed('created_directories')
            #end if
            if not self.allow_get_dependencies:
                self.allow_get_dependencies = self.check_allowed('got_dependencies')
            #end if
            if not self.allow_write_inputs:
                self.allow_write_inputs = self.check_allowed('setup')
            #end if
            if not self.allow_send_files:
                self.allow_send_files = self.check_allowed('sent_files')
            #end if
            if not self.allow_submit:
                self.allow_submit = self.check_allowed('submitted')
            #end if
            if not self.allow_get_output:
                self.allow_get_output = self.check_allowed('got_output')
            #end if
            if not self.allow_analyze:
                self.allow_analyze = self.check_allowed('analyzed')
            #end if
            
            # progress the bundle itself
            Simulation.progress(self)
        #end if
    #end def progress


    def create_directories(self,*args,**kwargs):
        if self.allow_create_directories:
            Simulation.create_directories(self,*args,**kwargs)
        #end if
    #end def create_directories

    def get_dependencies(self,*args,**kwargs):
        if self.allow_get_dependencies:
            Simulation.get_dependencies(self,*args,**kwargs)
        #end if
    #end def get_dependencies

    def write_inputs(self,*args,**kwargs):
        if self.allow_write_inputs:
            Simulation.write_inputs(self,*args,**kwargs)
        #end if
    #end def write_inputs

    def send_files(self,*args,**kwargs):
        if self.allow_send_files:
            Simulation.send_files(self,*args,**kwargs)
        #end if
    #end def send_files

    def submit(self,*args,**kwargs):
        if self.allow_submit:
            Simulation.submit(self,*args,**kwargs)
            if self.job.finished:
                for sim in self.sims:
                    sim.job.finished = True
                #end for
            #end if
        #end if
    #end def submit

    def check_sim_status(self):
        finished = True
        for sim in self.sims:
            finished = finished and sim.finished
        #end for
        self.finished = finished
    #end def check_sim_status

    def get_output(self,*args,**kwargs):
        if self.allow_get_output:
            Simulation.get_output(self,*args,**kwargs)
        #end if
    #end def get_output

    def analyze(self,*args,**kwargs):
        if self.allow_analyze:
            Simulation.analyze(self,*args,**kwargs)
        #end if
    #end def analyze


    def get_output_files(self):
        return list()
    #end def get_output_files


    def app_command(self):
        return None
    #end def app_command
#end class SimulationBundle



def bundle(*sims,**kwargs):
    return SimulationBundle(*sims,**kwargs)
#end def bundle<|MERGE_RESOLUTION|>--- conflicted
+++ resolved
@@ -164,17 +164,12 @@
         machine_set = set()
         for sim in self.sims:
             job = sim.job
-<<<<<<< HEAD
-            nodes += job.nodes
-            cores += job.cores
-=======
             if serial:
                 nodes = job.nodes
                 cores = job.cores
             else:
                 nodes += job.nodes
                 cores += job.cores
->>>>>>> fb5a6728
             constraint = job.constraint
             time    = job.max_time(time)
             machine = job.get_machine()
@@ -214,10 +209,7 @@
             machine      = machine,
             presub       = presub,
             constraint   = constraint,
-<<<<<<< HEAD
-=======
             serial       = serial,
->>>>>>> fb5a6728
             **time
             )
     #end def bundle_jobs
