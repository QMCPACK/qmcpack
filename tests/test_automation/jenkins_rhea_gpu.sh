#!/bin/bash -x

BUILD_DIR=$(pwd)
echo $BUILD_DIR

cat > $BUILD_TAG.pbs << EOF
#PBS -A MAT151
#PBS -N $BUILD_TAG
#PBS -j oe
#PBS -l walltime=1:00:00,nodes=1
#PBS -d $BUILD_DIR
#PBS -l partition=gpu

cd $BUILD_DIR

source /sw/rhea/environment-modules/3.2.10/rhel6.7_gnu4.4.7/init/bash

module unload PE-intel
module load PE-gnu/5.3.0-1.10.2
module load fftw
export FFTW_HOME=\$FFTW3_DIR
module load hdf5
module load git
module load cudatoolkit/8.0.44
module load cmake/3.6.1

env
module list


echo ""
echo ""
echo "starting new test for real full precision"
echo ""
echo ""

mkdir -p build
cd build

time cmake -DQMC_COMPLEX=0 -DQMC_MIXED_PRECISION=0 -DCMAKE_C_COMPILER="mpicc" -DCMAKE_CXX_COMPILER="mpicxx" -DCMAKE_CXX_FLAGS="-mno-bmi2 -mno-avx2" -DCMAKE_C_FLAGS="-mno-bmi2 -mno-avx2" -DBLAS_blas_LIBRARY="/usr/lib64/libblas.so.3" -DLAPACK_lapack_LIBRARY="/usr/lib64/atlas/liblapack.so.3" -DHDF5_INCLUDE_DIR="/sw/rhea/hdf5/1.8.11/rhel6.6_intel14.0.4/include" -DQMC_CUDA=1 .. 2>&1 | tee cmake.out

# hacky way to check on cmake. works for now
if ! ( grep -- '-- The C compiler identification is GNU 5.3.0' cmake.out && \
       grep -- '-- The CXX compiler identification is GNU 5.3.0' cmake.out ) ;
then
  echo "compiler version mismatch. exiting."
  exit 1
fi

# because Andreas tells me (and I observe) that GPU builds are unstable with Cmake
time make -j 24
time make -j 24
<<<<<<< HEAD
time ctest -L unit --output-on-failure
=======
time ctest -L unit
>>>>>>> 6af76a57


echo ""
echo ""
echo "starting new test for real mixed precision"
echo ""
echo ""

cd ../
rm -rf ./build
mkdir -p build
cd build

time cmake -DQMC_COMPLEX=0 -DQMC_MIXED_PRECISION=1 -DENABLE_SOA=1 -DCMAKE_C_COMPILER="mpicc" -DCMAKE_CXX_COMPILER="mpicxx" -DCMAKE_CXX_FLAGS="-mno-bmi2 -mno-avx2" -DCMAKE_C_FLAGS="-mno-bmi2 -mno-avx2" -DBLAS_blas_LIBRARY="/usr/lib64/libblas.so.3" -DLAPACK_lapack_LIBRARY="/usr/lib64/atlas/liblapack.so.3" -DHDF5_INCLUDE_DIR="/sw/rhea/hdf5/1.8.11/rhel6.6_intel14.0.4/include" -DQMC_CUDA=1 .. 2>&1 | tee cmake.out

time make -j 24
time make -j 24
<<<<<<< HEAD
time ctest -L unit --output-on-failure
=======
time ctest -L unit
>>>>>>> 6af76a57


echo ""
echo ""
echo "starting new test for complex full precision"
echo ""
echo ""

cd ../
rm -rf ./build
mkdir -p build
cd build

time cmake -DQMC_COMPLEX=1 -DQMC_MIXED_PRECISION=0 -DCMAKE_C_COMPILER="mpicc" -DCMAKE_CXX_COMPILER="mpicxx" -DCMAKE_CXX_FLAGS="-mno-bmi2 -mno-avx2" -DCMAKE_C_FLAGS="-mno-bmi2 -mno-avx2" -DBLAS_blas_LIBRARY="/usr/lib64/libblas.so.3" -DLAPACK_lapack_LIBRARY="/usr/lib64/atlas/liblapack.so.3" -DHDF5_INCLUDE_DIR="/sw/rhea/hdf5/1.8.11/rhel6.6_intel14.0.4/include" -DQMC_CUDA=1 .. 2>&1 | tee cmake.out

time make -j 24
time make -j 24
<<<<<<< HEAD
time ctest -L unit --output-on-failure
=======
time ctest -L unit
>>>>>>> 6af76a57

echo ""
echo ""
echo "starting new test for complex mixed precision"
echo ""
echo ""

cd ../
rm -rf ./build
mkdir -p build
cd build

time cmake -DQMC_COMPLEX=1 -DQMC_MIXED_PRECISION=1 -DENABLE_SOA=1 -DCMAKE_C_COMPILER="mpicc" -DCMAKE_CXX_COMPILER="mpicxx" -DCMAKE_CXX_FLAGS="-mno-bmi2 -mno-avx2" -DCMAKE_C_FLAGS="-mno-bmi2 -mno-avx2" -DBLAS_blas_LIBRARY="/usr/lib64/libblas.so.3" -DLAPACK_lapack_LIBRARY="/usr/lib64/atlas/liblapack.so.3" -DHDF5_INCLUDE_DIR="/sw/rhea/hdf5/1.8.11/rhel6.6_intel14.0.4/include" -DQMC_CUDA=1 .. 2>&1 | tee cmake.out

time make -j 24
time make -j 24
<<<<<<< HEAD
time ctest -L unit --output-on-failure
=======
time ctest -L unit
>>>>>>> 6af76a57

EOF

/home/bgl/blocking_qsub $BUILD_DIR $BUILD_TAG.pbs

cp $BUILD_DIR/$BUILD_TAG.o* ../

## this end of job logic could probably be more elegant
## hacks to get us going

cp $BUILD_DIR/$BUILD_TAG.o* ../

# check for correct test output from all builds
if [ $(grep '100% tests passed, 0 tests failed out of [0-9]*' ../$BUILD_TAG.o* | wc -l) -ne 4 ]
then
   echo; echo
   echo One or more build variants failed. Check the build log for details.
   echo; echo
fi

# set the return code for the script
[ $(grep '100% tests passed, 0 tests failed out of [0-9]*' ../$BUILD_TAG.o* | wc -l) -eq 4 ]<|MERGE_RESOLUTION|>--- conflicted
+++ resolved
@@ -50,11 +50,9 @@
 # because Andreas tells me (and I observe) that GPU builds are unstable with Cmake
 time make -j 24
 time make -j 24
-<<<<<<< HEAD
+
 time ctest -L unit --output-on-failure
-=======
-time ctest -L unit
->>>>>>> 6af76a57
+
 
 
 echo ""
@@ -72,11 +70,9 @@
 
 time make -j 24
 time make -j 24
-<<<<<<< HEAD
+
 time ctest -L unit --output-on-failure
-=======
-time ctest -L unit
->>>>>>> 6af76a57
+
 
 
 echo ""
@@ -94,11 +90,9 @@
 
 time make -j 24
 time make -j 24
-<<<<<<< HEAD
+
 time ctest -L unit --output-on-failure
-=======
-time ctest -L unit
->>>>>>> 6af76a57
+
 
 echo ""
 echo ""
@@ -115,11 +109,9 @@
 
 time make -j 24
 time make -j 24
-<<<<<<< HEAD
+
 time ctest -L unit --output-on-failure
-=======
-time ctest -L unit
->>>>>>> 6af76a57
+
 
 EOF
 
