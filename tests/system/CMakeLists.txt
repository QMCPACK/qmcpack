--- conflicted
+++ resolved
@@ -211,27 +211,25 @@
                     0 # VMC
                     TRUE)
 
-<<<<<<< HEAD
+  QMC_RUN_AND_CHECK(short-LiH_solid_1x1x1_pp-x-drift-vmc_hf_noj
+                    "${CMAKE_SOURCE_DIR}/tests/solids/LiH_solid_1x1x1_pp"
+                    hf_vmc_LiH-x-drift
+                    hf_vmc_LiH-x-drift.xml
+                    1 16
+                    LIH_X_SCALARS
+                    0 # VMC
+                    TRUE)
+
 IF(ENABLE_AA_SOA)
   QMC_RUN_AND_CHECK(short-LiH_solid_1x1x1_hybridrep_pp-x-vmc_hf_noj
                     "${CMAKE_SOURCE_DIR}/tests/solids/LiH_solid_1x1x1_pp"
                     hf_vmc_LiH-x
                     hf_vmc_LiH-x_hybridrep.xml
-=======
-  QMC_RUN_AND_CHECK(short-LiH_solid_1x1x1_pp-x-drift-vmc_hf_noj
-                    "${CMAKE_SOURCE_DIR}/tests/solids/LiH_solid_1x1x1_pp"
-                    hf_vmc_LiH-x-drift
-                    hf_vmc_LiH-x-drift.xml
->>>>>>> eb7c928b
                     1 16
                     LIH_X_SCALARS
                     0 # VMC
                     TRUE)
-<<<<<<< HEAD
 ENDIF(ENABLE_AA_SOA)
-=======
->>>>>>> eb7c928b
-
 
 # Arbitrary k-point requires complex build to run. Ensure fails with real/non-complex build
   LIST(APPEND LIH_ARB_SCALARS "kinetic" "7.4201207734399359 0.024")
