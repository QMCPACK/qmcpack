--- conflicted
+++ resolved
@@ -99,7 +99,6 @@
   true)
 
 run_restart_and_check(
-<<<<<<< HEAD
 restart_batch
   "${qmcpack_SOURCE_DIR}/tests/io/restart_batch"
   qmc_short_batch
@@ -117,12 +116,8 @@
   true)
 
 run_restart_and_check(
-  save_coefs
-  "${qmcpack_SOURCE_DIR}/tests/io/save_coefs"
-=======
   deterministic-save_spline_coefs
   "${qmcpack_SOURCE_DIR}/tests/io/save_spline_coefs"
->>>>>>> d164cce0
   qmc_short
   8
   2
