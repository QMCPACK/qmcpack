//////////////////////////////////////////////////////////////////////////////////////
// This file is distributed under the University of Illinois/NCSA Open Source License.
// See LICENSE file in top directory for details.
//
// Copyright (c) 2016 Jeongnim Kim and QMCPACK developers.
//
// File developed by: Jeongnim Kim, jeongnim.kim@gmail.com, University of Illinois at Urbana-Champaign
//                    Mark A. Berrill, berrillma@ornl.gov, Oak Ridge National Laboratory
//
// File created by: Jeongnim Kim, jeongnim.kim@gmail.com, University of Illinois at Urbana-Champaign
//////////////////////////////////////////////////////////////////////////////////////


#include "QMCHamiltonians/NonLocalECPComponent.h"
#include "QMCHamiltonians/NonLocalECPotential.h"
#include "DistanceTable.h"
#include "CPU/BLAS.hpp"
#include "Utilities/Timer.h"

namespace qmcplusplus
{
NonLocalECPotential::Return_t NonLocalECPotential::evaluateValueAndDerivatives(ParticleSet& P,
                                                                               const opt_variables_type& optvars,
                                                                               const Vector<ValueType>& dlogpsi,
                                                                               Vector<ValueType>& dhpsioverpsi)
{
  value_ = 0.0;
  for (int ipp = 0; ipp < PPset.size(); ipp++)
    if (PPset[ipp])
      PPset[ipp]->rotateQuadratureGrid(generateRandomRotationMatrix(*myRNG));

  /* evaluating TWF ratio values requires calling prepareGroup
   * In evaluate() we first loop over species and call prepareGroup before looping over all the electrons of a species
   * Here it is not necessary because TWF::evaluateLog has been called and precomputed data is up-to-date
   */
  const auto& myTable = P.getDistTableAB(myTableIndex);
  for (int jel = 0; jel < P.getTotalNum(); jel++)
  {
    const auto& dist  = myTable.getDistRow(jel);
    const auto& displ = myTable.getDisplRow(jel);
    for (int iat = 0; iat < NumIons; iat++)
      if (PP[iat] != nullptr && dist[iat] < PP[iat]->getRmax())
        value_ += PP[iat]->evaluateValueAndDerivatives(P, iat, Psi, jel, dist[iat], -displ[iat], optvars, dlogpsi,
                                                       dhpsioverpsi);
  }
  return value_;
}

/** evaluate the non-local potential of the iat-th ionic center
   * @param W electron configuration
   * @param iat ionic index
   * @param psi trial wavefunction
   * @param optvars optimizables 
   * @param dlogpsi derivatives of the wavefunction at W.R 
   * @param hdpsioverpsi derivatives of Vpp 
   * @param return the non-local component
   *
   * This is a temporary solution which uses TrialWaveFunction::evaluateDerivatives
   * assuming that the distance tables are fully updated for each ratio computation.
   */
NonLocalECPComponent::RealType NonLocalECPComponent::evaluateValueAndDerivatives(ParticleSet& W,
                                                                                 int iat,
                                                                                 TrialWaveFunction& psi,
                                                                                 int iel,
                                                                                 RealType r,
                                                                                 const PosType& dr,
                                                                                 const opt_variables_type& optvars,
                                                                                 const Vector<ValueType>& dlogpsi,
                                                                                 Vector<ValueType>& dhpsioverpsi)
{
  const size_t num_vars = optvars.num_active_vars;
  dratio.resize(nknot, num_vars);
  dlogpsi_vp.resize(dlogpsi.size());

  deltaV.resize(nknot);

  //displacements wrt W.R[iel]
  for (int j = 0; j < nknot; j++)
    deltaV[j] = r * rrotsgrid_m[j] - dr;

  if (VP)
  {
    // Compute ratios with VP
<<<<<<< HEAD
    VP->makeMoves(iel, W.R[iel], deltaV, true, iat);
    psi.evaluateDerivRatios(*VP, W, iel, optvars, psiratio, dratio);
=======
    VP->makeMoves(W, iel, deltaV, true, iat);
    psi.evaluateDerivRatios(*VP, optvars, psiratio, dratio);
>>>>>>> 16579e72
  }
  else
  {
    for (int j = 0; j < nknot; j++)
    {
      PosType pos_now = W.R[iel];
      W.makeMove(iel, deltaV[j]);
      psiratio[j] = psi.calcRatio(W, iel);
      psi.acceptMove(W, iel);
      W.acceptMove(iel);

      //use existing methods
      std::fill(dlogpsi_vp.begin(), dlogpsi_vp.end(), 0.0);
      psi.evaluateDerivativesWF(W, optvars, dlogpsi_vp);
      for (int v = 0; v < dlogpsi_vp.size(); ++v) {
        dratio(j, v) = dlogpsi_vp[v] - dlogpsi[v];
      }

      W.makeMove(iel, -deltaV[j]);
      psi.calcRatio(W, iel);
      psi.acceptMove(W, iel);
      W.acceptMove(iel);
    }
  }

  for (int j = 0; j < nknot; ++j)
    psiratio[j] *= sgridweight_m[j];

  for (int ip = 0; ip < nchannel; ip++)
    vrad[ip] = nlpp_m[ip]->splint(r) * wgt_angpp_m[ip];

  RealType pairpot(0);
  const RealType rinv = RealType(1) / r;
  // Compute spherical harmonics on grid
  for (int j = 0, jl = 0; j < nknot; j++)
  {
    RealType zz = dot(dr, rrotsgrid_m[j]) * rinv;
    // Forming the Legendre polynomials
    lpol[0]           = 1.0;
    RealType lpolprev = 0.0;
    for (int l = 0; l < lmax; l++)
    {
      lpol[l + 1] = (Lfactor1[l] * zz * lpol[l] - l * lpolprev) * Lfactor2[l];
      lpolprev    = lpol[l];
    }

    RealType lsum = 0.0;
    for (int l = 0; l < nchannel; l++)
      lsum += vrad[l] * lpol[angpp_m[l]];

    wvec[j] = lsum * psiratio[j];
    pairpot += std::real(wvec[j]);
  }

  BLAS::gemv('N', num_vars, nknot, 1.0, dratio.data(), num_vars, wvec.data(), 1, 1.0, dhpsioverpsi.data(), 1);

  return pairpot;
}

} // namespace qmcplusplus<|MERGE_RESOLUTION|>--- conflicted
+++ resolved
@@ -81,13 +81,8 @@
   if (VP)
   {
     // Compute ratios with VP
-<<<<<<< HEAD
     VP->makeMoves(iel, W.R[iel], deltaV, true, iat);
     psi.evaluateDerivRatios(*VP, W, iel, optvars, psiratio, dratio);
-=======
-    VP->makeMoves(W, iel, deltaV, true, iat);
-    psi.evaluateDerivRatios(*VP, optvars, psiratio, dratio);
->>>>>>> 16579e72
   }
   else
   {
