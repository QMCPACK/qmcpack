//////////////////////////////////////////////////////////////////////////////////////
// This file is distributed under the University of Illinois/NCSA Open Source License.
// See LICENSE file in top directory for details.
//
// Copyright (c) 2016 Jeongnim Kim and QMCPACK developers.
//
// File developed by: Jeongnim Kim, jeongnim.kim@gmail.com, University of Illinois at Urbana-Champaign
//                    Mark A. Berrill, berrillma@ornl.gov, Oak Ridge National Laboratory
//
// File created by: Jeongnim Kim, jeongnim.kim@gmail.com, University of Illinois at Urbana-Champaign
//////////////////////////////////////////////////////////////////////////////////////


#include "QMCHamiltonians/NonLocalECPComponent.h"
#include "QMCHamiltonians/NonLocalECPotential.h"
//#include "Particle/VirtualParticleSet.h"
#include <simd/simd.hpp>
#include <Utilities/Timer.h>

namespace qmcplusplus
{
NonLocalECPotential::Return_t NonLocalECPotential::evaluateValueAndDerivatives(ParticleSet& P,
                                                                               const opt_variables_type& optvars,
                                                                               const std::vector<ValueType>& dlogpsi,
                                                                               std::vector<ValueType>& dhpsioverpsi)
{
  Value = 0.0;
  for (int ipp = 0; ipp < PPset.size(); ipp++)
    if (PPset[ipp])
      PPset[ipp]->randomize_grid(*myRNG);
  for (int iat = 0; iat < NumIons; iat++)
    if (PP[iat])
      Value += PP[iat]->evaluateValueAndDerivatives(P, iat, Psi, optvars, dlogpsi, dhpsioverpsi, myTableIndex);
  return Value;

  //int Nvars=optvars.size();
  //vector<RealType> dh_ana(Nvars,0.0);
  //Return_t e=0.0;
  //for(int iat=0; iat<NumIons; iat++)
  //  if(PP[iat])
  //  {
  //    PP[iat]->randomize_grid(*(P.Sphere[iat]),false);
  //    e += PP[iat]->evaluate(P,iat,Psi);
  //  }

  //vector<RealType> dh_diff(Nvars,0.0);
  //opt_variables_type wfVars(optvars),wfvar_prime(optvars);
  //RealType FiniteDiff = 1e-6;
  //QMCTraits::RealType dh=1.0/(2.0*FiniteDiff);
  //for (int i=0; i<Nvars ; i++)
  //{
  //  wfvar_prime[i] = wfVars[i]+ FiniteDiff;
  //  //     Psi.checkOutVariables(wfvar_prime);
  //  Psi.resetParameters(wfvar_prime);
  //  Psi.reset();
  //  RealType logpsiPlus = Psi.evaluateLog(P);
  //  RealType elocPlus=0.0;
  //  for(int iat=0; iat<NumIons; iat++)
  //    if(PP[iat])
  //    {
  //      PP[iat]->randomize_grid(*(P.Sphere[iat]),false);
  //      elocPlus += PP[iat]->evaluate(P,iat,Psi);
  //    }

  //  wfvar_prime[i] = wfVars[i]- FiniteDiff;
  //  //     Psi.checkOutVariables(wfvar_prime);
  //  Psi.resetParameters(wfvar_prime);
  //  Psi.reset();
  //  RealType logpsiMinus = Psi.evaluateLog(P);
  //  RealType elocMinus=0.0;
  //  for(int iat=0; iat<NumIons; iat++)
  //    if(PP[iat])
  //    {
  //      PP[iat]->randomize_grid(*(P.Sphere[iat]),false);
  //      elocMinus += PP[iat]->evaluate(P,iat,Psi);
  //    }
  //  dh_diff[i]= (elocPlus-elocMinus)*dh;
  //}
  //Psi.resetParameters(optvars);
  //Psi.reset();

  //app_log() << "DERIV " << std::endl;
  //for(int v=0;v<Nvars; ++v)
  //  app_log() << v << " " << dh_ana[v] << " " << dh_diff[v] << std::endl;

  //APP_ABORT("DONE");
  return Value;
}

/** evaluate the non-local potential of the iat-th ionic center
   * @param W electron configuration
   * @param iat ionic index
   * @param psi trial wavefunction
   * @param optvars optimizables 
   * @param dlogpsi derivatives of the wavefunction at W.R 
   * @param hdpsioverpsi derivatives of Vpp 
   * @param return the non-local component
   *
   * This is a temporary solution which uses TrialWaveFunction::evaluateDerivatives
   * assuming that the distance tables are fully updated for each ratio computation.
   */
NonLocalECPComponent::RealType NonLocalECPComponent::evaluateValueAndDerivatives(ParticleSet& W,
                                                                                 int iat,
                                                                                 TrialWaveFunction& psi,
                                                                                 const opt_variables_type& optvars,
<<<<<<< HEAD
                                                                                 const std::vector<ValueType>& dlogpsi,
                                                                                 std::vector<ValueType>& dhpsioverpsi)
=======
                                                                                 const std::vector<RealType>& dlogpsi,
                                                                                 std::vector<RealType>& dhpsioverpsi,
                                                                                 const int myTableIndex)
>>>>>>> 57ec576b
{
#if defined(ENABLE_SOA)
  APP_ABORT("NonLocalECPComponent::evaluateValueAndDerivatives(W,iat,psi.opt.dlogpsi,dhpsioverpsi) not implemented for SoA.\n");
#endif
  Matrix<ValueType> dratio(optvars.num_active_vars, nknot);
  std::vector<ValueType> dlogpsi_t(dlogpsi.size(), 0.0);
  std::vector<ValueType> dhlogpsi_t(dlogpsi.size(), 0.0);

  //std::vector<ValueType> dlogpsi_ct(dlogpsi.size(), 0.0);
  //std::vector<ValueType> dhlogpsi_ct(dlogpsi.size(), 0.0);

  const auto& myTable = W.getDistTable(myTableIndex);
  RealType esum              = 0.0;
  ValueType pairpot;
  ParticleSet::ParticlePos_t deltarV(nknot);
  for (int nn = myTable.M[iat], iel = 0; nn < myTable.M[iat + 1]; nn++, iel++)
  {
    register RealType r(myTable.r(nn));
    if (r > Rmax)
      continue;

    register RealType rinv(myTable.rinv(nn));
    register PosType dr(myTable.dr(nn));

    //displacements wrt W.R[iel]
    for (int j = 0; j < nknot; j++)
      deltarV[j] = r * rrotsgrid_m[j] - dr;

    for (int j = 0; j < nknot; j++)
    {
      PosType pos_now = W.R[iel];
<<<<<<< HEAD
      W.makeMoveAndCheck(iel, deltarV[j]);

//#if defined(QMC_COMPLEX)
//      psiratio[j] = psi.ratio(W, iel) * ValueType( std::cos(psi.getPhaseDiff()), std::sin(psi.getPhaseDiff()) );
//#else
//      psiratio[j] = psi.ratio(W, iel);
//#endif
      psiratio[j] = psi.full_ratio(W, iel);
=======
      W.makeMove(iel, deltarV[j]);
#if defined(QMC_COMPLEX)
      psiratio[j] = psi.ratio(W, iel) * std::cos(psi.getPhaseDiff());
#else
      psiratio[j] = psi.ratio(W, iel);
#endif
>>>>>>> 57ec576b
      psi.resetPhaseDiff();

      //use existing methods
      W.acceptMove(iel);

      std::fill(dlogpsi_t.begin(), dlogpsi_t.end(), 0.0);
      //std::fill(dlogpsi_ct.begin(), dlogpsi_ct.end(), 0.0);
      //psi.evaluateDerivatives(W, optvars, dlogpsi_t, dhlogpsi_t);
      psi.evaluateDerivativesForNonLocalPP(W, iel, optvars, dlogpsi_t);
      for (int v = 0; v < dlogpsi_t.size(); ++v)
        dratio(v, j) = dlogpsi_t[v];

      PosType md = -1.0 * deltarV[j];
      W.makeMove(iel, md);
      W.acceptMove(iel);
    }

    for (int j = 0; j < nknot; ++j)
      psiratio[j] *= sgridweight_m[j];

    for (int ip = 0; ip < nchannel; ip++)
      vrad[ip] = nlpp_m[ip]->splint(r) * wgt_angpp_m[ip];
    // Compute spherical harmonics on grid
    for (int j = 0, jl = 0; j < nknot; j++)
    {
      RealType zz = dot(dr, rrotsgrid_m[j]) * rinv;
      // Forming the Legendre polynomials
      lpol[0]           = 1.0;
      RealType lpolprev = 0.0;
      for (int l = 0; l < lmax; l++)
      {
        lpol[l + 1] = Lfactor1[l] * zz * lpol[l] - l * lpolprev;
        lpol[l + 1] *= Lfactor2[l];
        lpolprev = lpol[l];
      }
      for (int l = 0; l < nchannel; l++, jl++)
        Amat[jl] = lpol[angpp_m[l]];
    }
    if (nchannel == 1)
    {
      pairpot = vrad[0] * BLAS::dot(nknot, &Amat[0], &psiratio[0]);
      for (int v = 0; v < dhpsioverpsi.size(); ++v)
      {
        for (int j = 0; j < nknot; ++j)
          dratio(v, j) = psiratio[j] * (dratio(v, j) - dlogpsi[v]);
        dhpsioverpsi[v] += vrad[0] * BLAS::dot(nknot, &Amat[0], dratio[v]);
      }
    }
    else
    {
      BLAS::gemv(nknot, nchannel, &Amat[0], &psiratio[0], &wvec[0]);
      pairpot = BLAS::dot(nchannel, &vrad[0], &wvec[0]);
      for (int v = 0; v < dhpsioverpsi.size(); ++v)
      {
        for (int j = 0; j < nknot; ++j)
          dratio(v, j) = psiratio[j] * (dratio(v, j) - dlogpsi[v]);
        BLAS::gemv(nknot, nchannel, &Amat[0], dratio[v], &wvec[0]);
        dhpsioverpsi[v] += BLAS::dot(nchannel, &vrad[0], &wvec[0]);
      }
    }


    esum += std::real(pairpot);
  } /* end loop over electron */

  return esum;
}

} // namespace qmcplusplus<|MERGE_RESOLUTION|>--- conflicted
+++ resolved
@@ -103,14 +103,9 @@
                                                                                  int iat,
                                                                                  TrialWaveFunction& psi,
                                                                                  const opt_variables_type& optvars,
-<<<<<<< HEAD
                                                                                  const std::vector<ValueType>& dlogpsi,
-                                                                                 std::vector<ValueType>& dhpsioverpsi)
-=======
-                                                                                 const std::vector<RealType>& dlogpsi,
-                                                                                 std::vector<RealType>& dhpsioverpsi,
+                                                                                 std::vector<ValueType>& dhpsioverpsi,
                                                                                  const int myTableIndex)
->>>>>>> 57ec576b
 {
 #if defined(ENABLE_SOA)
   APP_ABORT("NonLocalECPComponent::evaluateValueAndDerivatives(W,iat,psi.opt.dlogpsi,dhpsioverpsi) not implemented for SoA.\n");
@@ -142,23 +137,21 @@
     for (int j = 0; j < nknot; j++)
     {
       PosType pos_now = W.R[iel];
-<<<<<<< HEAD
-      W.makeMoveAndCheck(iel, deltarV[j]);
+      //W.makeMoveAndCheck(iel, deltarV[j]);
 
 //#if defined(QMC_COMPLEX)
 //      psiratio[j] = psi.ratio(W, iel) * ValueType( std::cos(psi.getPhaseDiff()), std::sin(psi.getPhaseDiff()) );
 //#else
 //      psiratio[j] = psi.ratio(W, iel);
 //#endif
+//      psiratio[j] = psi.full_ratio(W, iel);
+      W.makeMove(iel, deltarV[j]);
+//#if defined(QMC_COMPLEX)
+//      psiratio[j] = psi.ratio(W, iel) * std::cos(psi.getPhaseDiff());
+//#else
+//      psiratio[j] = psi.ratio(W, iel);
+//#endif
       psiratio[j] = psi.full_ratio(W, iel);
-=======
-      W.makeMove(iel, deltarV[j]);
-#if defined(QMC_COMPLEX)
-      psiratio[j] = psi.ratio(W, iel) * std::cos(psi.getPhaseDiff());
-#else
-      psiratio[j] = psi.ratio(W, iel);
-#endif
->>>>>>> 57ec576b
       psi.resetPhaseDiff();
 
       //use existing methods
