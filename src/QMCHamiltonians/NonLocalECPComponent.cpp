//////////////////////////////////////////////////////////////////////////////////////
// This file is distributed under the University of Illinois/NCSA Open Source License.
// See LICENSE file in top directory for details.
//
// Copyright (c) 2016 Jeongnim Kim and QMCPACK developers.
//
// File developed by: Ken Esler, kpesler@gmail.com, University of Illinois at Urbana-Champaign
//                    Jeremy McMinnis, jmcminis@gmail.com, University of Illinois at Urbana-Champaign
//                    Jeongnim Kim, jeongnim.kim@gmail.com, University of Illinois at Urbana-Champaign
//                    Jaron T. Krogel, krogeljt@ornl.gov, Oak Ridge National Laboratory
//                    Mark A. Berrill, berrillma@ornl.gov, Oak Ridge National Laboratory
//
// File created by: Jeongnim Kim, jeongnim.kim@gmail.com, University of Illinois at Urbana-Champaign
//////////////////////////////////////////////////////////////////////////////////////


#include "Particle/DistanceTable.h"
#include "NonLocalECPComponent.h"
#include "NLPPJob.h"
#include "NonLocalData.h"
#include "type_traits/ConvertToReal.h"

namespace qmcplusplus
{
NonLocalECPComponent::NonLocalECPComponent() : lmax(0), nchannel(0), nknot(0), Rmax(-1), VP(nullptr) {}

// unfortunately we continue the sloppy use of the default copy constructor followed by reassigning pointers.
// This prevents use of smart pointers and concievably sets us up for trouble with double frees and the destructor.
NonLocalECPComponent::NonLocalECPComponent(const NonLocalECPComponent& nl_ecpc, const ParticleSet& pset)
    : NonLocalECPComponent(nl_ecpc)
{
  for (int i = 0; i < nl_ecpc.nlpp_m.size(); ++i)
    nlpp_m[i] = nl_ecpc.nlpp_m[i]->makeClone();
  if (nl_ecpc.VP)
    VP = new VirtualParticleSet(pset, nknot);
}

NonLocalECPComponent::~NonLocalECPComponent()
{
  for (int ip = 0; ip < nlpp_m.size(); ip++)
    delete nlpp_m[ip];
  if (VP)
    delete VP;
}

void NonLocalECPComponent::initVirtualParticle(const ParticleSet& qp)
{
  assert(VP == 0);
  outputManager.pause();
  VP = new VirtualParticleSet(qp, nknot);
  outputManager.resume();
}

void NonLocalECPComponent::deleteVirtualParticle()
{
  if (VP)
    delete VP;
  VP = nullptr;
}

void NonLocalECPComponent::add(int l, RadialPotentialType* pp)
{
  angpp_m.push_back(l);
  wgt_angpp_m.push_back(static_cast<RealType>(2 * l + 1));
  nlpp_m.push_back(pp);
}

void NonLocalECPComponent::resize_warrays(int n, int m, int l)
{
  psiratio.resize(n);
  gradpsiratio.resize(n);
  deltaV.resize(n);
  cosgrad.resize(n);
  wfngrad.resize(n);
  knot_pots.resize(n);
  vrad.resize(m);
  dvrad.resize(m);
  vgrad.resize(m);
  wvec.resize(n);
  lpol.resize(l + 1, 1.0);
  //dlpol needs two data points to do a recursive construction.  Also is only nontrivial for l>1.
  //This +2 guards against l=0 case.
  dlpol.resize(l + 2, 0.0);
  rrotsgrid_m.resize(n);
  nchannel = nlpp_m.size();
  nknot    = sgridxyz_m.size();

  //Now we inititalize the quadrature grid rrotsgrid_m to the unrotated grid.
  rrotsgrid_m = sgridxyz_m;

  //This is just to check
  //for(int nl=1; nl<nlpp_m.size(); nl++) nlpp_m[nl]->setGridManager(false);
  if (lmax)
  {
    if (lmax > 7)
    {
      APP_ABORT("Increase the maximum angular momentum implemented.");
    }
    //Lfactor1.resize(lmax);
    //Lfactor2.resize(lmax);
    for (int nl = 0; nl < lmax; nl++)
    {
      Lfactor1[nl] = static_cast<RealType>(2 * nl + 1);
      Lfactor2[nl] = 1.0e0 / static_cast<RealType>(nl + 1);
    }
  }
}

void NonLocalECPComponent::print(std::ostream& os)
{
  os << "    Maximum angular momentum = " << lmax << std::endl;
  os << "    Number of non-local channels = " << nchannel << std::endl;
  for (int l = 0; l < nchannel; l++)
    os << "       l(" << l << ")=" << angpp_m[l] << std::endl;
  os << "    Cutoff radius = " << Rmax << std::endl;
  os << "    Number of spherical integration grid points = " << nknot << std::endl;
  if (outputManager.isActive(Verbosity::HIGH))
  {
    os << "    Spherical grid and weights: " << std::endl;
    for (int ik = 0; ik < nknot; ik++)
      os << "       " << sgridxyz_m[ik] << std::setw(20) << sgridweight_m[ik] << std::endl;
  }
}

NonLocalECPComponent::RealType NonLocalECPComponent::evaluateOne(ParticleSet& W,
                                                                 int iat,
                                                                 TrialWaveFunction& psi,
                                                                 int iel,
                                                                 RealType r,
                                                                 const PosType& dr,
                                                                 bool use_DLA)
{
  buildQuadraturePointDeltaPositions(r, dr, deltaV);

  if (VP)
  {
    // Compute ratios with VP
    VP->makeMoves(W, iel, deltaV, true, iat);
    if (use_DLA)
      psi.evaluateRatios(*VP, psiratio, TrialWaveFunction::ComputeType::FERMIONIC);
    else
      psi.evaluateRatios(*VP, psiratio);
  }
  else
  {
    // Compute ratio of wave functions
    for (int j = 0; j < nknot; j++)
    {
      W.makeMove(iel, deltaV[j], false);
      if (use_DLA)
        psiratio[j] = psi.calcRatio(W, iel, TrialWaveFunction::ComputeType::FERMIONIC);
      else
        psiratio[j] = psi.calcRatio(W, iel);
      W.rejectMove(iel);
      psi.resetPhaseDiff();
    }
  }

  return calculateProjector(r, dr);
}

NonLocalECPComponent::RealType NonLocalECPComponent::calculateProjector(RealType r, const PosType& dr)
{
  for (int j = 0; j < nknot; j++)
    psiratio[j] *= sgridweight_m[j];

  // Compute radial potential, multiplied by (2l+1) factor.
  for (int ip = 0; ip < nchannel; ip++)
    vrad[ip] = nlpp_m[ip]->splint(r) * wgt_angpp_m[ip];

  constexpr RealType czero(0);
  constexpr RealType cone(1);

  const RealType rinv = cone / r;
  RealType pairpot    = czero;
  // Compute spherical harmonics on grid
  for (int j = 0; j < nknot; j++)
  {
    RealType zz = dot(dr, rrotsgrid_m[j]) * rinv;
    // Forming the Legendre polynomials
    lpol[0]           = cone;
    RealType lpolprev = czero;
    for (int l = 0; l < lmax; l++)
    {
      lpol[l + 1] = (Lfactor1[l] * zz * lpol[l] - l * lpolprev) * Lfactor2[l];
      lpolprev    = lpol[l];
    }

    RealType lsum = 0.0;
    for (int l = 0; l < nchannel; l++)
      lsum += vrad[l] * lpol[angpp_m[l]];
    knot_pots[j] = lsum * std::real(psiratio[j]);
    pairpot += knot_pots[j];
  }

  return pairpot;
}

void NonLocalECPComponent::mw_evaluateOne(const RefVectorWithLeader<NonLocalECPComponent>& ecp_component_list,
                                          const RefVectorWithLeader<ParticleSet>& p_list,
                                          const RefVectorWithLeader<TrialWaveFunction>& psi_list,
                                          const RefVector<const NLPPJob<RealType>>& joblist,
                                          std::vector<RealType>& pairpots,
                                          ResourceCollection& collection,
                                          bool use_DLA)
{
  auto& ecp_component_leader = ecp_component_list.getLeader();
  if (ecp_component_leader.VP)
  {
    // Compute ratios with VP
    RefVectorWithLeader<VirtualParticleSet> vp_list(*ecp_component_leader.VP);
    RefVectorWithLeader<const VirtualParticleSet> const_vp_list(*ecp_component_leader.VP);
    RefVector<const std::vector<PosType>> deltaV_list;
    RefVector<std::vector<ValueType>> psiratios_list;
    vp_list.reserve(ecp_component_list.size());
    const_vp_list.reserve(ecp_component_list.size());
    deltaV_list.reserve(ecp_component_list.size());
    psiratios_list.reserve(ecp_component_list.size());

    for (size_t i = 0; i < ecp_component_list.size(); i++)
    {
      NonLocalECPComponent& component(ecp_component_list[i]);
      const NLPPJob<RealType>& job = joblist[i];

      component.buildQuadraturePointDeltaPositions(job.ion_elec_dist, job.ion_elec_displ, component.deltaV);

      vp_list.push_back(*component.VP);
      const_vp_list.push_back(*component.VP);
      deltaV_list.push_back(component.deltaV);
      psiratios_list.push_back(component.psiratio);
    }

    ResourceCollectionTeamLock<VirtualParticleSet> vp_res_lock(collection, vp_list);

    VirtualParticleSet::mw_makeMoves(vp_list, p_list, deltaV_list, joblist, true);

    if (use_DLA)
      TrialWaveFunction::mw_evaluateRatios(psi_list, const_vp_list, psiratios_list,
                                           TrialWaveFunction::ComputeType::FERMIONIC);
    else
      TrialWaveFunction::mw_evaluateRatios(psi_list, const_vp_list, psiratios_list);
  }
  else
  {
    // Compute ratios without VP. This is working but very slow code path.
    for (size_t i = 0; i < p_list.size(); i++)
    {
      NonLocalECPComponent& component(ecp_component_list[i]);
      ParticleSet& W(p_list[i]);
      TrialWaveFunction& psi(psi_list[i]);
      const NLPPJob<RealType>& job = joblist[i];

      component.buildQuadraturePointDeltaPositions(job.ion_elec_dist, job.ion_elec_displ, component.deltaV);

      // Compute ratio of wave functions
      for (int j = 0; j < component.getNknot(); j++)
      {
        W.makeMove(job.electron_id, component.deltaV[j], false);
        if (use_DLA)
          component.psiratio[j] = psi.calcRatio(W, job.electron_id, TrialWaveFunction::ComputeType::FERMIONIC);
        else
          component.psiratio[j] = psi.calcRatio(W, job.electron_id);
        W.rejectMove(job.electron_id);
        psi.resetPhaseDiff();
      }
    }
  }

  for (size_t i = 0; i < p_list.size(); i++)
  {
    NonLocalECPComponent& component(ecp_component_list[i]);
    const NLPPJob<RealType>& job = joblist[i];
    pairpots[i]                  = component.calculateProjector(job.ion_elec_dist, job.ion_elec_displ);
  }
}

NonLocalECPComponent::RealType NonLocalECPComponent::evaluateOneWithForces(ParticleSet& W,
                                                                           int iat,
                                                                           TrialWaveFunction& psi,
                                                                           int iel,
                                                                           RealType r,
                                                                           const PosType& dr,
                                                                           PosType& force_iat)
{
  constexpr RealType czero(0);
  constexpr RealType cone(1);

  //We check that our quadrature grid is valid.  Namely, that all points lie on the unit sphere.
  //We check this by seeing if |r|^2 = 1 to machine precision.
  for (int j = 0; j < nknot; j++)
    assert(std::abs(std::sqrt(dot(rrotsgrid_m[j], rrotsgrid_m[j])) - 1) <
           100 * std::numeric_limits<RealType>::epsilon());


  for (int j = 0; j < nknot; j++)
    deltaV[j] = r * rrotsgrid_m[j] - dr;

  GradType gradtmp_(0);
  PosType realgradtmp_(0);

  //Pseudopotential derivative w.r.t. ions can be split up into 3 contributions:
  // term coming from the gradient of the radial potential
  PosType gradpotterm_(0);
  // term coming from gradient of legendre polynomial
  PosType gradlpolyterm_(0);
  // term coming from dependence of quadrature grid on ion position.
  PosType gradwfnterm_(0);

  if (VP)
  {
    APP_ABORT("NonLocalECPComponent::evaluateOneWithForces(...): Forces not implemented with virtual particle moves\n");
    // Compute ratios with VP
    VP->makeMoves(W, iel, deltaV, true, iat);
    psi.evaluateRatios(*VP, psiratio);
  }
  else
  {
    // Compute ratio of wave functions
    for (int j = 0; j < nknot; j++)
    {
      W.makeMove(iel, deltaV[j], false);
      psiratio[j] = psi.calcRatioGrad(W, iel, gradtmp_);
      //QMCPACK spits out $\nabla\Psi(q)/\Psi(q)$.
      //Multiply times $\Psi(q)/\Psi(r)$ to get
      // $\nabla\Psi(q)/\Psi(r)
      gradtmp_ *= psiratio[j];
#if defined(QMC_COMPLEX)
      //And now we take the real part and save it.
      convertToReal(gradtmp_, gradpsiratio[j]);
#else
      //Real nonlocalpp forces seem to differ from those in the complex build.  Since
      //complex build has been validated against QE, that indicates there's a bug for the real build.
      gradpsiratio[j] = gradtmp_;
#endif
      W.rejectMove(iel);
      psi.resetPhaseDiff();
      //psi.rejectMove(iel);
    }
  }

  for (int j = 0; j < nknot; j++)
    psiratio[j] *= sgridweight_m[j];

  // This is just a temporary variable to dump d2/dr2 into for spline evaluation.
  RealType secondderiv(0);

  const RealType rinv = cone / r;

  // Compute radial potential and its derivative times (2l+1)
  for (int ip = 0; ip < nchannel; ip++)
  {
    //fun fact.  NLPComponent stores v(r) as v(r), and not as r*v(r) like in other places.
    vrad[ip]  = nlpp_m[ip]->splint(r, dvrad[ip], secondderiv) * wgt_angpp_m[ip];
    vgrad[ip] = dvrad[ip] * dr * wgt_angpp_m[ip] * rinv;
  }

  RealType pairpot = 0;
  // Compute spherical harmonics on grid
  for (int j = 0; j < nknot; j++)
  {
    RealType zz        = dot(dr, rrotsgrid_m[j]) * rinv;
    PosType uminusrvec = rrotsgrid_m[j] - zz * dr * rinv;

    cosgrad[j] = rinv * uminusrvec;

    RealType udotgradpsi = dot(gradpsiratio[j], rrotsgrid_m[j]);
    wfngrad[j]           = gradpsiratio[j] - dr * (udotgradpsi * rinv);
    wfngrad[j] *= sgridweight_m[j];

    // Forming the Legendre polynomials
    //P_0(x)=1; P'_0(x)=0.
    lpol[0]  = cone;
    dlpol[0] = czero;

    RealType lpolprev  = czero;
    RealType dlpolprev = czero;

    for (int l = 0; l < lmax; l++)
    {
      //Legendre polynomial recursion formula.
      lpol[l + 1] = (Lfactor1[l] * zz * lpol[l] - l * lpolprev) * Lfactor2[l];

      //and for the derivative...
      dlpol[l + 1] = (Lfactor1[l] * (zz * dlpol[l] + lpol[l]) - l * dlpolprev) * Lfactor2[l];

      lpolprev  = lpol[l];
      dlpolprev = dlpol[l];
    }

    RealType lsum = czero;
    // Now to compute the forces:
    gradpotterm_   = 0;
    gradlpolyterm_ = 0;
    gradwfnterm_   = 0;

    for (int l = 0; l < nchannel; l++)
    {
      lsum += vrad[l] * lpol[angpp_m[l]];
      gradpotterm_ += vgrad[l] * lpol[angpp_m[l]] * std::real(psiratio[j]);
      gradlpolyterm_ += vrad[l] * dlpol[angpp_m[l]] * cosgrad[j] * std::real(psiratio[j]);
      gradwfnterm_ += vrad[l] * lpol[angpp_m[l]] * wfngrad[j];
    }
    knot_pots[j] = lsum * std::real(psiratio[j]);
    pairpot += knot_pots[j];
    force_iat += gradpotterm_ + gradlpolyterm_ - gradwfnterm_;
  }

  return pairpot;
}

NonLocalECPComponent::RealType NonLocalECPComponent::evaluateOneWithForces(ParticleSet& W,
                                                                           ParticleSet& ions,
                                                                           int iat,
                                                                           TrialWaveFunction& psi,
                                                                           int iel,
                                                                           RealType r,
                                                                           const PosType& dr,
                                                                           PosType& force_iat,
                                                                           ParticleSet::ParticlePos& pulay_terms)
{
  constexpr RealType czero(0);
  constexpr RealType cone(1);

  //We check that our quadrature grid is valid.  Namely, that all points lie on the unit sphere.
  //We check this by seeing if |r|^2 = 1 to machine precision.
  for (int j = 0; j < nknot; j++)
    assert(std::abs(std::sqrt(dot(rrotsgrid_m[j], rrotsgrid_m[j])) - 1) <
           100 * std::numeric_limits<RealType>::epsilon());

  for (int j = 0; j < nknot; j++)
    deltaV[j] = r * rrotsgrid_m[j] - dr;

  GradType gradtmp_(0);
  PosType realgradtmp_(0);

  //Pseudopotential derivative w.r.t. ions can be split up into 3 contributions:
  // term coming from the gradient of the radial potential
  PosType gradpotterm_(0);
  // term coming from gradient of legendre polynomial
  PosType gradlpolyterm_(0);
  // term coming from dependence of quadrature grid on ion position.
  PosType gradwfnterm_(0);

  //Now for the Pulay specific stuff...
  // $\nabla_I \Psi(...r...)/\Psi(...r...)$
  ParticleSet::ParticlePos pulay_ref;
  ParticleSet::ParticlePos pulaytmp_;
  // $\nabla_I \Psi(...q...)/\Psi(...r...)$ for each quadrature point.
  std::vector<ParticleSet::ParticlePos> pulay_quad(nknot);

  //A working array for pulay stuff.
  GradType iongradtmp_(0);
  //resize everything.
  pulay_ref.resize(ions.getTotalNum());
  pulaytmp_.resize(ions.getTotalNum());
  for (size_t j = 0; j < nknot; j++)
    pulay_quad[j].resize(ions.getTotalNum());

  if (VP)
  {
    APP_ABORT("NonLocalECPComponent::evaluateOneWithForces(...): Forces not implemented with virtual particle moves\n");
    // Compute ratios with VP
    VP->makeMoves(W, iel, deltaV, true, iat);
    psi.evaluateRatios(*VP, psiratio);
  }
  else
  {
    // Compute ratio of wave functions
    for (int j = 0; j < nknot; j++)
    {
      W.makeMove(iel, deltaV[j], false);
      psiratio[j] = psi.calcRatioGrad(W, iel, gradtmp_);
      //QMCPACK spits out $\nabla\Psi(q)/\Psi(q)$.
      //Multiply times $\Psi(q)/\Psi(r)$ to get
      // $\nabla\Psi(q)/\Psi(r)
      gradtmp_ *= psiratio[j];
#if defined(QMC_COMPLEX)
      //And now we take the real part and save it.
      convertToReal(gradtmp_, gradpsiratio[j]);
#else
      //Real nonlocalpp forces seem to differ from those in the complex build.  Since
      //complex build has been validated against QE, that indicates there's a bug for the real build.
      gradpsiratio[j] = gradtmp_;
#endif
      W.rejectMove(iel);
      psi.resetPhaseDiff();
      //psi.rejectMove(iel);
    }
  }

  for (int j = 0; j < nknot; j++)
    psiratio[j] *= sgridweight_m[j];

  // This is just a temporary variable to dump d2/dr2 into for spline evaluation.
  RealType secondderiv(0);

  const RealType rinv = cone / r;

  // Compute radial potential and its derivative times (2l+1)
  for (int ip = 0; ip < nchannel; ip++)
  {
    //fun fact.  NLPComponent stores v(r) as v(r), and not as r*v(r) like in other places.
    vrad[ip]  = nlpp_m[ip]->splint(r, dvrad[ip], secondderiv) * wgt_angpp_m[ip];
    vgrad[ip] = dvrad[ip] * dr * wgt_angpp_m[ip] * rinv;
  }

  //Now to construct the 3N dimensional ionic wfn derivatives for pulay terms.
  //This is going to be slow an painful for now.
  for (size_t jat = 0; jat < ions.getTotalNum(); jat++)
  {
    convertToReal(psi.evalGradSource(W, ions, jat), pulay_ref[jat]);
    gradpotterm_ = 0;
    for (size_t j = 0; j < nknot; j++)
    {
      deltaV[j] = r * rrotsgrid_m[j] - dr;
      //This sequence is necessary to update the distance tables and make the
      //inverse matrix available for force computation.  Move the particle to
      //quadrature point...
      W.makeMove(iel, deltaV[j]);
      psi.calcRatio(W, iel);
      psi.acceptMove(W, iel);
      W.acceptMove(iel); // it only updates the jel-th row of e-e table
      //Done with the move.  Ready for force computation.

      iongradtmp_ = psi.evalGradSource(W, ions, jat);
      iongradtmp_ *= psiratio[j];
      convertToReal(iongradtmp_, pulay_quad[j][jat]);
      //And move the particle back.
      deltaV[j] = dr - r * rrotsgrid_m[j];

      // mirror the above in reverse order
      W.makeMove(iel, deltaV[j]);
      psi.calcRatio(W, iel);
      psi.acceptMove(W, iel);
      W.acceptMove(iel);
    }
  }

  RealType pairpot = 0;
  // Compute spherical harmonics on grid
  for (int j = 0; j < nknot; j++)
  {
    RealType zz        = dot(dr, rrotsgrid_m[j]) * rinv;
    PosType uminusrvec = rrotsgrid_m[j] - zz * dr * rinv;

    cosgrad[j] = rinv * uminusrvec;

    RealType udotgradpsi = dot(gradpsiratio[j], rrotsgrid_m[j]);
    wfngrad[j]           = gradpsiratio[j] - dr * (udotgradpsi * rinv);
    wfngrad[j] *= sgridweight_m[j];

    // Forming the Legendre polynomials
    //P_0(x)=1; P'_0(x)=0.
    lpol[0]  = cone;
    dlpol[0] = czero;

    RealType lpolprev  = czero;
    RealType dlpolprev = czero;

    for (int l = 0; l < lmax; l++)
    {
      //Legendre polynomial recursion formula.
      lpol[l + 1] = (Lfactor1[l] * zz * lpol[l] - l * lpolprev) * Lfactor2[l];

      //and for the derivative...
      dlpol[l + 1] = (Lfactor1[l] * (zz * dlpol[l] + lpol[l]) - l * dlpolprev) * Lfactor2[l];

      lpolprev  = lpol[l];
      dlpolprev = dlpol[l];
    }

    RealType lsum = czero;
    // Now to compute the forces:
    gradpotterm_   = 0;
    gradlpolyterm_ = 0;
    gradwfnterm_   = 0;
    pulaytmp_      = 0;

    for (int l = 0; l < nchannel; l++)
    {
      //Note.  Because we are computing "forces", there's a -1 difference between this and
      //direct finite difference calculations.
      lsum += vrad[l] * lpol[angpp_m[l]];
      gradpotterm_ += vgrad[l] * lpol[angpp_m[l]] * std::real(psiratio[j]);
      gradlpolyterm_ += vrad[l] * dlpol[angpp_m[l]] * cosgrad[j] * std::real(psiratio[j]);
      gradwfnterm_ += vrad[l] * lpol[angpp_m[l]] * wfngrad[j];
      pulaytmp_ -= vrad[l] * lpol[angpp_m[l]] * pulay_quad[j];
    }
    knot_pots[j] = lsum * std::real(psiratio[j]);
    pulaytmp_ += knot_pots[j] * pulay_ref;
    pairpot += knot_pots[j];
    force_iat += gradpotterm_ + gradlpolyterm_ - gradwfnterm_;
    pulay_terms += pulaytmp_;
  }

  return pairpot;
}

void NonLocalECPComponent::evaluateOneBodyOpMatrixContribution(ParticleSet& W,
                                                               const int iat,
                                                               const TWFFastDerivWrapper& psi,
                                                               const int iel,
                                                               const RealType r,
                                                               const PosType& dr,
                                                               std::vector<ValueMatrix>& B)

{
  using ValueVector = SPOSet::ValueVector;
  //Some initial computation to find out the species and row number of electron.
  const IndexType gid        = W.getGroupID(iel);
  const IndexType sid        = psi.getTWFGroupIndex(gid);
  const IndexType firstIndex = W.first(gid);
  const IndexType thisIndex  = iel - firstIndex;

  const IndexType numOrbs = psi.numOrbitals(sid);
  ValueVector phi_row; //phi_0(r), phi_1(r), ...
  ValueVector temp_row;

  phi_row.resize(numOrbs);
  temp_row.resize(numOrbs);

  buildQuadraturePointDeltaPositions(r, dr, deltaV);


  constexpr RealType czero(0);
  constexpr RealType cone(1);

  const RealType rinv = cone / r;

  for (int ip = 0; ip < nchannel; ip++)
    vrad[ip] = nlpp_m[ip]->splint(r) * wgt_angpp_m[ip];

  for (int j = 0; j < nknot; j++)
  {
    W.makeMove(iel, deltaV[j], false); //Update distance tables.
    psi.getRowM(W, iel, phi_row);
    RealType jratio = psi.evaluateJastrowRatio(W, iel);
    W.rejectMove(iel);

    RealType zz = dot(dr, rrotsgrid_m[j]) * rinv;
    // Forming the Legendre polynomials
    lpol[0]           = cone;
    RealType lpolprev = czero;
    for (int l = 0; l < lmax; l++)
    {
      lpol[l + 1] = Lfactor2[l] * (Lfactor1[l] * zz * lpol[l] - l * lpolprev);
      lpolprev    = lpol[l];
    }

    ValueType lsum = 0.0;
    for (int l = 0; l < nchannel; l++)
    {
      temp_row = (vrad[l] * lpol[angpp_m[l]] * sgridweight_m[j]) * jratio * phi_row;
      for (int iorb = 0; iorb < numOrbs; iorb++)
        B[sid][thisIndex][iorb] += temp_row[iorb];
    }
  }
}

void NonLocalECPComponent::evaluateOneBodyOpMatrixdRContribution(ParticleSet& W,
                                                                 ParticleSet& ions,
                                                                 const int iat,
                                                                 const int iat_src,
                                                                 const TWFFastDerivWrapper& psi,
                                                                 const int iel,
                                                                 const RealType r,
                                                                 const PosType& dr,
                                                                 std::vector<std::vector<ValueMatrix>>& dB)
{
  using ValueVector = SPOSet::ValueVector;
  using GradVector  = SPOSet::GradVector;
  constexpr RealType czero(0);
  constexpr RealType cone(1);

  //We check that our quadrature grid is valid.  Namely, that all points lie on the unit sphere.
  //We check this by seeing if |r|^2 = 1 to machine precision.
  for (int j = 0; j < nknot; j++)
    assert(std::abs(std::sqrt(dot(rrotsgrid_m[j], rrotsgrid_m[j])) - 1) <
           100 * std::numeric_limits<RealType>::epsilon());

  for (int j = 0; j < nknot; j++)
    deltaV[j] = r * rrotsgrid_m[j] - dr;

  // This is just a temporary variable to dump d2/dr2 into for spline evaluation.
  RealType secondderiv(0);

  const RealType rinv = cone / r;

  // Compute radial potential and its derivative times (2l+1)
  for (int ip = 0; ip < nchannel; ip++)
  {
    //fun fact.  NLPComponent stores v(r) as v(r), and not as r*v(r) like in other places.
    vrad[ip]  = nlpp_m[ip]->splint(r, dvrad[ip], secondderiv) * wgt_angpp_m[ip];
    vgrad[ip] = dvrad[ip] * dr * wgt_angpp_m[ip] * rinv;
  }

  const IndexType gid        = W.getGroupID(iel);
  const IndexType sid        = psi.getTWFGroupIndex(gid);
  const IndexType thisEIndex = iel - W.first(gid);
  const IndexType numptcls   = W.last(gid) - W.first(gid);
  const IndexType norbs      = psi.numOrbitals(sid);
  SPOSet& spo(*psi.getSPOSet(sid));

  RealType pairpot = 0;
  // Compute spherical harmonics on grid
  GradMatrix iongrad_phimat;
  GradVector iongrad_phi;
  ValueVector phi, laplphi;
  ValueMatrix phimat, laplphimat;
  GradMatrix gradphimat;
  GradVector gradphi;
  GradMatrix wfgradmat;

  //This stores all ion gradients of the Jastrow, evaluated on all quadrature points.
  //Has length nknot.
  ParticleSet::ParticleGradient jgrad_quad;
  jgrad_quad.resize(nknot);

  wfgradmat.resize(nknot, norbs);

  iongrad_phimat.resize(nknot, norbs);
  laplphimat.resize(nknot, norbs);

  phimat.resize(nknot, norbs);
  gradphimat.resize(nknot, norbs);
  iongrad_phi.resize(norbs);
  phi.resize(norbs);
  gradphi.resize(norbs);
  laplphi.resize(norbs);

  GradVector udotgradpsi, wfgradrow;
  GradMatrix udotgradpsimat;
  GradVector gpot, glpoly, gwfn;
  ValueVector nlpp_prefactor;
  GradVector dlpoly_prefactor;
  GradVector dvdr_prefactor;

  nlpp_prefactor.resize(nknot);
  dlpoly_prefactor.resize(nknot);
  dvdr_prefactor.resize(nknot);

  udotgradpsimat.resize(nknot, norbs);
  wfgradrow.resize(norbs);
  udotgradpsi.resize(norbs);
  gpot.resize(norbs);
  glpoly.resize(norbs);
  gwfn.resize(norbs);

  buildQuadraturePointDeltaPositions(r, dr, deltaV);
  //This is the ion gradient of J at the original (non quadrature) coordinate.
  GradType jigradref(0.0);

  jigradref = psi.evaluateJastrowGradSource(W, ions, iat_src);

  //Until we have a more efficient routine, we move to a quadrature point,
  //update distance tables, compute the ion gradient of J, then move the particle back.
  //At cost of distance table updates.  Not good, but works.
  for (int j = 0; j < nknot; j++)
  {
    W.makeMove(iel, deltaV[j], false);
    W.acceptMove(iel);
    jgrad_quad[j] = psi.evaluateJastrowGradSource(W, ions, iat_src);
    W.makeMove(iel, -deltaV[j], false);
    W.acceptMove(iel);
  }

  for (int j = 0; j < nknot; j++)
  {
    W.makeMove(iel, deltaV[j], false);
    iongrad_phi = 0.0;
    spo.evaluateGradSourceRow(W, iel, ions, iat_src, iongrad_phi);
    GradType jegrad(0.0);
    GradType jigrad(0.0);

    RealType jratio = psi.calcJastrowRatioGrad(W, iel, jegrad);
    jigrad          = psi.evaluateJastrowGradSource(W, ions, iat_src);

    spo.evaluateVGL(W, iel, phi, gradphi, laplphi);

    //Quick comment on the matrix elements being computed below.
    //For the no jastrow implementation, phimat, gradphimat, iongrad_phimat were straightforward containers storing phi_j(r_i), grad(phi_j), etc.
    //Generalizing to jastrows is straightforward if we replace phi_j(q) with exp(J(q))/exp(J(r))*phi(q).  Storing these in the phimat, gradphimat, etc.
    //data structures allows us to not modify the rather complicated expressions we have already derived.
    if (iat == iat_src)
    {
      for (int iorb = 0; iorb < norbs; iorb++)
      {
        //Treating exp(J(q))/exp(J(r))phi_j(q) as the fundamental block.
        phimat[j][iorb] = jratio * phi[iorb];
        //This is the electron gradient of the above expression.
        gradphimat[j][iorb] = jratio * (gradphi[iorb] + GradType(jegrad) * phi[iorb]);
        laplphimat[j][iorb] = laplphi[iorb]; //this is not used, so not including jastrow contribution.
      }
    }
    for (int iorb = 0; iorb < norbs; iorb++)
    {
      //This is the ion gradient of exp(J(q))/exp(J(r))phi_j(q).
      iongrad_phimat[j][iorb] = jratio * (iongrad_phi[iorb] + phi[iorb] * (GradType(jgrad_quad[j]) - jigradref));
    }
    W.rejectMove(iel);
  }

  for (int j = 0; j < nknot; j++)
  {
    RealType zz        = dot(dr, rrotsgrid_m[j]) * rinv;
    PosType uminusrvec = rrotsgrid_m[j] - zz * dr * rinv;

    cosgrad[j] = rinv * uminusrvec;

    // Forming the Legendre polynomials
    //P_0(x)=1; P'_0(x)=0.
    lpol[0]  = cone;
    dlpol[0] = czero;
    dlpol[1] = cone;

    RealType lpolprev  = czero;
    RealType dlpolprev = czero;

    for (int l = 0; l < lmax; l++)
    {
      //Legendre polynomial recursion formula.
      lpol[l + 1] = Lfactor1[l] * zz * lpol[l] - l * lpolprev;
      lpol[l + 1] *= Lfactor2[l];

      //and for the derivative...
      dlpol[l + 1] = Lfactor1[l] * (zz * dlpol[l] + lpol[l]) - l * dlpolprev;
      dlpol[l + 1] *= Lfactor2[l];

      lpolprev  = lpol[l];
      dlpolprev = dlpol[l];
    }

    for (int l = 0; l < nchannel; l++)
    {
      //Note.  Because we are computing "forces", there's a -1 difference between this and
      //direct finite difference calculations.

      nlpp_prefactor[j] += sgridweight_m[j] * vrad[l] * lpol[angpp_m[l]];
      dvdr_prefactor[j] += sgridweight_m[j] * vgrad[l] * lpol[angpp_m[l]];
      dlpoly_prefactor[j] += sgridweight_m[j] * vrad[l] * dlpol[angpp_m[l]] * cosgrad[j];
    }
  }


  for (int j = 0; j < nknot; j++)
    for (int iorb = 0; iorb < norbs; iorb++)
      gwfn[iorb] += nlpp_prefactor[j] * (iongrad_phimat[j][iorb]);

  if (iat == iat_src)
  {
    for (int j = 0; j < nknot; j++)
      for (int iorb = 0; iorb < norbs; iorb++)
      {
        //this is for diagonal case.
        udotgradpsimat[j][iorb] = dot(gradphimat[j][iorb], rrotsgrid_m[j]);
        wfgradmat[j][iorb]      = gradphimat[j][iorb] - dr * (udotgradpsimat[j][iorb] * rinv);
        gpot[iorb] += dvdr_prefactor[j] * phimat[j][iorb];
        glpoly[iorb] += dlpoly_prefactor[j] * phimat[j][iorb];
        gwfn[iorb] += nlpp_prefactor[j] * (wfgradmat[j][iorb]);
      }
  }
  for (int idim = 0; idim < OHMMS_DIM; idim++)
    for (int iorb = 0; iorb < norbs; iorb++)
      dB[idim][sid][thisEIndex][iorb] += RealType(-1.0) * gpot[iorb][idim] - glpoly[iorb][idim] + gwfn[iorb][idim];
}

///Randomly rotate sgrid_m
void NonLocalECPComponent::randomize_grid(const TensorType& rmat)
{
<<<<<<< HEAD
=======
  RealType phi(TWOPI * myRNG()), psi(TWOPI * myRNG()), cth(1.0 - 2*myRNG());
  RealType sph(std::sin(phi)), cph(std::cos(phi)), sth(std::sqrt(1.0 - cth * cth)), sps(std::sin(psi)),
      cps(std::cos(psi));
  TensorType rmat(cph * cth * cps - sph * sps, sph * cth * cps + cph * sps, -sth * cps, -cph * cth * sps - sph * cps,
                  -sph * cth * sps + cph * cps, sth * sps, cph * sth, sph * sth, cth);
>>>>>>> 0d89c0f5
  for (int i = 0; i < sgridxyz_m.size(); i++)
    rrotsgrid_m[i] = dot(rmat, sgridxyz_m[i]);
}

template<typename T>
void NonLocalECPComponent::randomize_grid(std::vector<T>& sphere, const TensorType& rmat)
{
<<<<<<< HEAD
=======
  RealType phi(TWOPI * myRNG()), psi(TWOPI * myRNG()), cth(1.0 - 2*myRNG());
  RealType sph(std::sin(phi)), cph(std::cos(phi)), sth(std::sqrt(1.0 - cth * cth)), sps(std::sin(psi)),
      cps(std::cos(psi));
  TensorType rmat(cph * cth * cps - sph * sps, sph * cth * cps + cph * sps, -sth * cps, -cph * cth * sps - sph * cps,
                  -sph * cth * sps + cph * cps, sth * sps, cph * sth, sph * sth, cth);
>>>>>>> 0d89c0f5
  SpherGridType::iterator it(sgridxyz_m.begin());
  SpherGridType::iterator it_end(sgridxyz_m.end());
  SpherGridType::iterator jt(rrotsgrid_m.begin());
  while (it != it_end)
  {
    *jt = dot(rmat, *it);
    ++it;
    ++jt;
  }
  //copy the randomized grid to sphere
  for (int i = 0; i < rrotsgrid_m.size(); i++)
    for (int j = 0; j < OHMMS_DIM; j++)
      sphere[OHMMS_DIM * i + j] = rrotsgrid_m[i][j];
}

void NonLocalECPComponent::buildQuadraturePointDeltaPositions(RealType r,
                                                              const PosType& dr,
                                                              std::vector<PosType>& deltaV) const
{
  for (int j = 0; j < nknot; j++)
    deltaV[j] = r * rrotsgrid_m[j] - dr;
}

void NonLocalECPComponent::contributeTxy(int iel, std::vector<NonLocalData>& Txy) const
{
  for (int j = 0; j < nknot; j++)
    Txy.push_back(NonLocalData(iel, knot_pots[j], deltaV[j]));
}

/// \relates NonLocalEcpComponent
template void NonLocalECPComponent::randomize_grid(std::vector<float>& sphere, const TensorType& rmat);
template void NonLocalECPComponent::randomize_grid(std::vector<double>& sphere, const TensorType& rmat);


} // namespace qmcplusplus<|MERGE_RESOLUTION|>--- conflicted
+++ resolved
@@ -867,14 +867,6 @@
 ///Randomly rotate sgrid_m
 void NonLocalECPComponent::randomize_grid(const TensorType& rmat)
 {
-<<<<<<< HEAD
-=======
-  RealType phi(TWOPI * myRNG()), psi(TWOPI * myRNG()), cth(1.0 - 2*myRNG());
-  RealType sph(std::sin(phi)), cph(std::cos(phi)), sth(std::sqrt(1.0 - cth * cth)), sps(std::sin(psi)),
-      cps(std::cos(psi));
-  TensorType rmat(cph * cth * cps - sph * sps, sph * cth * cps + cph * sps, -sth * cps, -cph * cth * sps - sph * cps,
-                  -sph * cth * sps + cph * cps, sth * sps, cph * sth, sph * sth, cth);
->>>>>>> 0d89c0f5
   for (int i = 0; i < sgridxyz_m.size(); i++)
     rrotsgrid_m[i] = dot(rmat, sgridxyz_m[i]);
 }
@@ -882,14 +874,6 @@
 template<typename T>
 void NonLocalECPComponent::randomize_grid(std::vector<T>& sphere, const TensorType& rmat)
 {
-<<<<<<< HEAD
-=======
-  RealType phi(TWOPI * myRNG()), psi(TWOPI * myRNG()), cth(1.0 - 2*myRNG());
-  RealType sph(std::sin(phi)), cph(std::cos(phi)), sth(std::sqrt(1.0 - cth * cth)), sps(std::sin(psi)),
-      cps(std::cos(psi));
-  TensorType rmat(cph * cth * cps - sph * sps, sph * cth * cps + cph * sps, -sth * cps, -cph * cth * sps - sph * cps,
-                  -sph * cth * sps + cph * cps, sth * sps, cph * sth, sph * sth, cth);
->>>>>>> 0d89c0f5
   SpherGridType::iterator it(sgridxyz_m.begin());
   SpherGridType::iterator it_end(sgridxyz_m.end());
   SpherGridType::iterator jt(rrotsgrid_m.begin());
