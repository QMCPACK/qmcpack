--- conflicted
+++ resolved
@@ -65,7 +65,7 @@
   ewald.initialize(A,Q);
 
   //RealType qmcpack_kappa = AA->LR_kc;
-  RealType qmcpack_sigma = 0.4914267483;
+  RealType qmcpack_sigma = std::sqrt(AA->LR_kc / (2.0 * AA->LR_rc));
   RealType qmcpack_kappa = 1./(std::sqrt(2.0)*qmcpack_sigma);
   ewaldtools::AnisotropicEwald ewald_qp(A,Q,1e-10,qmcpack_kappa);
 
@@ -78,56 +78,71 @@
 
     ewaldref::PosArray R;
     R.resize(NumCenters);
-<<<<<<< HEAD
     for(int i=0;i<NumCenters;++i)
-=======
-    Q.resize(NumCenters);
-    for (int i = 0; i < NumCenters; ++i)
-    {
->>>>>>> 6406aa3e
       R[i] = Ps.R[i];
     
     RealType eE   = ewald.ewaldEnergy(R);
     RealType eEf  = ewald.fixedGridEwaldEnergy(R);
-    RealType eEt  = ewald.ewaldEnergy(Ps.R);
-    RealType eEft = ewald.fixedGridEwaldEnergy(Ps.R);
+    //RealType eEt  = ewald.ewaldEnergy(Ps.R);
+    //RealType eEft = ewald.fixedGridEwaldEnergy(Ps.R);
 
     RealType c  = ewald.ewaldEnergyConst();
     RealType sr = ewald.ewaldEnergySR(Ps.R);
     RealType lr = ewald.ewaldEnergyLR(Ps.R);
 
     const DistanceTableData& dt(Ps.getDistTable(d_aa_ID));
-    RealType srdt = ewald.ewaldEnergySRDT(dt);
-    RealType lrdt = ewald.ewaldEnergyLRDT(dt);
+    //RealType srdt = ewald.ewaldEnergySRDT(dt);
+    //RealType lrdt = ewald.ewaldEnergyLRDT(dt);
 
 
     //ewald_qp.madelungEnergy0();
-    RealType c_qp   = ewald_qp.ewaldEnergyConst();
-    RealType sr_qp  = ewald_qp.ewaldEnergySRDT(dt);
-    RealType lr_qp  = ewald_qp.ewaldEnergyLRDT(dt);
-    RealType sr0_qp = ewald_qp.ewaldEnergySR0DT(dt);
+    RealType eE_qp = ewald_qp.ewaldEnergy(Ps.R);
+    //RealType c_qp   = ewald_qp.ewaldEnergyConst();
+    //RealType sr_qp  = ewald_qp.ewaldEnergySRDT(dt);
+    //RealType lr_qp  = ewald_qp.ewaldEnergyLRDT(dt);
+    //RealType sr0_qp = ewald_qp.ewaldEnergySR0DT(dt);
+
+    //RealType c_qmc = myConst;
+    //RealType sr_qmc = evalSR(Ps);
+    //RealType lr_qmc = evalLR(Ps);
 
     app_log()<<std::setprecision(14);
     app_log()<<std::endl;
     app_log()<<"   adaptive aniso ewald energy: "<<eE<<std::endl;
     app_log()<<"   fixed aniso ewald energy   : "<<eEf<<std::endl;
-    app_log()<<"   adaptive aniso ewald energy: "<<eEt<<std::endl;
-    app_log()<<"   fixed aniso ewald energy   : "<<eEft<<std::endl;
+
+    //app_log()<<"   adaptive aniso ewald energy: "<<eEt<<std::endl;
+    //app_log()<<"   fixed aniso ewald energy   : "<<eEft<<std::endl;
     app_log()<<"   ewald energy c+sr+lr       : "<<c+sr+lr<<std::endl;
-    app_log()<<"   ewald energy c+sr+lr dt    : "<<c+srdt+lrdt<<std::endl;
+    //app_log()<<"   ewald energy c+sr+lr dt    : "<<c+srdt+lrdt<<std::endl;
     app_log()<<"   aniso ewald nmax           : "<<ewald.getNmax()<<std::endl;
     app_log()<<std::setprecision(14);
+    //app_log()<<"   qmcpack constant : "<<c_qmc<<std::endl;
+    //app_log()<<"   ewald   constant : "<<c_qp<<std::endl;
+    //app_log()<<"   qmcpack SR  : "<<sr_qmc<<std::endl;
+    //app_log()<<"   ewald   SR  : "<<sr_qp<<std::endl;
+    //app_log()<<"   ewald   SR0 : "<<sr0_qp<<std::endl;
+    //app_log()<<"   qmcpack LR  : "<<lr_qmc<<std::endl;
+    //app_log()<<"   ewald   LR  : "<<lr_qp<<std::endl;
+    //app_log()<<"   qmcpack tot : "<<c_qmc+sr_qmc+lr_qmc<<std::endl;
+    //app_log()<<"   ewald   tot : "<< c_qp+sr_qp+lr_qp <<std::endl;
+    //app_log()<<"   ewald   tot0: "<< c_qp+sr0_qp+lr_qp <<std::endl;
+    //app_log()<<std::endl;
+    //app_log()<<"   SR error    : "<<sr_qmc-sr_qp<<std::endl;
+    //app_log()<<"   tot error   : "<<c_qmc+sr_qmc+lr_qmc-c_qp-sr_qp-lr_qp<<std::endl;
+    //app_log()<<std::endl;
+    app_log()<<"   ewald_qp aniso energy      : "<<eE<<std::endl;
+    app_log()<<"   aniso ewald nmax           : "<<ewald_qp.getNmax()<<std::endl;
+    app_log()<<std::setprecision(14);
+
+    //ewaldtools::IntVec nmax = 20;
+    //ewald.setupOpt(nmax);
+    ewald.setupOpt();
+    RealType lr_opt = ewald.ewaldEnergyLROpt(Ps.R);
+    app_log()<<"   ewald     LR  : "<<lr<<std::endl;
+    app_log()<<"   ewald opt LR  : "<<lr_opt<<std::endl;
+
     app_log()<<std::endl;
-    app_log()<<"   qmcpack constant : "<<myConst<<std::endl;
-    app_log()<<"   ewald   constant : "<<c_qp<<std::endl;
-    app_log()<<"   qmcpack SR  : "<<evalSR(Ps)<<std::endl;
-    app_log()<<"   ewald   SR  : "<<sr_qp<<std::endl;
-    app_log()<<"   ewald   SR0 : "<<sr0_qp<<std::endl;
-    app_log()<<"   qmcpack LR  : "<<evalLR(Ps)<<std::endl;
-    app_log()<<"   ewald   LR  : "<<lr_qp<<std::endl;
-    app_log()<<"   qmcpack tot : "<<myConst+evalSR(Ps)+evalLR(Ps)<<std::endl;
-    app_log()<<"   ewald   tot : "<< c_qp+sr_qp+lr_qp <<std::endl;
-    app_log()<<"   ewald   tot0: "<< c_qp+sr0_qp+lr_qp <<std::endl;
     app_log()<<std::endl;
 
     RealType Vii_ref        = ewaldref::ewaldEnergy(A, R, Q);
