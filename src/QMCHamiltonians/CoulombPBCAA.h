//////////////////////////////////////////////////////////////////////////////////////
// This file is distributed under the University of Illinois/NCSA Open Source License.
// See LICENSE file in top directory for details.
//
// Copyright (c) 2016 Jeongnim Kim and QMCPACK developers.
//
// File developed by: Ken Esler, kpesler@gmail.com, University of Illinois at Urbana-Champaign
//                    Jeremy McMinnis, jmcminis@gmail.com, University of Illinois at Urbana-Champaign
//                    Jeongnim Kim, jeongnim.kim@gmail.com, University of Illinois at Urbana-Champaign
//                    Jaron T. Krogel, krogeljt@ornl.gov, Oak Ridge National Laboratory
//                    Mark A. Berrill, berrillma@ornl.gov, Oak Ridge National Laboratory
//
// File created by: Jeongnim Kim, jeongnim.kim@gmail.com, University of Illinois at Urbana-Champaign
//////////////////////////////////////////////////////////////////////////////////////


#ifndef QMCPLUSPLUS_COULOMBPBCAA_TEMP_H
#define QMCPLUSPLUS_COULOMBPBCAA_TEMP_H
#include "QMCHamiltonians/OperatorBase.h"
#include "QMCHamiltonians/ForceBase.h"
#include "LongRange/LRCoulombSingleton.h"
#include "Particle/DistanceTableData.h"
//#include "QMCHamiltonians/EwaldRef.h"
#include "QMCHamiltonians/EwaldTools.h"

namespace qmcplusplus
{
/** @ingroup hamiltonian
 *\brief Calculates the AA Coulomb potential using PBCs
 *
 * Functionally identical to CoulombPBCAA but uses a templated version of
 * LRHandler.
 */
struct CoulombPBCAA : public OperatorBase, public ForceBase
{
  typedef LRCoulombSingleton::LRHandlerType LRHandlerType;
  typedef LRCoulombSingleton::GridType GridType;
  typedef LRCoulombSingleton::RadFunctorType RadFunctorType;
  typedef LRHandlerType::mRealType mRealType;

<<<<<<< HEAD
  typedef DistanceTableData::RowContainer RowContainerType;

  ewaldtools::AnisotropicEwald ewald;

=======
>>>>>>> 6406aa3e
  // energy-optimized
  LRHandlerType* AA;
  GridType* myGrid;
  RadFunctorType* rVs;
  // force-optimized
  LRHandlerType* dAA;
  GridType* myGridforce;
  RadFunctorType* rVsforce;

  bool is_active;
  bool FirstTime;
  int SourceID;
  int NumSpecies;
  int ChargeAttribIndx;
  int MemberAttribIndx;
  int NumCenters;
  Return_t myConst;
  RealType myRcut;
  std::string PtclRefName;
  std::vector<RealType> Zat, Zspec;
  std::vector<int> NofSpecies;
  std::vector<int> SpeciesID;

  Matrix<RealType> SR2;
  Vector<RealType> dSR;
  Vector<ComplexType> del_eikr;
  /// Flag for whether to compute forces or not
  bool ComputeForces;
  //     madelung constant
  RealType MC0;

#if !defined(REMOVE_TRACEMANAGER)
  //single particle trace sample
  Array<TraceReal, 1>* V_sample;
  Array<TraceReal, 1> V_const;
  Array<TraceReal, 1> V_samp_tmp;
#endif
  ParticleSet& Ps;


  /** constructor */
  CoulombPBCAA(ParticleSet& ref, bool active, bool computeForces = false);

  ~CoulombPBCAA();

  void resetTargetParticleSet(ParticleSet& P);

  Return_t evaluate(ParticleSet& P);

  Return_t evaluateWithIonDerivs(ParticleSet& P,
                                 ParticleSet& ions,
                                 TrialWaveFunction& psi,
                                 ParticleSet::ParticlePos_t& hf_terms,
                                 ParticleSet::ParticlePos_t& pulay_terms);
  void update_source(ParticleSet& s);

  /** Do nothing */
  bool put(xmlNodePtr cur) { return true; }

  bool get(std::ostream& os) const
  {
    os << "CoulombPBCAA potential: " << PtclRefName;
    return true;
  }

  OperatorBase* makeClone(ParticleSet& qp, TrialWaveFunction& psi);

  void initBreakup(ParticleSet& P);

#if !defined(REMOVE_TRACEMANAGER)
  virtual void contribute_particle_quantities();
  virtual void checkout_particle_quantities(TraceManager& tm);
  Return_t evaluate_sp(ParticleSet& P); //collect
  virtual void delete_particle_quantities();
#endif

  Return_t evalConsts_orig(bool report = true);
  Return_t evalSR_old(ParticleSet& P);
  Return_t evalLR_old(ParticleSet& P);
  Return_t evalConsts_old(bool report = true);

  Return_t evalSR(ParticleSet& P);
  Return_t evalLR(ParticleSet& P);
  Return_t evalSRwithForces(ParticleSet& P);
  Return_t evalLRwithForces(ParticleSet& P);
  Return_t evalConsts(bool report = true);

  void addObservables(PropertySetType& plist, BufferType& collectables);

  void setObservables(PropertySetType& plist)
  {
    OperatorBase::setObservables(plist);
    if (ComputeForces)
      setObservablesF(plist);
  }

  void setParticlePropertyList(PropertySetType& plist, int offset)
  {
    OperatorBase::setParticlePropertyList(plist, offset);
    if (ComputeForces)
      setParticleSetF(plist, offset);
  }

private:
  // AA table ID
  const int d_aa_ID;
};

} // namespace qmcplusplus
#endif<|MERGE_RESOLUTION|>--- conflicted
+++ resolved
@@ -38,13 +38,8 @@
   typedef LRCoulombSingleton::RadFunctorType RadFunctorType;
   typedef LRHandlerType::mRealType mRealType;
 
-<<<<<<< HEAD
-  typedef DistanceTableData::RowContainer RowContainerType;
-
   ewaldtools::AnisotropicEwald ewald;
 
-=======
->>>>>>> 6406aa3e
   // energy-optimized
   LRHandlerType* AA;
   GridType* myGrid;
