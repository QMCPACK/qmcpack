--- conflicted
+++ resolved
@@ -30,10 +30,7 @@
 #include "OhmmsPETE/TinyVector.h"
 #include "OhmmsPETE/Tensor.h"
 #include "Utilities/NewTimer.h"
-<<<<<<< HEAD
-=======
 #include "simd/allocator.hpp"
->>>>>>> bd99209c
 
 
 namespace qmcplusplus
@@ -447,6 +444,13 @@
   return v;
 }
 
+real_t getKappaMadelung(real_t volume)
+{
+  real_t radius = std::pow(3. * volume / (4 * M_PI), 1. / 3);
+  //return 2 * M_PI / ( 8 * radius );
+  return 1.0;
+  //return radius / std::sqrt( 2 * M_PI );
+}
 
 /** Compute the Madelung constant to a given tolerance
  *
@@ -456,20 +460,14 @@
  *
  *  @param tol: Tolerance for the Madelung constant in Ha.
  */
-real_t madelungSum(RealMat a, real_t tol = 1e-10)
+real_t madelungSum(const RealMat& a, real_t tol = 1e-10)
 {
   // Real-space cell volume
   real_t volume = std::abs(det(a));
   // k-space cell axes
   RealMat b = 2 * M_PI * transpose(inverse(a));
-  // real space cutoff
-<<<<<<< HEAD
-  real_t rconv  = 2*M_PI;
-=======
-  real_t rconv = 8 * std::pow(3. * volume / (4 * M_PI), 1. / 3);
->>>>>>> bd99209c
   // k-space cutoff (kappa)
-  real_t kconv = 2 * M_PI / rconv;
+  real_t kconv = getKappaMadelung(volume);
 
   // Set constants for real-/k-space Madelung functors
   real_t rconst  = kconv;
@@ -493,6 +491,13 @@
   return ms;
 }
 
+real_t getKappaEwald(real_t volume)
+{
+  real_t radius = std::pow(3. * volume / (4 * M_PI), 1. / 3);
+  //return 2 * M_PI / ( 8 * radius );
+  return 1.0;
+  //return radius / std::sqrt( 2 * M_PI );
+}
 
 /** Compute the Ewald interaction of a particle pair to a given tolerance
  *
@@ -510,14 +515,8 @@
   real_t volume = std::abs(det(a));
   // k-space cell axes
   RealMat b = 2 * M_PI * transpose(inverse(a));
-  // real space cutoff
-<<<<<<< HEAD
-  real_t rconv  = 2*M_PI;
-=======
-  real_t rconv = 8 * std::pow(3. * volume / (4 * M_PI), 1. / 3);
->>>>>>> bd99209c
   // k-space cutoff (kappa)
-  real_t kconv = 2 * M_PI / rconv;
+  real_t kconv = getKappaEwald(volume);
 
   // Set constants for real-/k-space Ewald pair functors
   real_t rconst  = 1. / (std::sqrt(2.) * kconv);
@@ -564,10 +563,8 @@
   const real_t volume = std::abs(det(a));
   // k-space cell axes
   const RealMat b = 2 * M_PI * transpose(inverse(a));
-  // real space cutoff
-  const real_t rconv = 8 * std::pow(3. * volume / (4 * M_PI), 1. / 3);
   // k-space cutoff (kappa)
-  const real_t kconv = 2 * M_PI / rconv;
+  real_t kconv = getKappaEwald(volume);
 
   // Set constants for real-/k-space Ewald pair functors
   const real_t rconst  = 1. / (std::sqrt(2.) * kconv);
@@ -612,15 +609,10 @@
  */
 real_t ewaldEnergy(const RealMat& a, const PosArray& R, const ChargeArray& Q, real_t tol = 1e-10)
 {
-<<<<<<< HEAD
   // Timer for EwaldRef
   NewTimer& EwaldTimer(*TimerManager.createTimer("EwaldRef"));
   ScopedTimer totalEwaldTimer(&EwaldTimer);
 
-=======
-  NewTimer& EwaldTimer(*TimerManager.createTimer("EwaldRef"));
-  ScopedTimer totalEwaldTimer(&EwaldTimer);
->>>>>>> bd99209c
   // Number of particles
   const size_t N = R.size();
 
@@ -639,25 +631,7 @@
   for (size_t i = 0; i < N; ++i)
     ve += Q[i] * Q[i] * vm / 2;
 
-<<<<<<< HEAD
-  // Sum the interaction terms for all particle pairs
-  int_t Npairs = (N*(N-1))/2;
-
-  std::vector<real_t>  qq(Npairs);
-  for(size_t i=0,n=0; i<N; ++i)
-    for(size_t j=0; j<i; ++j,++n)
-      qq[n] = Q[i]*Q[j];
-
-  std::vector<RealVec> rr(Npairs);
-  for(size_t i=0,n=0; i<N; ++i)
-    for(size_t j=0; j<i; ++j,++n)
-      rr[n] = R[i]-R[j];
-
-#pragma omp parallel for reduction(+ : ve)
-  for(size_t n=0; n<Npairs; ++n)
-    ve += qq[n]*ewaldSum(rr[n],a,tol/qq[n]);
-=======
-  if (false)
+  if (true)
   {
     ScopedTimer totalEwaldTimer(TimerManager.createTimer("EwaldSum"));
     real_t ve_ewald(0);
@@ -708,7 +682,6 @@
         n_tiles       = max_n_tile_1d * (max_n_tile_1d + 1) / 2;
       } while (n_tiles > n_threads);
     }
->>>>>>> bd99209c
 
     /* The computation of the lower triangle of N^2 matrix ( actually N(N-1) pairs) are sliced into square tiles of tile_size^2.
      * Larger tiles are preferred for maximizing data reuse but a limited number of tiles are bad for parallelization.
@@ -733,10 +706,7 @@
   return ve;
 }
 
-<<<<<<< HEAD
-=======
 } // namespace ewaldref
->>>>>>> bd99209c
 } // namespace qmcplusplus
 
 #endif