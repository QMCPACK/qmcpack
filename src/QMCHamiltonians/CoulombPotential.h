//////////////////////////////////////////////////////////////////////////////////////
// This file is distributed under the University of Illinois/NCSA Open Source License.
// See LICENSE file in top directory for details.
//
// Copyright (c) 2016 Jeongnim Kim and QMCPACK developers.
//
// File developed by: Jeremy McMinnis, jmcminis@gmail.com, University of Illinois at Urbana-Champaign
//                    Jeongnim Kim, jeongnim.kim@gmail.com, University of Illinois at Urbana-Champaign
//                    Ye Luo, yeluo@anl.gov, Argonne National Laboratory
//                    Jaron T. Krogel, krogeljt@ornl.gov, Oak Ridge National Laboratory
//                    Mark A. Berrill, berrillma@ornl.gov, Oak Ridge National Laboratory
//
// File created by: Jeongnim Kim, jeongnim.kim@gmail.com, University of Illinois at Urbana-Champaign
//////////////////////////////////////////////////////////////////////////////////////
    
    
#ifndef QMCPLUSPLUS_COULOMBPOTENTIAL_H
#define QMCPLUSPLUS_COULOMBPOTENTIAL_H
#include "Particle/ParticleSet.h"
#include "Particle/WalkerSetRef.h"
#include "Particle/DistanceTableData.h"
#include "Particle/DistanceTable.h"
#include "QMCHamiltonians/QMCHamiltonianBase.h"
#include <numeric>

namespace qmcplusplus
{

/** CoulombPotential
 * @tparam T type of the elementary data
 *
 * Hamiltonian operator for the Coulomb interaction for both AA and AB type for open systems.
 */
template<typename T>
struct CoulombPotential: public QMCHamiltonianBase
{
  ///true, if CoulombAA for quantum particleset
  bool is_active;
  ///distance table index, 0 indicate AA type
  int myTableIndex;
  ///number of centers
  int nCenters;
  ///source particle set
  ParticleSet* Pa;
#if !defined(REMOVE_TRACEMANAGER)
  ///single particle trace samples
  Array<TraceReal,1>* Va_sample;
  Array<TraceReal,1>* Vb_sample;
#endif
  ParticleSet* Pb;

  /** constructor
   * @param s source particleset
   * @param t target particleset
   * @param active if true, new Value is computed whenver evaluate is used.
   *
   * if t==0, t=s and AA interaction is used.
   */
  inline CoulombPotential(ParticleSet* s, ParticleSet* t, bool active, bool copy=false)
    : Pa(s),Pb(t),is_active(active)
  {
    set_energy_domain(potential);
    if(t)
      two_body_quantum_domain(*s,*t);
    else
      two_body_quantum_domain(*s,*s);
    nCenters=s->getTotalNum();

    if(t) // add source particle to target distance table
      myTableIndex=t->addTable(*s,DT_SOA_PREFERRED);
    else // a-a
      myTableIndex=s->addTable(*s,DT_SOA_PREFERRED);

    if(!is_active) //precompute the value
    {
      if(!copy) s->DistTables[0]->evaluate(*s);
      Value=evaluateAA(s->DistTables[0],s->Z.first_address());
    }
  }

#if !defined(REMOVE_TRACEMANAGER)
  virtual void contribute_particle_quantities()
  {
    request.contribute_array(myName);
  }

  virtual void checkout_particle_quantities(TraceManager& tm)
  {
    streaming_particles = request.streaming_array(myName);
    if( streaming_particles)
    {
      Va_sample = tm.checkout_real<1>(myName,*Pa);
      if(Pb)
        Vb_sample = tm.checkout_real<1>(myName,*Pb);
      else
        if(!is_active)
          evaluate_spAA(Pa->DistTables[0],Pa->Z.first_address());
    }
  }

  virtual void delete_particle_quantities()
  {
    if( streaming_particles)
    {
      delete Va_sample;
      if(Pb)
        delete Vb_sample;
    }
  }
#endif

  /** evaluate AA-type interactions */
  inline T evaluateAA(const DistanceTableData* d, const ParticleScalar_t* restrict Z)
  {
    T res=0.0;
#if !defined(REMOVE_TRACEMANAGER)
    if( streaming_particles)
      res = evaluate_spAA(d,Z);
    else
#endif
    {
      if(d->DTType == DT_SOA)
      {
        for(size_t iat=1; iat<nCenters; ++iat)
        {
          const RealType* restrict dist=d->Distances[iat];
          T q=Z[iat];
          for(size_t j=0; j<iat; ++j)
            res+=static_cast<RealType>(q*Z[j]/dist[j]);
        }
      }
      else
      {
<<<<<<< HEAD
        const int* restrict M=d->M.data();
        const int* restrict J=d->J.data();
        for(int iat=0; iat<nCenters; ++iat)
        {
          T q=Z[iat];
          for(int nn=M[iat]; nn<M[iat+1]; ++nn)
            res+=static_cast<RealType>(q*Z[J[nn]]*d->rinv(nn));
        }
=======
        T q=Z[iat];
        for(int nn=M[iat]; nn<M[iat+1]; ++nn)
          res+=q*Z[J[nn]]*d->rinv(nn);
>>>>>>> 26076527
      }
    }
    return res;
  }


  /** JNKIM: Need to check the precision */
  inline T evaluateAB(const DistanceTableData* d, const ParticleScalar_t* restrict Za, const ParticleScalar_t* restrict Zb) 
  {
    CONSTEXPR T czero(0);
    T res=czero;
#if !defined(REMOVE_TRACEMANAGER)
    if( streaming_particles)
      res = evaluate_spAB(d,Za,Zb);
    else
#endif
    {
      if(d->DTType == DT_SOA)
      {//SoA 
        const size_t nTargets=d->targets();
        for(size_t b=0; b<nTargets; ++b)
        {
          const RealType* restrict dist=d->Distances[b];
          T e=czero;
          for(size_t a=0; a<nCenters; ++a)
            e+=Za[a]/dist[a];
          res += e*Zb[b];
        }
      }
      else
      {
<<<<<<< HEAD
        const int* restrict M=d->M.data();
        const int* restrict J=d->J.data();
        for(int iat=0; iat<nCenters; ++iat)
        {
          T q=Za[iat];
          for(int nn=M[iat]; nn<M[iat+1]; ++nn)
            res+=static_cast<RealType>(q*Zb[J[nn]]*d->rinv(nn));
        }
=======
        T q=Za[iat];
        for(int nn=M[iat]; nn<M[iat+1]; ++nn)
          res+=q*Zb[J[nn]]*d->rinv(nn);
>>>>>>> 26076527
      }
    }
    return res;
  }


#if !defined(REMOVE_TRACEMANAGER)
  /** evaluate AA-type interactions */
  inline T evaluate_spAA(const DistanceTableData* d, const ParticleScalar_t* restrict Z)
  {
    const int* restrict M=d->M.data();
    const int* restrict J=d->J.data();
    T res=0.0;
    T pairpot;
    Array<RealType,1>& Va_samp = *Va_sample;
    Va_samp = 0.0;
    for(int iat=0; iat<nCenters; ++iat)
    {
      T q=Z[iat];
      for(int nn=M[iat],it=0; nn<M[iat+1]; ++nn,it++)
      {
        pairpot = .5*q*Z[J[nn]]*d->rinv(nn);
        Va_samp(iat)+=pairpot;
        Va_samp(it) +=pairpot;
        res += 2.0*pairpot;
      }
    }
#if defined(TRACE_CHECK)
    T Vnow = res;
    T Vsum = Va_samp.sum();
    T Vorig = evaluateAA_orig(d,Z);
    if(std::abs(Vsum-Vnow)>TraceManager::trace_tol)
    {
      app_log()<<"accumtest: CoulombPotential::evaluateAA()"<< std::endl;
      app_log()<<"accumtest:   tot:"<< Vnow << std::endl;
      app_log()<<"accumtest:   sum:"<< Vsum << std::endl;
      APP_ABORT("Trace check failed");
    }
    if(std::abs(Vorig-Vnow)>TraceManager::trace_tol)
    {
      app_log()<<"versiontest: CoulombPotential::evaluateAA()"<< std::endl;
      app_log()<<"versiontest:   orig:"<< Vorig << std::endl;
      app_log()<<"versiontest:    mod:"<< Vnow << std::endl;
      APP_ABORT("Trace check failed");
    }
#endif
    return res;
  }


  inline T evaluate_spAB(const DistanceTableData* d, const ParticleScalar_t* restrict Za, const ParticleScalar_t* restrict Zb)
  {
    const int* restrict M=d->M.data();
    const int* restrict J=d->J.data();
    T res=0.0;
    T pairpot;
    Array<RealType,1>& Va_samp = *Va_sample;
    Array<RealType,1>& Vb_samp = *Vb_sample;
    Va_samp = 0.0;
    Vb_samp = 0.0;
    for(int iat=0; iat<nCenters; ++iat)
    {
      T q=Za[iat];
      for(int nn=M[iat],it=0; nn<M[iat+1]; ++nn,it++)
      {
        pairpot = .5*q*Zb[J[nn]]*d->rinv(nn);
        Va_samp(iat)+=pairpot;
        Vb_samp(it) +=pairpot;
        res += 2.0*pairpot;
      }
    }
#if defined(TRACE_CHECK)
    T Vnow  = res;
    T Vasum = Va_samp.sum();
    T Vbsum = Vb_samp.sum();
    T Vsum  = Vasum+Vbsum;
    T Vorig = evaluateAB_orig(d,Za,Zb);
    if(std::abs(Vsum-Vnow)>TraceManager::trace_tol)
    {
      app_log()<<"accumtest: CoulombPotential::evaluateAB()"<< std::endl;
      app_log()<<"accumtest:   tot:"<< Vnow << std::endl;
      app_log()<<"accumtest:   sum:"<< Vsum << std::endl;
      APP_ABORT("Trace check failed");
    }
    if(std::abs(Vasum-Vbsum)>TraceManager::trace_tol)
    {
      app_log()<<"sharetest: CoulombPotential::evaluateAB()"<< std::endl;
      app_log()<<"sharetest:   a share:"<< Vasum << std::endl;
      app_log()<<"sharetest:   b share:"<< Vbsum << std::endl;
      APP_ABORT("Trace check failed");
    }
    if(std::abs(Vorig-Vnow)>TraceManager::trace_tol)
    {
      app_log()<<"versiontest: CoulombPotential::evaluateAB()"<< std::endl;
      app_log()<<"versiontest:   orig:"<< Vorig << std::endl;
      app_log()<<"versiontest:    mod:"<< Vnow << std::endl;
      APP_ABORT("Trace check failed");
    }
#endif
    return res;
  }
#endif



  /** evaluate AA-type interactions */
  inline T evaluateAA_orig(const DistanceTableData* d, const ParticleScalar_t* restrict Z)
  {
    T res=0.0;
    const int* restrict M=d->M.data();
    const int* restrict J=d->J.data();
    for(int iat=0; iat<nCenters; ++iat)
    {
      T q=Z[iat];
      for(int nn=M[iat]; nn<M[iat+1]; ++nn)
        res+=q*Z[J[nn]]*d->rinv(nn);
    }
    return res;
  }


  inline T evaluateAB_orig(const DistanceTableData* d, const ParticleScalar_t* restrict Za, const ParticleScalar_t* restrict Zb)
  {
    T res=0.0;
    const int* restrict M=d->M.data();
    const int* restrict J=d->J.data();
    for(int iat=0; iat<nCenters; ++iat)
    {
      T q=Za[iat];
      for(int nn=M[iat]; nn<M[iat+1]; ++nn)
        res+=q*Zb[J[nn]]*d->rinv(nn);
    }
    return res;
  }


  void resetTargetParticleSet(ParticleSet& P)
  {
    //myTableIndex is the same
  }

  ~CoulombPotential() { }

  void update_source(ParticleSet& s)
  {
    if(myTableIndex == 0 && (s.tag() == Pa->tag() || s.parent() == Pa->tag()))
      {
        Value=evaluateAA(s.DistTables[myTableIndex],s.Z.first_address());
      }
  }
   
  inline Return_t evaluate(ParticleSet& P)
  {
    if(is_active)
    {
      if(myTableIndex)
        Value=evaluateAB(P.DistTables[myTableIndex],Pa->Z.first_address(),P.Z.first_address());
      else
        Value=evaluateAA(P.DistTables[myTableIndex],P.Z.first_address());
    }
    return Value;
  }

  inline Return_t evaluate(ParticleSet& P, std::vector<NonLocalData>& Txy)
  {
    return evaluate(P);
  }

  bool put(xmlNodePtr cur)
  {
    return true;
  }

  bool get(std::ostream& os) const
  {
    if(myTableIndex)
      os << "CoulombAB source=" << Pa->getName() << std::endl;
    else
      os << "CoulombAA source/target " << Pa->getName() << std::endl;
    return true;
  }

  QMCHamiltonianBase* makeClone(ParticleSet& qp, TrialWaveFunction& psi)
  {
    if(myTableIndex)
      return new CoulombPotential(Pa,&qp,true);
    else
    {
      if(is_active)
        return new CoulombPotential(&qp,0,true);
      else
        // Ye Luo April 16th, 2015
        // avoid recomputing ion-ion DistanceTable when reusing ParticleSet 
        return new CoulombPotential(Pa,0,false,true);
    }
  }
};

}
#endif

/***************************************************************************
 * $RCSfile$   $Author$
 * $Revision$   $Date$
 * $Id$
 ***************************************************************************/
<|MERGE_RESOLUTION|>--- conflicted
+++ resolved
@@ -126,25 +126,19 @@
           const RealType* restrict dist=d->Distances[iat];
           T q=Z[iat];
           for(size_t j=0; j<iat; ++j)
-            res+=static_cast<RealType>(q*Z[j]/dist[j]);
+            res+=q*Z[j]/dist[j];
         }
       }
       else
       {
-<<<<<<< HEAD
         const int* restrict M=d->M.data();
         const int* restrict J=d->J.data();
         for(int iat=0; iat<nCenters; ++iat)
         {
           T q=Z[iat];
           for(int nn=M[iat]; nn<M[iat+1]; ++nn)
-            res+=static_cast<RealType>(q*Z[J[nn]]*d->rinv(nn));
+            res+=q*Z[J[nn]]*d->rinv(nn);
         }
-=======
-        T q=Z[iat];
-        for(int nn=M[iat]; nn<M[iat+1]; ++nn)
-          res+=q*Z[J[nn]]*d->rinv(nn);
->>>>>>> 26076527
       }
     }
     return res;
@@ -176,20 +170,14 @@
       }
       else
       {
-<<<<<<< HEAD
         const int* restrict M=d->M.data();
         const int* restrict J=d->J.data();
         for(int iat=0; iat<nCenters; ++iat)
         {
           T q=Za[iat];
           for(int nn=M[iat]; nn<M[iat+1]; ++nn)
-            res+=static_cast<RealType>(q*Zb[J[nn]]*d->rinv(nn));
+            res+=q*Zb[J[nn]]*d->rinv(nn);
         }
-=======
-        T q=Za[iat];
-        for(int nn=M[iat]; nn<M[iat+1]; ++nn)
-          res+=q*Zb[J[nn]]*d->rinv(nn);
->>>>>>> 26076527
       }
     }
     return res;
