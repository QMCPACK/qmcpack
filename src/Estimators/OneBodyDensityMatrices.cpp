//////////////////////////////////////////////////////////////////////////////////////
// This file is distributed under the University of Illinois/NCSA Open Source License.
// See LICENSE file in top directory for details.
//
// Copyright (c) 2021 QMCPACK developers.
//
// File developed by: Jaron T. Krogel, krogeljt@ornl.gov, Oak Ridge National Laboratory
//                    Mark A. Berrill, berrillma@ornl.gov, Oak Ridge National Laboratory
//                    Peter Doak, doakpw@ornl.gov, Oak Ridge National Laboratory
//
// File refactored from: QMCHamiltonians/DensityMatrices1B.cpp
//////////////////////////////////////////////////////////////////////////////////////


#include "OneBodyDensityMatrices.h"
#include "OhmmsData/AttributeSet.h"
#include "QMCWaveFunctions/TrialWaveFunction.h"
#include "Numerics/MatrixOperators.h"
#include "Utilities/IteratorUtility.h"
#include "Utilities/string_utils.h"
#include "QMCWaveFunctions/WaveFunctionFactory.h"
#include "type_traits/complex_help.hpp"

namespace qmcplusplus
{
using MatrixOperators::diag_product;
using MatrixOperators::product;
using MatrixOperators::product_AtB;

OneBodyDensityMatrices::OneBodyDensityMatrices(OneBodyDensityMatricesInput&& obdmi,
                                               const Lattice& lattice,
                                               const SpeciesSet& species,
                                               const WaveFunctionFactory& wf_factory,
                                               ParticleSet& pset_target)
    : OperatorEstBase(DataLocality::crowd),
      input_(obdmi),
      lattice_(lattice),
      species_(species),
      timers_("OneBodyDensityMatrix")
{
  my_name_ = "OneBodyDensityMatrices";
  lattice_.reset();

  if (input_.get_corner_defined())
  {
    rcorner_ = input_.get_corner();
    center_  = rcorner_ + input_.get_scale() * lattice_.Center;
  }
  else
  {
    if (input_.get_center_defined())
      center_ = input_.get_center();
    else
      center_ = lattice_.Center;
    rcorner_ = center_ - input_.get_scale() * lattice_.Center;
  }

  volume_   = lattice_.Volume * std::exp(OHMMS_DIM * std::log(input_.get_scale()));
  periodic_ = lattice_.SuperCellEnum != SUPERCELL_OPEN;

  // Here we discover sampling is derived (this may belong in input class)
  switch (input_.get_integrator())
  {
  case Integrator::UNIFORM_GRID:
    sampling_    = Sampling::VOLUME_BASED;
    samples_     = pow(input_.get_points(), OHMMS_DIM);
    metric_      = volume_ / samples_;
    ind_dims_[0] = pow(input_.get_points(), OHMMS_DIM - 1);
    for (int d = 1; d < OHMMS_DIM; ++d)
      ind_dims_[d] = ind_dims_[d - 1] / input_.get_points();
    break;
  case Integrator::UNIFORM:
    sampling_ = Sampling::VOLUME_BASED;
    samples_  = input_.get_samples();
    metric_   = volume_ / samples_;
    break;
  case Integrator::DENSITY:
    sampling_ = Sampling::METROPOLIS;
    samples_  = input_.get_samples();
    metric_   = 1.0 / samples_;
    break;
  }
  rsamples_.resize(samples_);

  // get the sposets that form the basis
  auto& sposets = input_.get_basis_sets();

  for (int i = 0; i < sposets.size(); ++i)
  {
    SPOSet* sposet = wf_factory.getSPOSet(sposets[i]);
    if (sposet == 0)
      throw UniformCommunicateError("OneBodyDensityMatrices::OneBodyDensityMatrices sposet " + sposets[i] +
                                    " does not exist");
    basis_functions_.add(sposet->makeClone());
  }
  basis_size_ = basis_functions_.size();

  if (basis_size_ < 1)
    throw UniformCommunicateError("OneBodyDensityMatrices::OneBodyDensityMatrices basis_size must be greater than one");

  int nspecies = species.size();
  if (!species_.hasAttribute("membersize"))
    throw UniformCommunicateError("OneBodyDensityMatrices::OneBodyDensityMatrices error: Species set does not have the "
                                  "required attribute 'membersize'");
  int isize = species.getAttribute("membersize");
  // We have the count per species at least a fundamental as the  total particles.
  // the sum of species membersize and total particles should be an invariant.
  int nparticles = 0;
  for (int s = 0; s < nspecies; ++s)
    nparticles += species(isize, s);
  for (int s = 0; s < nspecies; ++s)
    species_sizes_.push_back(species(isize, s));
  for (int s = 0; s < nspecies; ++s)
    species_names_.push_back(species.speciesName[s]);

  basis_values_.resize(basis_size_);
  basis_norms_.resize(basis_size_);

  Real bn_standard = 1.0;
  if (input_.get_volume_normalized())
    bn_standard = 1.0 / std::sqrt(volume_);
  for (int i = 0; i < basis_size_; ++i)
    basis_norms_[i] = bn_standard;

  rsamples_.resize(samples_);
  samples_weights_.resize(samples_);
  psi_ratios_.resize(nparticles);

  if (input_.get_evaluator() == Evaluator::MATRIX)
  {
    Phi_MB_.resize(samples_, basis_size_);
    Phi_NB_.reserve(nspecies);
    Psi_NM_.reserve(nspecies);
    Phi_Psi_NB_.reserve(nspecies);
    N_BB_.reserve(nspecies);
    for (int s = 0; s < nspecies; ++s)
    {
      int specs_size = species_sizes_[s];
      Phi_NB_.emplace_back(specs_size, basis_size_);
      Psi_NM_.emplace_back(specs_size, samples_);
      Phi_Psi_NB_.emplace_back(specs_size, basis_size_);
      N_BB_.emplace_back(basis_size_, basis_size_);
    }
  }

  if (sampling_ == Sampling::METROPOLIS)
  {
    basis_gradients_.resize(basis_size_);
    basis_laplacians_.resize(basis_size_);
  }

  // so if the input is not normalized, normalize it.
  // with respect to what?
  if (!input_.get_normalized())
  {
    normalizeBasis(pset_target);
  }

  data_.resize(calcFullDataSize(basis_size_, species_.size()), 0.0);
}

OneBodyDensityMatrices::OneBodyDensityMatrices(const OneBodyDensityMatrices& obdm, DataLocality dl)
    : OneBodyDensityMatrices(obdm)
{
  data_locality_ = dl;
}

std::unique_ptr<OperatorEstBase> OneBodyDensityMatrices::spawnCrowdClone() const
{
  std::size_t data_size    = data_.size();
  auto spawn_data_locality = data_locality_;

  if (data_locality_ == DataLocality::rank)
  {
    // This is just a stub until a memory saving optimization is deemed necessary
    spawn_data_locality = DataLocality::queue;
    data_size           = 0;
    throw std::runtime_error("There is no memory savings implementation for OneBodyDensityMatrices");
  }

  auto spawn = std::make_unique<OneBodyDensityMatrices>(*this, spawn_data_locality);
  spawn->get_data().resize(data_size, 0.0);
  return spawn;
}

size_t OneBodyDensityMatrices::calcFullDataSize(const size_t basis_size, const int nspecies)
{
  if constexpr (IsComplex_t<Value>::value)
    return 2 * basis_size * basis_size * nspecies;
  else
    return basis_size * basis_size * nspecies;
}

void OneBodyDensityMatrices::startBlock(int steps) {}

template<class RNG_GEN>
void OneBodyDensityMatrices::generateSamples(const Real weight, ParticleSet& pset_target, RNG_GEN& rng, int steps)
{
  ScopedTimer local_timer(timers_.gen_samples_timer);

  // Steps will always be 0 unless these are samples for warmup which is only for metropolis
  // This is not a clear way to write this
  // \todo rewrite to make algorithm more clears
  bool save = false;
  if (steps == 0)
  {
    save  = true;
    steps = samples_;
  }

  switch (input_.get_integrator())
  {
  case Integrator::UNIFORM_GRID:
    generateUniformGrid(rng);
    break;
  case Integrator::UNIFORM:
    generateUniformSamples(rng);
    break;
  case Integrator::DENSITY: {
    generateDensitySamples(save, steps, rng, pset_target);
  }
  }

  if (save)
  {
    if (sampling_ == Sampling::METROPOLIS)
      samples_weights_ *= weight;
    else
    {
      std::fill(samples_weights_.begin(), samples_weights_.end(), weight);
    }
  }

  // optional check
  if (input_.get_rstats() && omp_get_thread_num() == 0)
  {
    Position rmin  = std::numeric_limits<Real>::max();
    Position rmax  = -std::numeric_limits<Real>::max();
    Position rmean = 0.0;
    Position rstd  = 0.0;
    for (int s = 0; s < rsamples_.size(); ++s)
      for (int d = 0; d < OHMMS_DIM; ++d)
      {
        Real rd = rsamples_[s][d];
        rmin[d] = std::min(rmin[d], rd);
        rmax[d] = std::max(rmax[d], rd);
        rmean[d] += rd;
        rstd[d] += rd * rd;
      }
    rmean /= rsamples_.size();
    rstd /= rsamples_.size();
    for (int d = 0; d < OHMMS_DIM; ++d)
      rstd[d] = std::sqrt(rstd[d] - rmean[d] * rmean[d]);
    app_log() << "\nrsamples properties:" << std::endl;
    app_log() << "  rmin  = " << rmin << std::endl;
    app_log() << "  rmax  = " << rmax << std::endl;
    app_log() << "  rmean = " << rmean << std::endl;
    app_log() << "  rstd  = " << rstd << std::endl;
  }
}

template<typename RNG_GEN>
inline void OneBodyDensityMatrices::generateUniformGrid(RNG_GEN& rng)
{
  Position rp;
  Position ushift = 0.0;
  Real du         = input_.get_scale() / input_.get_points();
  for (int d = 0; d < OHMMS_DIM; ++d)
    ushift[d] += rng() * du;
  for (int s = 0; s < samples_; ++s)
  {
    int nrem = s;
    for (int d = 0; d < OHMMS_DIM - 1; ++d)
    {
      int ind = nrem / ind_dims_[d];
      rp[d]   = ind * du + ushift[d];
      nrem -= ind * ind_dims_[d];
    }
    rp[OHMMS_DIM - 1] = nrem * du + ushift[OHMMS_DIM - 1];
    rsamples_[s]      = lattice_.toCart(rp) + rcorner_;
  }
}

template<typename RAN_GEN>
inline void OneBodyDensityMatrices::generateUniformSamples(RAN_GEN& rng)
{
  Position rp;
  for (int s = 0; s < samples_; ++s)
  {
    for (int d = 0; d < OHMMS_DIM; ++d)
      rp[d] = input_.get_scale() * rng();
    rsamples_[s] = lattice_.toCart(rp) + rcorner_;
  }
}

template<typename RAN_GEN>
inline void OneBodyDensityMatrices::generateDensitySamples(bool save, int steps, RAN_GEN& rng, ParticleSet& pset_target)
{
  const auto timestep = input_.get_timestep();
  Real sqt            = std::sqrt(timestep);
  Real ot             = 1.0 / timestep;
  Position r          = rpcur_;  //current position
  Position d          = dpcur_;  //current drift
  Real rho            = rhocur_; //current density
  for (int s = 0; s < steps; ++s)
  {
    nmoves_++;
    Position rp;                       // trial pos
    Position dp;                       // trial drift
    Position ds;                       // drift sum
    Real rhop;                         // trial density
    Real ratio;                        // dens ratio
    Real Pacc;                         // acc prob
    Position diff = diffuse(sqt, rng); // get diffusion
    if (input_.get_use_drift())
    {
      rp = r + diff + d;                                                  //update trial position
      calcDensityDrift(rp, rhop, dp, pset_target);                        //get trial drift and density
      ratio = rhop / rho;                                                 //density ratio
      ds    = dp + d;                                                     //drift sum
      Pacc  = ratio * std::exp(-ot * (dot(diff, ds) + .5 * dot(ds, ds))); //acceptance probability
    }
    else
    {
      rp = r + diff;                      //update trial position
      calcDensity(rp, rhop, pset_target); //get trial density
      ratio = rhop / rho;                 //density ratio
      Pacc  = ratio;                      //acceptance probability
    }
    if (rng() < Pacc)
    { //accept move
      r   = rp;
      d   = dp;
      rho = rhop;
      naccepted_++;
    }
    if (save)
    {
      rsamples_[s]        = r;
      samples_weights_[s] = 1.0 / rho;
    }
  }
  acceptance_ratio_ = Real(naccepted_) / nmoves_;

  if (input_.get_write_acceptance_ratio() && omp_get_thread_num() == 0)
    app_log() << "dm1b  acceptance_ratio = " << acceptance_ratio_ << std::endl;

  rpcur_  = r;
  dpcur_  = d;
  rhocur_ = rho;
}

template<typename RAN_GEN>
OneBodyDensityMatrices::Position OneBodyDensityMatrices::diffuse(const Real sqt, RAN_GEN& rng)
{
  Position diff;
  assignGaussRand(&diff[0], OHMMS_DIM, rng);
  diff *= sqt;
  return diff;
}


inline void OneBodyDensityMatrices::calcDensity(const Position& r, Real& dens, ParticleSet& pset_target)
{
  updateBasis(r, pset_target);
  dens = 0.0;
  for (int i = 0; i < basis_size_; ++i)
  {
    Value b = basis_values_[i];
    dens += std::abs(qmcplusplus::conj(b) * b);
  }
  dens /= basis_size_;
}


void OneBodyDensityMatrices::calcDensityDrift(const Position& r, Real& dens, Position& drift, ParticleSet& pset_target)
{
  updateBasisD012(r, pset_target);
  dens  = 0.0;
  drift = 0.0;
  for (int i = 0; i < basis_size_; ++i)
  {
    const Grad& bg = basis_gradients_[i];
    Value b        = basis_values_[i];
    Value bc       = qmcplusplus::conj(b);
    dens += std::abs(bc * b);
    for (int d = 0; d < OHMMS_DIM; ++d)
      drift[d] += std::real(bc * bg[d]);
  }
  drift *= input_.get_timestep() / dens;
  dens /= basis_size_;
}

void OneBodyDensityMatrices::accumulate(const RefVector<MCPWalker>& walkers,
                                        const RefVector<ParticleSet>& psets,
                                        const RefVector<TrialWaveFunction>& wfns,
                                        RandomGenerator& rng)
{
  implAccumulate(walkers, psets, wfns, rng);
}

template<class RNG_GEN>
void OneBodyDensityMatrices::implAccumulate(const RefVector<MCPWalker>& walkers,
                                            const RefVector<ParticleSet>& psets,
                                            const RefVector<TrialWaveFunction>& wfns,
                                            RNG_GEN& rng)
{
  for (int iw = 0; iw < walkers.size(); ++iw)
  {
    walkers_weight_ += walkers[iw].get().Weight;
    evaluateMatrix(psets[iw], wfns[iw], walkers[iw], rng);
  }
}

template<class RNG_GEN>
void OneBodyDensityMatrices::evaluateMatrix(ParticleSet& pset_target,
                                            TrialWaveFunction& psi_target,
                                            const MCPWalker& walker,
                                            RNG_GEN& rng)
{
  //perform warmup sampling the first time
  warmupSampling(pset_target, rng);
  // get weight and single particle energy trace data
  Real weight = walker.Weight * metric_;

  // compute sample positions (monte carlo or deterministic)
  generateSamples(weight, pset_target, rng);
  // compute basis and wavefunction ratio values in matrix form
  generateSampleBasis(Phi_MB_, pset_target, psi_target);  // basis           : samples   x basis_size
  generateSampleRatios(pset_target, psi_target, Psi_NM_); // conj(Psi ratio) : particles x samples
  generateParticleBasis(pset_target, Phi_NB_);            // conj(basis)     : particles x basis_size

  // \todo separate testable and optimizable block, should be function
  // perform integration via matrix products
  {
    ScopedTimer local_timer(timers_.matrix_products_timer);
    for (int s = 0; s < species_.size(); ++s)
    {
      Matrix<Value>& Psi_nm     = Psi_NM_[s];
      Matrix<Value>& Phi_Psi_nb = Phi_Psi_NB_[s];
      Matrix<Value>& Phi_nb     = Phi_NB_[s];
      diag_product(Psi_nm, samples_weights_, Psi_nm);
      product(Psi_nm, Phi_MB_, Phi_Psi_nb);      // ratio*basis : particles x basis_size
      product_AtB(Phi_nb, Phi_Psi_nb, N_BB_[s]); // conj(basis)^T*ratio*basis : basis_size^2
    }
  }
  // accumulate data for this walker
  {
    ScopedTimer local_timer(timers_.accumulate_timer);
    const int basis_size_sq = basis_size_ * basis_size_;
    int ij                  = 0;
    for (int s = 0; s < species_.size(); ++s)
    {
      //int ij=nindex; // for testing
      const Matrix<Value>& NDM = N_BB_[s];
      for (int n = 0; n < basis_size_sq; ++n)
      {
        Value val = NDM(n);
        data_[ij] += real(val);
        ij++;
#if defined(QMC_COMPLEX)
        data_[ij] += imag(val);
        ij++;
#endif
      }
    }
  }
}

void OneBodyDensityMatrices::generateParticleBasis(ParticleSet& pset_target, std::vector<Matrix<Value>>& phi_nb)
{
  ScopedTimer local_timer(timers_.gen_particle_basis_timer);
  int p = 0;
  for (int s = 0; s < species_.size(); ++s)
  {
    int nb              = 0;
    Matrix<Value>& P_nb = phi_nb[s];
    for (int n = 0; n < species_sizes_[s]; ++n, ++p)
    {
      updateBasis(pset_target.R[p], pset_target);
      for (int b = 0; b < basis_size_; ++b, ++nb)
        P_nb(nb) = qmcplusplus::conj(basis_values_[b]);
    }
  }
}

void OneBodyDensityMatrices::generateSampleBasis(Matrix<Value>& Phi_mb,
                                                 ParticleSet& pset_target,
                                                 TrialWaveFunction& psi_target)
{
  ScopedTimer local_timer(timers_.gen_sample_basis_timer);
  int mb = 0;
  for (int m = 0; m < samples_; ++m)
  {
    updateBasis(rsamples_[m], pset_target);
    for (int b = 0; b < basis_size_; ++b, ++mb)
      Phi_mb(mb) = basis_values_[b];
  }
}

void OneBodyDensityMatrices::generateSampleRatios(ParticleSet& pset_target,
                                                  TrialWaveFunction& psi_target,
                                                  std::vector<Matrix<Value>>& psi_nm)
{
  ScopedTimer local_timer(timers_.gen_sample_ratios_timer);
  for (int m = 0; m < samples_; ++m)
  {
    // get N ratios for the current sample point
    pset_target.makeVirtualMoves(rsamples_[m]);
    psi_target.evaluateRatiosAlltoOne(pset_target, psi_ratios_);

    // collect ratios into per-species matrices
    int p = 0;
    for (int s = 0; s < species_.size(); ++s)
    {
      Matrix<Value>& P_nm = psi_nm[s];
      for (int n = 0; n < species_sizes_[s]; ++n, ++p)
      {
        P_nm(n, m) = qmcplusplus::conj(psi_ratios_[p]);
      }
    }
  }
}

inline void OneBodyDensityMatrices::updateBasis(const Position& r, ParticleSet& pset_target)
{
  // This is ridiculous in the case of splines, still necessary for hybrid/LCAO
  pset_target.makeMove(0, r - pset_target.R[0]);
  basis_functions_.evaluateValue(pset_target, 0, basis_values_);
  pset_target.rejectMove(0);
  for (int i = 0; i < basis_size_; ++i)
    basis_values_[i] *= basis_norms_[i];
}


inline void OneBodyDensityMatrices::updateBasisD012(const Position& r, ParticleSet& pset_target)
{
  pset_target.makeMove(0, r - pset_target.R[0]);
  basis_functions_.evaluateVGL(pset_target, 0, basis_values_, basis_gradients_, basis_laplacians_);
  pset_target.rejectMove(0);
  for (int i = 0; i < basis_size_; ++i)
    basis_values_[i] *= basis_norms_[i];
  for (int i = 0; i < basis_size_; ++i)
    basis_gradients_[i] *= basis_norms_[i];
  for (int i = 0; i < basis_size_; ++i)
    basis_laplacians_[i] *= basis_norms_[i];
}

template<class RAN_GEN>
void OneBodyDensityMatrices::warmupSampling(ParticleSet& pset_target, RAN_GEN& rng)
{
  if (sampling_ == Sampling::METROPOLIS)
  {
    if (!warmed_up_)
    {
      rpcur_ = diffuse(std::sqrt(input_.get_timestep()), rng);
      rpcur_ += center_;
      calcDensityDrift(rpcur_, rhocur_, dpcur_, pset_target);
    }
    generateSamples(1.0, pset_target, rng, input_.get_warmup_samples());
    warmed_up_ = true;
  }
}

inline void OneBodyDensityMatrices::normalizeBasis(ParticleSet& pset_target)
{
  int ngrid = std::max(200, input_.get_points());
  int ngtot = pow(ngrid, OHMMS_DIM);
  Real du   = input_.get_scale() / ngrid;
  Real dV   = volume_ / ngtot;
  Position rp;
  Vector<Value> bnorms;
  int gdims[OHMMS_DIM];
  gdims[0] = pow(ngrid, OHMMS_DIM - 1);
  for (int d = 1; d < OHMMS_DIM; ++d)
    gdims[d] = gdims[d - 1] / ngrid;
  bnorms.resize(basis_size_);
  for (int i = 0; i < basis_size_; ++i)
    bnorms[i] = 0.0;
  std::fill(basis_norms_.begin(), basis_norms_.end(), 1.0);
  for (int p = 0; p < ngtot; ++p)
  {
    int nrem = p;
    for (int d = 0; d < OHMMS_DIM - 1; ++d)
    {
      int ind = nrem / gdims[d];
      rp[d]   = ind * du + du / 2;
      nrem -= ind * gdims[d];
    }
    rp[OHMMS_DIM - 1] = nrem * du + du / 2;
    rp                = lattice_.toCart(rp) + rcorner_;
    updateBasis(rp, pset_target);
    for (int i = 0; i < basis_size_; ++i)
      bnorms[i] += qmcplusplus::conj(basis_values_[i]) * basis_values_[i] * dV;
  }
  for (int i = 0; i < basis_size_; ++i)
    basis_norms_[i] = 1.0 / std::sqrt(real(bnorms[i]));
}

void OneBodyDensityMatrices::registerOperatorEstimator(hid_t gid)
{
  hid_t sgid = H5Gcreate2(gid, my_name_.c_str(), H5P_DEFAULT, H5P_DEFAULT, H5P_DEFAULT);
  std::vector<int> my_indexes(2, basis_size_);
  if constexpr (IsComplex_t<Value>::value)
  {
    my_indexes.push_back(2);
  }
  int nentries = std::accumulate(my_indexes.begin(), my_indexes.end(), 1);

  std::string nname = "number_matrix";
  hid_t ngid        = H5Gcreate2(sgid, nname.c_str(), H5P_DEFAULT, H5P_DEFAULT, H5P_DEFAULT);
  for (int s = 0; s < species_.size(); ++s)
  {
    h5desc_.emplace_back(std::make_unique<ObservableHelper>(species_.speciesName[s]));
    auto& oh = h5desc_.back();
    oh->set_dimensions(my_indexes, 0);
    oh->open(ngid);
  }
}

template void OneBodyDensityMatrices::generateSamples<RandomGenerator>(Real weight,
<<<<<<< HEAD
                                                                         ParticleSet& pset_target,
                                                                         RandomGenerator& rng,
                                                                         int steps);
template void OneBodyDensityMatrices::evaluateMatrix<RandomGenerator>(ParticleSet& pset_target,
                                                                        TrialWaveFunction& psi_target,
                                                                        const MCPWalker& walker,
                                                                        RandomGenerator& rng);
template void OneBodyDensityMatrices::implAccumulate<RandomGenerator>(const RefVector<MCPWalker>& walkers,
                                                                        const RefVector<ParticleSet>& psets,
                                                                        const RefVector<TrialWaveFunction>& wfns,
                                                                        RandomGenerator& rng);
#if defined(USE_FAKE_RNG) || defined(QMC_RNG_BOOST)
=======
                                                                       ParticleSet& pset_target,
                                                                       RandomGenerator& rng,
                                                                       int steps);
>>>>>>> 0fcc1ac1
template void OneBodyDensityMatrices::generateSamples<StdRandom<double>>(Real weight,
                                                                         ParticleSet& pset_target,
                                                                         StdRandom<double>& rng,
                                                                         int steps);
<<<<<<< HEAD
=======
template void OneBodyDensityMatrices::evaluateMatrix<RandomGenerator>(ParticleSet& pset_target,
                                                                      TrialWaveFunction& psi_target,
                                                                      const MCPWalker& walker,
                                                                      RandomGenerator& rng);
>>>>>>> 0fcc1ac1
template void OneBodyDensityMatrices::evaluateMatrix<StdRandom<double>>(ParticleSet& pset_target,
                                                                        TrialWaveFunction& psi_target,
                                                                        const MCPWalker& walker,
                                                                        StdRandom<double>& rng);
<<<<<<< HEAD
=======
template void OneBodyDensityMatrices::implAccumulate<RandomGenerator>(const RefVector<MCPWalker>& walkers,
                                                                      const RefVector<ParticleSet>& psets,
                                                                      const RefVector<TrialWaveFunction>& wfns,
                                                                      RandomGenerator& rng);
>>>>>>> 0fcc1ac1
template void OneBodyDensityMatrices::implAccumulate<StdRandom<double>>(const RefVector<MCPWalker>& walkers,
                                                                        const RefVector<ParticleSet>& psets,
                                                                        const RefVector<TrialWaveFunction>& wfns,
                                                                        StdRandom<double>& rng);
#endif

} // namespace qmcplusplus<|MERGE_RESOLUTION|>--- conflicted
+++ resolved
@@ -619,46 +619,26 @@
 }
 
 template void OneBodyDensityMatrices::generateSamples<RandomGenerator>(Real weight,
-<<<<<<< HEAD
-                                                                         ParticleSet& pset_target,
-                                                                         RandomGenerator& rng,
-                                                                         int steps);
-template void OneBodyDensityMatrices::evaluateMatrix<RandomGenerator>(ParticleSet& pset_target,
-                                                                        TrialWaveFunction& psi_target,
-                                                                        const MCPWalker& walker,
-                                                                        RandomGenerator& rng);
-template void OneBodyDensityMatrices::implAccumulate<RandomGenerator>(const RefVector<MCPWalker>& walkers,
-                                                                        const RefVector<ParticleSet>& psets,
-                                                                        const RefVector<TrialWaveFunction>& wfns,
-                                                                        RandomGenerator& rng);
-#if defined(USE_FAKE_RNG) || defined(QMC_RNG_BOOST)
-=======
                                                                        ParticleSet& pset_target,
                                                                        RandomGenerator& rng,
                                                                        int steps);
->>>>>>> 0fcc1ac1
+template void OneBodyDensityMatrices::evaluateMatrix<RandomGenerator>(ParticleSet& pset_target,
+                                                                      TrialWaveFunction& psi_target,
+                                                                      const MCPWalker& walker,
+                                                                      RandomGenerator& rng);
+template void OneBodyDensityMatrices::implAccumulate<RandomGenerator>(const RefVector<MCPWalker>& walkers,
+                                                                      const RefVector<ParticleSet>& psets,
+                                                                      const RefVector<TrialWaveFunction>& wfns,
+                                                                      RandomGenerator& rng);
+#if defined(USE_FAKE_RNG) || defined(QMC_RNG_BOOST)
 template void OneBodyDensityMatrices::generateSamples<StdRandom<double>>(Real weight,
                                                                          ParticleSet& pset_target,
                                                                          StdRandom<double>& rng,
                                                                          int steps);
-<<<<<<< HEAD
-=======
-template void OneBodyDensityMatrices::evaluateMatrix<RandomGenerator>(ParticleSet& pset_target,
-                                                                      TrialWaveFunction& psi_target,
-                                                                      const MCPWalker& walker,
-                                                                      RandomGenerator& rng);
->>>>>>> 0fcc1ac1
 template void OneBodyDensityMatrices::evaluateMatrix<StdRandom<double>>(ParticleSet& pset_target,
                                                                         TrialWaveFunction& psi_target,
                                                                         const MCPWalker& walker,
                                                                         StdRandom<double>& rng);
-<<<<<<< HEAD
-=======
-template void OneBodyDensityMatrices::implAccumulate<RandomGenerator>(const RefVector<MCPWalker>& walkers,
-                                                                      const RefVector<ParticleSet>& psets,
-                                                                      const RefVector<TrialWaveFunction>& wfns,
-                                                                      RandomGenerator& rng);
->>>>>>> 0fcc1ac1
 template void OneBodyDensityMatrices::implAccumulate<StdRandom<double>>(const RefVector<MCPWalker>& walkers,
                                                                         const RefVector<ParticleSet>& psets,
                                                                         const RefVector<TrialWaveFunction>& wfns,
