--- conflicted
+++ resolved
@@ -13,12 +13,12 @@
 #define QMCPLUSPLUS_CUDA_TYPES_H
 
 #include "config.h"
-#include "type_traits/QMCTypes.h"
+#include "OhmmsPETE/TinyVector.h"
+#include "OhmmsPETE/Tensor.h"
 
 namespace qmcplusplus
 {
 
-<<<<<<< HEAD
 /** \brief Provides consistent set of CUDA types 
  * 
  *  Multiple classes need to share the same set of types
@@ -90,12 +90,6 @@
 #else
 using CUDAGlobalTypes = CUDATypes<CUDA_PRECISION, CUDA_PRECISION, OHMMS_DIM>;
 #endif  
-=======
-// Right now we build only one CUDA precision at a time.
-// This was set once in QMCTraits then inherited everywhere
-// The CUDAGlobalTypeAliases reproduces this old behavior for now
-using CUDAGlobalTypeAliases = QMCTypes<CUDA_PRECISION, OHMMS_DIM>;
->>>>>>> 99f9a064
  
 }
 #endif