//////////////////////////////////////////////////////////////////////////////////////
// This file is distributed under the University of Illinois/NCSA Open Source License.
// See LICENSE file in top directory for details.
//
// Copyright (c) 2016 Jeongnim Kim and QMCPACK developers.
//
// File developed by: Ken Esler, kpesler@gmail.com, University of Illinois at Urbana-Champaign
//                    Jeremy McMinnis, jmcminis@gmail.com, University of Illinois at Urbana-Champaign
//                    Jeongnim Kim, jeongnim.kim@gmail.com, University of Illinois at Urbana-Champaign
//                    Mark A. Berrill, berrillma@ornl.gov, Oak Ridge National Laboratory
//                    same
//                    Ye Luo, yeluo@anl.gov, Argonne National Laboratory
//
// File created by: Ken Esler, kpesler@gmail.com, University of Illinois at Urbana-Champaign
//////////////////////////////////////////////////////////////////////////////////////
    
    


#include "QMCDrivers/QMCCostFunctionCUDA.h"
#include "Particle/MCWalkerConfiguration.h"
#include "QMCWaveFunctions/TrialWaveFunction.h"
#include "Particle/HDFWalkerInputCollect.h"
#include "Message/CommOperators.h"

namespace qmcplusplus
{

QMCCostFunctionCUDA::QMCCostFunctionCUDA
( MCWalkerConfiguration& w, TrialWaveFunction& psi,
  QMCHamiltonian& h, HamiltonianPool& hpool):
  QMCCostFunctionBase(w,psi,h), CloneManager(hpool)
{
}


/** Clean up the vector */
QMCCostFunctionCUDA::~QMCCostFunctionCUDA()
{
  delete_iter(RecordsOnNode.begin(),RecordsOnNode.end());
  delete_iter(DerivRecords.begin(),DerivRecords.end());
  delete_iter(HDerivRecords.begin(),HDerivRecords.end());
}


/**  Perform the correlated sampling algorthim.
 */
QMCCostFunctionCUDA::Return_t QMCCostFunctionCUDA::correlatedSampling(bool needDerivs)
{
  Return_t wgt_tot=0.0;
  int nw = W.getActiveWalkers();
  //#pragma omp parallel reduction(+:wgt_tot)
  Return_t eloc_new;
  //int totalElements=W.getTotalNum()*OHMMS_DIM;
  MCWalkerConfiguration::iterator it(W.begin());
  MCWalkerConfiguration::iterator it_end(W.end());
  int iw=0;
  int numParams = OptVariablesForPsi.size();
  int numPtcl   = W.getTotalNum();
  std::vector<RealType> logpsi_new(nw), logpsi_fixed(nw), KE(nw);
  RealMatrix_t d_logpsi_dalpha, d_hpsioverpsi_dalpha;
  GradMatrix_t  fixedG(nw, numPtcl);
  ValueMatrix_t fixedL(nw, numPtcl);
  GradMatrix_t  newG(nw, numPtcl);
  ValueMatrix_t newL(nw, numPtcl);
  if (needDerivs)
  {
    d_logpsi_dalpha.resize(nw, numParams);
    d_hpsioverpsi_dalpha.resize(nw, numParams);
  }
  Psi.evaluateOptimizableLog(W, logpsi_new, newG, newL);
  //    RealType factor = samplePsi2 ? 2.0 : 1.0;
  RealType factor = 2.0;
  // Add optimizable and non-optimizable gradients and Laplacians
  for (int iw=0; iw<nw; iw++)
  {
    ParticleSet::Walker_t& walker = *(W[iw]);
    for (int iat=0; iat<numPtcl; iat++)
    {
      walker.G[iat] = newG(iw, iat) + dlogPsi_fixed(iw, iat);
      walker.L[iat] = newL(iw, iat) + d2logPsi_fixed(iw, iat);
    }
    // W.R = walker.R;
    // W.update();
    // Return_t* restrict saved= &(Records(iw,0));
    // Psi.evaluateDeltaLog(W, saved[LOGPSI_FIXED], saved[LOGPSI_FREE],
    // 			   *dLogPsi[iw],*d2LogPsi[iw]);
    // Psi.evaluateDeltaLog(W);
    // fprintf (stderr, "iw=%4d CPU deltaLog = %12.6e  dLog = [%12.6e %12.6e %12.6e]  d2Log=%12.6e\n",
    // 	       iw, saved[LOGPSI_FREE], W.G[0][0], W.G[0][1], W.G[0][2],
    // 	       W.L[0]);
    // fprintf (stderr, "iw=%4d GPU deltaLog = %12.6e  dLog = [%12.6e %12.6e %12.6e]  d2Log=%12.6e\n",
    // 	       iw, logpsi_new[iw], newG(iw,0)[0], newG(iw,0)[1], newG(iw,0)[2],
    // 	       newL(iw,0));
    // fprintf (stderr, "iw=%4d CPU deltaLog = %12.6e  dLog = [%12.6e %12.6e %12.6e]  d2Log=%12.6e\n",
    // 	       iw, saved[LOGPSI_FREE], (*dLogPsi[iw])[0][0],(*dLogPsi[iw])[0][1],(*dLogPsi[iw])[0][2],
    // 	       (*d2LogPsi[iw])[0]);
    // fprintf (stderr, "iw=%4d GPU deltaLog = %12.6e  dLog = [%12.6e %12.6e %12.6e]  d2Log=%12.6e\n",
    // 	       iw, logpsi_new[iw],dlogPsi_fixed(iw,0)[0],dlogPsi_fixed(iw,0)[1],dlogPsi_fixed(iw,0)[2],
    // 	       d2logPsi_fixed(iw,0));
  }
  W.copyWalkersToGPU(needDerivs);
  H_KE.evaluate (W, KE);
  if (needDerivs)
    Psi.evaluateDerivatives(W, OptVariablesForPsi,
                            d_logpsi_dalpha, d_hpsioverpsi_dalpha);
  wgt_tot = 0.0;
  for (int iw=0; iw<nw; iw++)
  {
    ParticleSet::Walker_t& walker = *(W[iw]);
    Return_t* restrict saved= &(Records(iw,0));
    RealType weight = factor*(logpsi_new[iw] - saved[LOGPSI_FREE]);
    RealType eloc_new = KE[iw] + saved[ENERGY_FIXED];
    saved[ENERGY_NEW] = eloc_new;
    saved[REWEIGHT]   = weight;
    wgt_tot += weight;
    if (needDerivs)
      for (int ip=0; ip<NumOptimizables; ip++)
      {
        TempDerivRecords[iw][ip]  =      d_logpsi_dalpha(iw,ip);
        TempHDerivRecords[iw][ip] = d_hpsioverpsi_dalpha(iw,ip);
      }
  }
  //this is MPI barrier
  //OHMMS::Controller->barrier();
  //collect the total weight for normalization and apply maximum weight
  myComm->allreduce(wgt_tot);
  
  Return_t wgtnorm = wgt_tot/NumSamples;
  wgt_tot=0.0;
  for (int iw=0; iw<nw; iw++)
  {
    Return_t* restrict saved = &(Records(iw,0));
    saved[REWEIGHT] = std::min(std::exp(saved[REWEIGHT]-wgtnorm), std::numeric_limits<Return_t>::max()*0.1 );
    wgt_tot+= saved[REWEIGHT];
  }
  myComm->allreduce(wgt_tot);

  wgtnorm =(wgt_tot==0)?1:(1.0*NumSamples)/wgt_tot;
  wgt_tot=0.0;
  for (int iw=0; iw<nw; iw++)
  {
    Return_t* restrict saved = Records[iw];
    saved[REWEIGHT] = std::min(saved[REWEIGHT]*wgtnorm,MaxWeight) ;
//app_log()<<saved[REWEIGHT]<< std::endl;
    wgt_tot+= saved[REWEIGHT];
  }
  myComm->allreduce(wgt_tot);
  for (int i=0; i<SumValue.size(); i++)
    SumValue[i]=0.0;
  CSWeight=wgt_tot=1.0/wgt_tot;
  for (int iw=0; iw<nw; iw++)
  {
    const Return_t* restrict saved = &(Records(iw,0));
    Return_t weight=saved[REWEIGHT]*wgt_tot;
    Return_t eloc_new=saved[ENERGY_NEW];
    Return_t delE=std::pow(std::abs(eloc_new-EtargetEff),PowerE);
    SumValue[SUM_E_BARE]    += eloc_new;
    SumValue[SUM_ESQ_BARE]  += eloc_new*eloc_new;
    SumValue[SUM_ABSE_BARE] += delE;
    SumValue[SUM_E_WGT]     += eloc_new*saved[REWEIGHT];
    SumValue[SUM_ESQ_WGT]   += eloc_new*eloc_new*saved[REWEIGHT];
    SumValue[SUM_ABSE_WGT]  += delE*saved[REWEIGHT];
    SumValue[SUM_WGT]       += saved[REWEIGHT];
    SumValue[SUM_WGTSQ]     += saved[REWEIGHT]*saved[REWEIGHT];
  }
  //collect everything
  myComm->allreduce(SumValue);
  RealType effective_walkers = SumValue[SUM_WGT]*SumValue[SUM_WGT]/SumValue[SUM_WGTSQ];
  return SumValue[SUM_WGT]*SumValue[SUM_WGT]/SumValue[SUM_WGTSQ];
}

void
QMCCostFunctionCUDA::getConfigurations(const std::string& aroot)
{
  app_log() << "   Loading configuration from MCWalkerConfiguration::SampleStack " << std::endl;
  app_log() << "    number of walkers before load " << W.getActiveWalkers() << std::endl;
  if (H_KE.size()==0)
  {
    H_KE.addOperator(H.getHamiltonian("Kinetic"),"Kinetic");
    if (includeNonlocalH != "no")
    {
      if (includeNonlocalH=="yes")
        includeNonlocalH="NonLocalECP";
      QMCHamiltonianBase* a=H.getHamiltonian(includeNonlocalH);
      if(a)
      {
        H_KE.addOperator(a,includeNonlocalH);
      }
    }
    H_KE.addObservables(W);
  }

<<<<<<< HEAD
  OhmmsInfo::Log->turnoff();
  OhmmsInfo::Warn->turnoff();
=======
  nVMCWalkers=W.getActiveWalkers();

  outputManager.pause();
>>>>>>> a42dd6d1
  W.loadEnsemble();
  outputManager.resume();
  app_log() << "    number of walkers after load: "
            << W.getActiveWalkers() << std::endl;
  if(dLogPsi.size() != W.getActiveWalkers())
  {
    delete_iter(dLogPsi.begin(),dLogPsi.end());
    delete_iter(d2LogPsi.begin(),d2LogPsi.end());
    int nptcl=W.getTotalNum();
    int nwtot=W.getActiveWalkers();
    dLogPsi.resize(nwtot,0);
    d2LogPsi.resize(nwtot,0);
    for(int i=0; i<nwtot; ++i)
      dLogPsi[i] =new ParticleGradient_t (nptcl);
    for(int i=0; i<nwtot; ++i)
      d2LogPsi[i]=new ParticleLaplacian_t(nptcl);
  }
  PointerPool<Walker_t::cuda_Buffer_t > pool;
  // Reserve memory only for optimizable parts of the wavefunction
  if (includeNonlocalH != "no")
    Psi.reserve (pool, false);
  else
    Psi.reserve (pool, true);
  app_log() << "Each walker requires " << pool.getTotalSize() * sizeof(CudaRealType)
            << " bytes in GPU memory.\n";
  // for (int iw=0; iw<W.WalkerList.size(); iw++) {
  //   Walker_t &walker = *(W.WalkerList[iw]);
  //   walker.resizeCuda(pool.getTotalSize());
  //   //pool.allocate(walker.cuda_DataSet);
  // }
  W.allocateGPU(pool.getTotalSize());
  W.copyWalkersToGPU();
  W.updateLists_GPU();
  app_log() << "Successfully allocated walkers.\n";
}



/** evaluate everything before optimization */
void
QMCCostFunctionCUDA::checkConfigurations()
{
  RealType et_tot=0.0;
  RealType e2_tot=0.0;
  int numWalkers=W.getActiveWalkers();
  Records.resize(numWalkers,NUMPROPERTIES);
  int nptcl = W.getTotalNum();
  dlogPsi_opt.resize (numWalkers, nptcl);
  d2logPsi_opt.resize(numWalkers, nptcl);
  dlogPsi_fixed.resize (numWalkers, nptcl);
  d2logPsi_fixed.resize(numWalkers, nptcl);
  //if (needGrads)
  {
    TempHDerivRecords.resize(numWalkers,std::vector<Return_t>(NumOptimizables,0));
    TempDerivRecords.resize(numWalkers,std::vector<Return_t>(NumOptimizables,0));
    LogPsi_Derivs.resize(numWalkers, NumOptimizables);
    LocE_Derivs.resize  (numWalkers, NumOptimizables);
  }
  Return_t e0=0.0;
  Return_t e2=0.0;
  std::vector<RealType> logPsi_free(numWalkers,0), d2logPsi_free(numWalkers,0);
  std::vector<RealType> logPsi_fixed(numWalkers,0);
  std::vector<GradType> dlogPsi_free(numWalkers);
  //Psi.evaluateDeltaLog(W, logPsi_free);
  if (includeNonlocalH != "no")
    Psi.evaluateDeltaLog(W, logPsi_fixed, logPsi_free, dlogPsi_fixed, d2logPsi_fixed);
  else
    Psi.evaluateOptimizableLog (W, logPsi_free, dlogPsi_opt, d2logPsi_opt);
  if (needGrads)
    Psi.evaluateDerivatives (W, OptVariables, LogPsi_Derivs, LocE_Derivs);
  int nat = W.getTotalNum();
  MCWalkerConfiguration::iterator it(W.begin());
  MCWalkerConfiguration::iterator it_end(W.end());
  for(int iw=0; it!=it_end; ++it,++iw)
  {
    Walker_t& w(**it);
    RealType *prop = w.getPropertyBase();
    Return_t* restrict saved= &(Records(iw,0));
    saved[ENERGY_TOT] = saved[ENERGY_NEW] = prop[LOCALENERGY];
    saved[ENERGY_FIXED] = prop[LOCALPOTENTIAL];
    saved[LOGPSI_FIXED] = prop[LOGPSI] - logPsi_free[iw];
    saved[LOGPSI_FREE]  = logPsi_free[iw];
    e0 += prop[LOCALENERGY];
    e2 += prop[LOCALENERGY] * prop[LOCALENERGY];
    if (needGrads)
      for (int ip=0; ip<OptVariables.size(); ip++)
      {
        TempDerivRecords[iw][ip] = LogPsi_Derivs(iw,ip);
        TempHDerivRecords[iw][ip] = LocE_Derivs(iw,ip);
      }
    if (includeNonlocalH != "no")
      for (int iat=0; iat<nat; iat++)
      {
        dlogPsi_opt(iw, iat)  = w.G[iat] - dlogPsi_fixed(iw,iat);
        d2logPsi_opt(iw, iat) = w.L[iat] - d2logPsi_fixed(iw,iat);
      }
    else
      for (int iat=0; iat<nat; iat++)
      {
        dlogPsi_fixed(iw, iat)  = w.G[iat] - dlogPsi_opt(iw,iat);
        d2logPsi_fixed(iw, iat) = w.L[iat] - d2logPsi_opt(iw,iat);
      }
    w.Weight = 1.0;
    // DEBUG
    // W.R = w.R;
    // W.update();
    // Psi.evaluateDeltaLog (W);
    // for (int iat=0; iat<nat; iat++) {
    // 	fprintf (stderr, "CPU: Grad=[%12.6e, %12.6e, %12.6e]  Lap=%12.6e\n",
    // 		 W.G[iat][0],W.G[iat][1],W.G[iat][2],W.L[iat]);
    // 	fprintf (stderr, "GPU: Grad=[%12.6e, %12.6e, %12.6e]  Lap=%12.6e\n",
    // 		 dlogPsi_opt(iw, iat)[0], dlogPsi_opt(iw, iat)[1],  dlogPsi_opt(iw, iat)[2],
    // 		 d2logPsi_opt(iw, iat));
    // 	// dlogPsi_fixed(iw, iat)  = (*dLogPsi[iw])[iat];
    // 	// d2logPsi_fixed(iw, iat) = (*d2LogPsi[iw])[iat];
    // }
  }
  // it=W.begin();
  // for(int iw=0; it!=it_end; ++it,++iw)  {
  //   Walker_t& thisWalker(**it);
  //   W.R=thisWalker.R;
  //   W.update();
  //   Return_t* restrict saved= &(Records(iw,0));
  //   Psi.evaluateDeltaLog(W, saved[LOGPSI_FIXED], saved[LOGPSI_FREE], *dLogPsi[iw],*d2LogPsi[iw]);
  //   // Return_t x= H.evaluate(W);
  //   // e0 += saved[ENERGY_TOT] = x;
  //   // e2 += x*x;
  //   // saved[ENERGY_FIXED] = H.getLocalPotential();
  //   for (int iat=0; iat<nat; iat++) {
  // 	fprintf (stderr, "CPU: Grad=[%12.6e, %12.6e, %12.6e]  Lap=%12.6e\n",
  // 		 (*dLogPsi[iw])[iat][0],  (*dLogPsi[iw])[iat][1], (*dLogPsi[iw])[iat][2],
  // 		 (*d2LogPsi[iw])[iat]);
  // 	fprintf (stderr, "GPU: Grad=[%12.6e, %12.6e, %12.6e]  Lap=%12.6e\n",
  // 		 dlogPsi_fixed(iw, iat)[0], dlogPsi_fixed(iw, iat)[1],  dlogPsi_fixed(iw, iat)[2],
  // 		 d2logPsi_fixed(iw, iat));
  // 	// dlogPsi_fixed(iw, iat)  = (*dLogPsi[iw])[iat];
  // 	// d2logPsi_fixed(iw, iat) = (*d2LogPsi[iw])[iat];
  //   }
  // }
  et_tot+=e0;
  e2_tot+=e2;
  //Need to sum over the processors
  std::vector<Return_t> etemp(3);
  etemp[0]=et_tot;
  etemp[1]=static_cast<Return_t>(W.getActiveWalkers());
  etemp[2]=e2_tot;
  myComm->allreduce(etemp);
  Etarget = static_cast<Return_t>(etemp[0]/etemp[1]);
  NumSamples = static_cast<int>(etemp[1]);
  app_log() << "  VMC Eavg = " << Etarget << std::endl;
  app_log() << "  VMC Evar = " << etemp[2]/etemp[1]-Etarget*Etarget << std::endl;
  app_log() << "  Total weights = " << etemp[1] << std::endl;
  app_log().flush();
  setTargetEnergy(Etarget);
  ReportCounter=0;

  //collect SumValue for computedCost
  NumWalkersEff = etemp[1];
  SumValue[SUM_WGT] = etemp[1];
  SumValue[SUM_WGTSQ] = etemp[1];
  SumValue[SUM_E_WGT] = etemp[0];
  SumValue[SUM_ESQ_WGT] = etemp[2];
  SumValue[SUM_E_BARE] = etemp[0];
  SumValue[SUM_ESQ_BARE] = etemp[2];
  SumValue[SUM_ABSE_BARE] = 0.0;
}

void QMCCostFunctionCUDA::resetPsi(bool final_reset)
{
  if(OptVariables.size() < OptVariablesForPsi.size())
  {
    for(int i=0; i<equalVarMap.size(); ++i)
      OptVariablesForPsi[equalVarMap[i][0]]=OptVariables[equalVarMap[i][1]];
  }
  else
    for(int i=0; i<OptVariables.size(); ++i)
      OptVariablesForPsi[i]=OptVariables[i];
  //cout << "######### QMCCostFunctionCUDA::resetPsi " << std::endl;
  //OptVariablesForPsi.print(std::cout);
  //cout << "-------------------------------------- " << std::endl;
  Psi.resetParameters(OptVariablesForPsi);
  if (final_reset)
  {
    Psi.stopOptimization();
    for (int i=0; i<psiClones.size(); ++i)
      psiClones[i]->stopOptimization();
  }
}


void
QMCCostFunctionCUDA::GradCost(std::vector<Return_t>& PGradient, const std::vector<Return_t>& PM, Return_t FiniteDiff)
{
  if (std::abs(FiniteDiff) > 1.0e-10)
  {
    QMCTraits::RealType dh=1.0/(2.0*FiniteDiff);
    for (int i=0; i<NumOptimizables ; i++)
    {
      for (int j=0; j<NumOptimizables; j++)
        OptVariables[j]=PM[j];
      OptVariables[i] = PM[i]+ FiniteDiff;
      QMCTraits::RealType CostPlus = this->Cost();
      OptVariables[i] = PM[i]- FiniteDiff;
      QMCTraits::RealType CostMinus = this->Cost();
      PGradient[i]= (CostPlus-CostMinus)*dh;
    }
  }
  else
  {
    for (int j=0; j<NumOptimizables; j++)
      OptVariables[j]=PM[j];
    resetPsi();
    //evaluate new local energies and derivatives
    NumWalkersEff=correlatedSampling(true);
    //Estimators::accumulate has been called by correlatedSampling
    curAvg_w = SumValue[SUM_E_WGT]/SumValue[SUM_WGT];
    Return_t curAvg2_w = curAvg_w*curAvg_w;
    curVar_w = SumValue[SUM_ESQ_WGT]/SumValue[SUM_WGT]-curAvg_w*curAvg_w;
    std::vector<Return_t> EDtotals(NumOptimizables,0.0);
    std::vector<Return_t> EDtotals_w(NumOptimizables,0.0);
    std::vector<Return_t> E2Dtotals_w(NumOptimizables,0.0);
    std::vector<Return_t> URV(NumOptimizables,0.0);
    std::vector<Return_t> HD_avg(NumOptimizables,0.0);
    Return_t wgtinv = 1.0/SumValue[SUM_WGT];
    Return_t delE_bar;
    int nw=W.getActiveWalkers();
    for (int iw=0; iw<nw; iw++)
    {
      const Return_t* restrict saved = &(Records(iw,0));
      Return_t weight=saved[REWEIGHT]*wgtinv;
      Return_t eloc_new=saved[ENERGY_NEW];
      delE_bar += weight*std::pow(std::abs(eloc_new-EtargetEff),PowerE);
      std::vector<Return_t> &Dsaved = TempDerivRecords[iw];
      std::vector<Return_t> &HDsaved= TempHDerivRecords[iw];
      for (int pm=0; pm<NumOptimizables; pm++)
        HD_avg[pm]+= HDsaved[pm];
    }
    myComm->allreduce(HD_avg);
    myComm->allreduce(delE_bar);
    for (int pm=0; pm<NumOptimizables; pm++)
      HD_avg[pm] *= 1.0/static_cast<Return_t>(NumSamples);
    for (int iw=0; iw<nw; iw++)
    {
      const Return_t* restrict saved = &(Records(iw,0));
      Return_t weight=saved[REWEIGHT]*wgtinv;
      Return_t eloc_new=saved[ENERGY_NEW];
      Return_t delta_l = (eloc_new-curAvg_w);
      bool ltz(true);
      if (eloc_new-EtargetEff<0)
        ltz=false;
      Return_t delE=std::pow(std::abs(eloc_new-EtargetEff),PowerE);
      Return_t ddelE = PowerE*std::pow(std::abs(eloc_new-EtargetEff),PowerE-1);
      std::vector<Return_t> &Dsaved=  TempDerivRecords[iw];
      std::vector<Return_t> &HDsaved= TempHDerivRecords[iw];
      for (int pm=0; pm<NumOptimizables; pm++)
      {
        EDtotals_w[pm] += weight*(HDsaved[pm] + 2.0*Dsaved[pm]*delta_l );
        URV[pm] += 2.0*(eloc_new*HDsaved[pm] - curAvg*HD_avg[pm]);
        if (ltz)
          EDtotals[pm]+= weight*( 2.0*Dsaved[pm]*(delE-delE_bar) + ddelE*HDsaved[pm]);
        else
          EDtotals[pm] += weight*( 2.0*Dsaved[pm]*(delE-delE_bar) - ddelE*HDsaved[pm]);
      }
    }
    myComm->allreduce(EDtotals);
    myComm->allreduce(EDtotals_w);
    myComm->allreduce(URV);
    Return_t smpinv=1.0/static_cast<Return_t>(NumSamples);
    for (int iw=0; iw<nw; iw++)
    {
      const Return_t* restrict saved = &(Records(iw,0));
      Return_t weight=saved[REWEIGHT]*wgtinv;
      Return_t eloc_new=saved[ENERGY_NEW];
      Return_t delta_l = (eloc_new-curAvg_w);
      Return_t sigma_l = delta_l*delta_l;
      std::vector<Return_t> &Dsaved=  TempDerivRecords[iw];
      std::vector<Return_t> &HDsaved= TempHDerivRecords[iw];
      for (int pm=0; pm<NumOptimizables; pm++)
        E2Dtotals_w[pm] += weight*2.0*( Dsaved[pm]*(sigma_l-curVar_w) + delta_l*(HDsaved[pm]-EDtotals_w[pm]) );
    }
    myComm->allreduce(E2Dtotals_w);
    for (int pm=0; pm<NumOptimizables; pm++)
      URV[pm] *=smpinv;
    for (int j=0; j<NumOptimizables; j++)
    {
      PGradient[j] = 0.0;
      if (std::abs(w_var) > 1.0e-10)
        PGradient[j] += w_var*E2Dtotals_w[j];
      if (std::abs(w_en)  > 1.0e-10)
        PGradient[j] += w_en*EDtotals_w[j];
      if (std::abs(w_w)   > 1.0e-10)
        PGradient[j] += w_w*URV[j];
      if (std::abs(w_abs) > 1.0e-10)
        PGradient[j] += w_abs*EDtotals[j];
    }
    IsValid=true;
    //         if ((CSWeight/wgtinv) < MinNumWalkers)
    if (NumWalkersEff < MinNumWalkers*NumSamples)
    {
      ERRORMSG("CostFunction-> Number of Effective Walkers is too small " << NumWalkersEff<< "Minimum required"<<MinNumWalkers*NumSamples)
      //ERRORMSG("Going to stop now.")
      IsValid=false;
    }
  }
}


QMCCostFunctionCUDA::Return_t QMCCostFunctionCUDA::fillOverlapHamiltonianMatrices(Matrix<Return_t>& Left, Matrix<Return_t>& Right)
{
  RealType b1,b2;
  if (GEVType=="H2")
  {
    b1=w_beta;
    b2=0;
  }
  else
  {
    b2=w_beta;
    b1=0;
  }
  Right=0.0;
  Left=0.0;
  //Is this really needed here?
  //resetPsi();
  //Return_t NWE = NumWalkersEff=correlatedSampling(true);
  curAvg_w = SumValue[SUM_E_WGT]/SumValue[SUM_WGT];
  Return_t curAvg2_w = SumValue[SUM_ESQ_WGT]/SumValue[SUM_WGT];
  RealType H2_avg = 1.0/(curAvg_w*curAvg_w);
  RealType V_avg = curAvg2_w - curAvg_w*curAvg_w;
  std::vector<Return_t> D_avg(NumParams(),0);
  Return_t wgtinv = 1.0/SumValue[SUM_WGT];
  int nw=W.getActiveWalkers();
  for (int iw=0; iw<nw; iw++)
  {
    const Return_t* restrict saved= &(Records(iw,0));
    Return_t weight=saved[REWEIGHT]*wgtinv;
    const std::vector<Return_t> &Dsaved = TempDerivRecords[iw];
    for (int pm=0; pm<NumParams(); pm++)
    {
      D_avg[pm]+= Dsaved[pm]*weight;
    }
  }
  myComm->allreduce(D_avg);
  for (int iw=0; iw<nw; iw++)
  {
    const Return_t* restrict saved = &Records(iw,0);
    Return_t weight=saved[REWEIGHT]*wgtinv;
    Return_t eloc_new=saved[ENERGY_NEW];
    const std::vector<Return_t> &Dsaved = TempDerivRecords[iw];
    const std::vector<Return_t> &HDsaved= TempHDerivRecords[iw];
    /*
    for (int pm=0; pm<NumParams(); pm++)
    {
      Return_t wfe = (HDsaved[pm] + Dsaved[pm]*(eloc_new - curAvg_w) )*weight;
      Return_t wfm = (HDsaved[pm] - 2.0*Dsaved[pm]*(eloc_new - curAvg_w) )*weight;
      Return_t wfd = (Dsaved[pm]-D_avg[pm])*weight;
      //                 H2
      Right(0,pm+1) += b1*H2_avg*wfe*(eloc_new);
      Right(pm+1,0) += b1*H2_avg*wfe*(eloc_new);
      Return_t vterm = HDsaved[pm]*(eloc_new-curAvg_w)+(eloc_new*eloc_new-curAvg2_w)*Dsaved[pm]-2.0*curAvg_w*Dsaved[pm]*(eloc_new - curAvg_w);
      //                 Variance
      Left(0,pm+1) += b2*vterm*weight;
      Left(pm+1,0) += b2*vterm*weight;
      //                 Hamiltonian
      Left(0,pm+1) += (1-b2)*wfe;
      Left(pm+1,0) += (1-b2)*wfd*(eloc_new-curAvg_w);
      for (int pm2=0; pm2<NumParams(); pm2++)
      {
        //                   Hamiltonian
        Left(pm+1,pm2+1) += (1-b2)*wfd*(HDsaved[pm2]+ Dsaved[pm2]*(eloc_new-curAvg_w));
        //                   Overlap
        RealType ovlij=wfd*(Dsaved[pm2]-D_avg[pm2]);
        Right(pm+1,pm2+1) += ovlij;
        //                   Variance
        RealType varij=wfm*(HDsaved[pm2] - 2.0*Dsaved[pm2]*(eloc_new - curAvg_w));
        Left(pm+1,pm2+1) +=  b2*(varij+V_avg*ovlij);
        //                   H2
        Right(pm+1,pm2+1) += b1*H2_avg*varij; //(b1*H2_avg)*wfe*(HDsaved[pm2]+ Dsaved[pm2]*(eloc_new - curAvg_w));
      }
    } */
    #pragma omp parallel for
    for (int pm=0; pm<NumParams(); pm++)
    {
      Return_t wfe = (HDsaved[pm] +(Dsaved[pm]-D_avg[pm])*eloc_new)*weight;
      Return_t wfd = (Dsaved[pm]-D_avg[pm])*weight;
      Return_t vterm =  HDsaved[pm]*(eloc_new-curAvg_w)+(Dsaved[pm]-D_avg[pm])*eloc_new*(eloc_new-2.0*curAvg_w);
      //                Return_t vterm = (HDsaved[pm]+(Dsaved[pm]-D_avg[pm])*eloc_new -curAvg_w)*(eloc_new-curAvg_w);
      //                 H2
      Right(0,pm+1) += b1*H2_avg*vterm*weight;
      Right(pm+1,0) += b1*H2_avg*vterm*weight;
      //                 Variance
      Left(0,pm+1) += b2*vterm*weight;
      Left(pm+1,0) += b2*vterm*weight;
      //                 Hamiltonian
      Left(0,pm+1) += (1-b2)*wfe;
      Left(pm+1,0) += (1-b2)*wfd*eloc_new;
      for (int pm2=0; pm2<NumParams(); pm2++)
      {
        //                Hamiltonian
        Left(pm+1,pm2+1) += (1-b2)*wfd*(HDsaved[pm2] + (Dsaved[pm2]-D_avg[pm2])*eloc_new);
        //                Overlap
        RealType ovlij=wfd*(Dsaved[pm2]-D_avg[pm2]);
        Right(pm+1,pm2+1) += ovlij;
        //                Variance
        RealType varij=weight*(HDsaved[pm] - 2.0*(Dsaved[pm]-D_avg[pm])*eloc_new)*(HDsaved[pm2] - 2.0*(Dsaved[pm2]-D_avg[pm2])*eloc_new);
        //                  RealType varij=weight*(HDsaved[pm] +(Dsaved[pm]-D_avg[pm])*eloc_new-curAvg_w)*
        //                                      (HDsaved[pm2] + (Dsaved[pm2]-D_avg[pm2])*eloc_new-curAvg_w);
        Left(pm+1,pm2+1) +=  b2*(varij+V_avg*ovlij);
//                H2
        Right(pm+1,pm2+1) += b1*H2_avg*varij;
      }
    }
  }
  myComm->allreduce(Right);
  myComm->allreduce(Left);
  Left(0,0) = (1-b2)*curAvg_w + b2*V_avg;
  Right(0,0) = 1.0+b1*H2_avg*V_avg;
  if (GEVType=="H2")
    return H2_avg;
  return 1.0;
}

}<|MERGE_RESOLUTION|>--- conflicted
+++ resolved
@@ -191,14 +191,7 @@
     H_KE.addObservables(W);
   }
 
-<<<<<<< HEAD
-  OhmmsInfo::Log->turnoff();
-  OhmmsInfo::Warn->turnoff();
-=======
-  nVMCWalkers=W.getActiveWalkers();
-
   outputManager.pause();
->>>>>>> a42dd6d1
   W.loadEnsemble();
   outputManager.resume();
   app_log() << "    number of walkers after load: "
