//////////////////////////////////////////////////////////////////////////////////////
// This file is distributed under the University of Illinois/NCSA Open Source License.
// See LICENSE file in top directory for details.
//
// Copyright (c) 2016 Jeongnim Kim and QMCPACK developers.
//
// File developed by: Jeremy McMinnis, jmcminis@gmail.com, University of Illinois at Urbana-Champaign
//                    Raymond Clay III, j.k.rofling@gmail.com, Lawrence Livermore National Laboratory
//                    Jeongnim Kim, jeongnim.kim@gmail.com, University of Illinois at Urbana-Champaign
//                    Jaron T. Krogel, krogeljt@ornl.gov, Oak Ridge National Laboratory
//                    Mark A. Berrill, berrillma@ornl.gov, Oak Ridge National Laboratory
//
// File created by: Jeongnim Kim, jeongnim.kim@gmail.com, University of Illinois at Urbana-Champaign
//////////////////////////////////////////////////////////////////////////////////////


/** @file
 * @brief Declare QMCUpdateBase class
 */
#ifndef QMCPLUSPLUS_QMCUPDATE_BASE_H
#define QMCPLUSPLUS_QMCUPDATE_BASE_H
#include "Particle/MCWalkerConfiguration.h"
#include "QMCWaveFunctions/TrialWaveFunction.h"
#include "QMCHamiltonians/QMCHamiltonian.h"
#include "QMCHamiltonians/NonLocalTOperator.h"
#include "QMCDrivers/GreenFunctionModifiers/DriftModifierBase.h"
#include "QMCDrivers/SimpleFixedNodeBranch.h"
#include "Estimators/EstimatorManagerBase.h"

namespace qmcplusplus
{
class TraceManager;
/** @ingroup QMC
 * @brief Base class for update methods for each step
 *
 * QMCUpdateBase provides the common functions to update all the walkers for each time step.
 * Derived classes should implement advanceWalkers to complete a step.
 */
class QMCUpdateBase : public QMCTraits
{
public:
  typedef MCWalkerConfiguration::Walker_t Walker_t;
  typedef MCWalkerConfiguration::iterator WalkerIter_t;
  typedef SimpleFixedNodeBranch BranchEngineType;
<<<<<<< HEAD
#ifdef MIXED_PRECISION
  typedef TinyVector<OHMMS_PRECISION_FULL, DIM> mPosType;
  typedef Tensor<OHMMS_PRECISION_FULL, DIM> mTensorType;
#else
  typedef PosType mPosType;
  typedef TensorType mTensorType;
#endif
=======
>>>>>>> fbfb7057

  ///If true, terminate the simulation, but it is never checked
  bool BadState;
  ///number of steps per measurement
  int nSubSteps;
  ///MaxAge>0 indicates branch is done
  IndexType MaxAge;
  ///counter for number of moves accepted
  IndexType nAccept;
  ///counter for number of moves rejected
  IndexType nReject;
  ///Total number of the steps when all the particle moves are rejected.
  IndexType nAllRejected;
  ///Total number of node crossings per block
  IndexType nNodeCrossing;
  ///Total numer of non-local moves accepted
  IndexType NonLocalMoveAccepted;
  ///timestep
  RealType Tau;
  ///spin mass
  RealType spinMass;
  ///use Drift
  bool UseDrift;

  /// Constructor.
  QMCUpdateBase(MCWalkerConfiguration& w, TrialWaveFunction& psi, QMCHamiltonian& h, RandomGenerator_t& rg);
  ///Alt Constructor.
  QMCUpdateBase(MCWalkerConfiguration& w,
                TrialWaveFunction& psi,
                TrialWaveFunction& guide,
                QMCHamiltonian& h,
                RandomGenerator_t& rg);
  ///destructor
  virtual ~QMCUpdateBase();

  inline RealType acceptRatio() const
  {
    return static_cast<RealType>(nAccept) / static_cast<RealType>(nAccept + nReject);
  }

  /** reset the QMCUpdateBase parameters
   * @param brancher engine which handles branching
   *
   * Update time-step variables to move walkers
   */
  void resetRun(BranchEngineType* brancher,
                EstimatorManagerBase* est,
                TraceManager* traces,
                const DriftModifierBase* driftmodifer);

  inline RealType getTau()
  {
    //SpeciesSet tspecies(W.getSpeciesSet());
    //int massind=tspecies.addAttribute("mass");
    //RealType mass = tspecies(massind,0);
    //return m_tauovermass*mass;
    return Tau;
  }

  inline void setTau(RealType t)
  {
    //SpeciesSet tspecies(W.getSpeciesSet());
    //int massind=tspecies.addAttribute("mass");
    //RealType mass = tspecies(massind,0);
    //RealType oneovermass = 1.0/mass;
    //RealType oneoversqrtmass = std::sqrt(oneovermass);
    //  //     Tau=brancher->getTau();
    //  //     assert (Tau==i);
    //m_tauovermass = i/mass;
    Tau           = t;
    m_tauovermass = t * MassInvS[0];
    m_oneover2tau = 0.5 / (m_tauovermass);
    m_sqrttau     = std::sqrt(m_tauovermass);
  }

  inline RealType getSpinMass() { return spinMass; }

  inline void setSpinMass(RealType m) { spinMass = m; }

  inline void getLogs(std::vector<RealType>& logs) { Psi.getLogs(logs); }

  inline void set_step(int step) { W.current_step = step; }


  ///** start a run */
  void startRun(int blocks, bool record);
  /** stop a run */
  void stopRun();
  void stopRun2();

  /** prepare to start a block
   * @param steps number of steps within the block
   */
  void startBlock(int steps);

  /** stop a block
   */
  void stopBlock(bool collectall = true);

  /** set the multiplicity of the walkers to branch */
  void setMultiplicity(WalkerIter_t it, WalkerIter_t it_end);

  inline void setMultiplicity(Walker_t& awalker) const
  {
    constexpr RealType onehalf(0.5);
    constexpr RealType cone(1);
    RealType M = awalker.Weight;
    if (awalker.Age > MaxAge)
      M = std::min(onehalf, M);
    else if (awalker.Age > 0)
      M = std::min(cone, M);
    awalker.Multiplicity = M + RandomGen();
  }

  /** set the multiplicity of the walkers to branch */
  void setReleasedNodeMultiplicity(WalkerIter_t it, WalkerIter_t it_end);

  /** initialize Walker buffers for PbyP update
   */
  virtual void initWalkersForPbyP(WalkerIter_t it, WalkerIter_t it_end);

  /** initialize Walker for walker update
   */
  virtual void initWalkers(WalkerIter_t it, WalkerIter_t it_end);

  /**  process options
   */
  virtual bool put(xmlNodePtr cur);

  inline void accumulate(WalkerIter_t it, WalkerIter_t it_end) { Estimators->accumulate(W, it, it_end); }

  /** advance walkers executed at each step
   *
   * Derived classes implement how to move walkers and accept/reject
   * moves.
   */
  virtual void advanceWalkers(WalkerIter_t it, WalkerIter_t it_end, bool recompute);

  ///move a walker
  virtual void advanceWalker(Walker_t& thisWalker, bool recompute) = 0;

  virtual RealType advanceWalkerForEE(Walker_t& w1,
                                      std::vector<PosType>& dR,
                                      std::vector<int>& iats,
                                      std::vector<int>& rs,
                                      std::vector<RealType>& ratios)
  {
    return 0.0;
  };

  ///normalization offset for cs type runs.
  RealType csoffset;

  //       virtual void estimateNormWalkers(std::vector<TrialWaveFunction*>& pclone
  //     , std::vector<MCWalkerConfiguration*>& wclone
  //     , std::vector<QMCHamiltonian*>& hclone
  //     , std::vector<RandomGenerator_t*>& rng
  //     , std::vector<RealType>& ratio_i_0){};
  int RMC_checkIndex(int N, int NMax)
  {
    if (N < 0)
      return N + NMax;
    else if (N >= NMax)
      return N - NMax;
    else
      return N;
  }

  void RMC_checkWalkerBounds(WalkerIter_t& it, WalkerIter_t first, WalkerIter_t last)
  {
    if (it >= last)
      it -= (last - first);
    else if (it < first)
      it += (last - first);
  }

  inline RealType logBackwardGF(const ParticleSet::ParticlePos_t& displ)
  {
    RealType logGb = 0.0;
    for (int iat = 0; iat < W.getTotalNum(); ++iat)
    {
      RealType mass_over_tau = 1.0 / (SqrtTauOverMass[iat] * SqrtTauOverMass[iat]);
      logGb += 0.5 * dot(displ[iat], displ[iat]) * mass_over_tau;
    }
    return -logGb;
  }

public:
  ///traces
  TraceManager* Traces;

protected:
  ///update particle-by-particle
  bool UpdatePbyP;
  ///number of particles
  IndexType NumPtcl;
  ///Time-step factor \f$ 1/(2\tau)\f$
  RealType m_oneover2tau;
  ///Time-step factor \f$ \sqrt{\tau}\f$
  RealType m_sqrttau;
  ///tau/mass
  RealType m_tauovermass;
  ///maximum displacement^2
  RealType m_r2max;
  ///walker ensemble
  MCWalkerConfiguration& W;
  ///trial function
  TrialWaveFunction& Psi;
  ///guide function
  TrialWaveFunction& Guide;
  ///Hamiltonian
  QMCHamiltonian& H;
  ///random number generator
  RandomGenerator_t& RandomGen;
  ///branch engine, stateless reference to the one in QMCDriver
  const BranchEngineType* branchEngine;
  ///drift modifer, stateless reference to the one in QMCDriver
  const DriftModifierBase* DriftModifier;
  ///estimator
  EstimatorManagerBase* Estimators;
  ///parameters
  ParameterSet myParams;
  ///1/Mass per species
  std::vector<RealType> MassInvS;
  ///1/Mass per particle
  std::vector<RealType> MassInvP;
  ///sqrt(tau/Mass) per particle
  std::vector<RealType> SqrtTauOverMass;
  ///temporary storage for drift
  ParticleSet::ParticlePos_t drift;
  ///temporary storage for random displacement
  ParticleSet::ParticlePos_t deltaR;
  ///temporart storage for spin displacement
  ParticleSet::ParticleScalar_t deltaS;
  ///storage for differential gradients for PbyP update
  ParticleSet::ParticleGradient_t G, dG;
  ///storage for differential laplacians for PbyP update
  ParticleSet::ParticleLaplacian_t L, dL;

  /** evaluate the ratio of scaled velocity and velocity
   * @param g gradient
   * @param gscaled scaled gradient
   * @return the ratio
   */
  RealType getNodeCorrection(const ParticleSet::ParticleGradient_t& g, ParticleSet::ParticlePos_t& gscaled);

  ///copy constructor (disabled)
  QMCUpdateBase(const QMCUpdateBase&) = delete;

private:
  ///set default parameters
  void setDefaults();
  /// Copy operator (disabled).
  QMCUpdateBase& operator=(const QMCUpdateBase&) { return *this; }
  ///
  NewTimer* InitWalkersTimer;
};
} // namespace qmcplusplus

#endif<|MERGE_RESOLUTION|>--- conflicted
+++ resolved
@@ -42,7 +42,6 @@
   typedef MCWalkerConfiguration::Walker_t Walker_t;
   typedef MCWalkerConfiguration::iterator WalkerIter_t;
   typedef SimpleFixedNodeBranch BranchEngineType;
-<<<<<<< HEAD
 #ifdef MIXED_PRECISION
   typedef TinyVector<OHMMS_PRECISION_FULL, DIM> mPosType;
   typedef Tensor<OHMMS_PRECISION_FULL, DIM> mTensorType;
@@ -50,8 +49,6 @@
   typedef PosType mPosType;
   typedef TensorType mTensorType;
 #endif
-=======
->>>>>>> fbfb7057
 
   ///If true, terminate the simulation, but it is never checked
   bool BadState;
