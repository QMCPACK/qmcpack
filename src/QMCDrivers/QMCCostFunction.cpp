//////////////////////////////////////////////////////////////////////////////////////
// This file is distributed under the University of Illinois/NCSA Open Source License.
// See LICENSE file in top directory for details.
//
// Copyright (c) 2016 Jeongnim Kim and QMCPACK developers.
//
// File developed by: Ken Esler, kpesler@gmail.com, University of Illinois at Urbana-Champaign
//                    Miguel Morales, moralessilva2@llnl.gov, Lawrence Livermore National Laboratory
//                    Jeremy McMinnis, jmcminis@gmail.com, University of Illinois at Urbana-Champaign
//                    Jeongnim Kim, jeongnim.kim@gmail.com, University of Illinois at Urbana-Champaign
//                    Ye Luo, yeluo@anl.gov, Argonne National Laboratory
//                    Raymond Clay III, j.k.rofling@gmail.com, Lawrence Livermore National Laboratory
//                    Mark A. Berrill, berrillma@ornl.gov, Oak Ridge National Laboratory
//
// File created by: Jeongnim Kim, jeongnim.kim@gmail.com, University of Illinois at Urbana-Champaign
//////////////////////////////////////////////////////////////////////////////////////


#include "QMCDrivers/QMCCostFunction.h"
#include "Particle/MCWalkerConfiguration.h"
#include "QMCWaveFunctions/TrialWaveFunction.h"
#include "Message/CommOperators.h"
//#define QMCCOSTFUNCTION_DEBUG


namespace qmcplusplus
{
QMCCostFunction::QMCCostFunction(MCWalkerConfiguration& w, TrialWaveFunction& psi, QMCHamiltonian& h, Communicate* comm)
    : QMCCostFunctionBase(w, psi, h, comm)
{
  CSWeight = 1.0;
  app_log() << " Using QMCCostFunction::QMCCostFunction" << std::endl;
}


/** Clean up the vector */
QMCCostFunction::~QMCCostFunction()
{
  delete_iter(H_KE_Node.begin(), H_KE_Node.end());
  delete_iter(RngSaved.begin(), RngSaved.end());
  delete_iter(RecordsOnNode.begin(), RecordsOnNode.end());
  delete_iter(DerivRecords.begin(), DerivRecords.end());
  delete_iter(HDerivRecords.begin(), HDerivRecords.end());
}

void QMCCostFunction::GradCost(std::vector<Return_t>& PGradient, const std::vector<Return_t>& PM, Return_rt FiniteDiff)
{
  if (FiniteDiff > 0)
  {
    QMCTraits::ValueType dh = 1.0 / (2.0 * FiniteDiff);
    for (int i = 0; i < NumOptimizables; i++)
    {
      for (int j = 0; j < NumOptimizables; j++)
        OptVariables[j] = PM[j];
      OptVariables[i]               = PM[i] + FiniteDiff;
      QMCTraits::RealType CostPlus  = this->Cost();
      OptVariables[i]               = PM[i] - FiniteDiff;
      QMCTraits::RealType CostMinus = this->Cost();
      PGradient[i]                  = (CostPlus - CostMinus) * dh;
    }
  }
  else
  {
    for (int j = 0; j < NumOptimizables; j++)
      OptVariables[j] = PM[j];
    resetPsi();
    //evaluate new local energies and derivatives
    NumWalkersEff = correlatedSampling(true);
    //Estimators::accumulate has been called by correlatedSampling
    curAvg_w = SumValue[SUM_E_WGT] / SumValue[SUM_WGT];
    //    Return_t curAvg2_w = curAvg_w*curAvg_w;
    curVar_w = SumValue[SUM_ESQ_WGT] / SumValue[SUM_WGT] - curAvg_w * curAvg_w;
    std::vector<Return_rt> EDtotals(NumOptimizables, 0.0);
    std::vector<Return_rt> EDtotals_w(NumOptimizables, 0.0);
    std::vector<Return_rt> E2Dtotals_w(NumOptimizables, 0.0);
    std::vector<Return_rt> URV(NumOptimizables, 0.0);
    std::vector<Return_rt> HD_avg(NumOptimizables, 0.0);
    Return_rt wgtinv   = 1.0 / SumValue[SUM_WGT];
    Return_rt delE_bar = 0;
    for (int ip = 0; ip < NumThreads; ip++)
    {
      int nw = wClones[ip]->numSamples();
      for (int iw = 0; iw < nw; iw++)
      {
        const Return_rt* restrict saved = (*RecordsOnNode[ip])[iw];
        Return_rt weight                = saved[REWEIGHT] * wgtinv;
        Return_rt eloc_new              = saved[ENERGY_NEW];
        delE_bar += weight * std::pow(std::abs(eloc_new - EtargetEff), PowerE);
        const Return_rt* HDsaved = (*HDerivRecords[ip])[iw];
        for (int pm = 0; pm < NumOptimizables; pm++)
          HD_avg[pm] += HDsaved[pm];
      }
    }
    myComm->allreduce(HD_avg);
    myComm->allreduce(delE_bar);
    for (int pm = 0; pm < NumOptimizables; pm++)
      HD_avg[pm] *= 1.0 / static_cast<Return_rt>(NumSamples);
    for (int ip = 0; ip < NumThreads; ip++)
    {
      int nw = wClones[ip]->numSamples();
      for (int iw = 0; iw < nw; iw++)
      {
        const Return_rt* restrict saved = (*RecordsOnNode[ip])[iw];
        Return_rt weight                = saved[REWEIGHT] * wgtinv;
        Return_rt eloc_new              = saved[ENERGY_NEW];
        Return_rt delta_l               = (eloc_new - curAvg_w);
        bool ltz(true);
        if (eloc_new - EtargetEff < 0)
          ltz = false;
        Return_rt delE           = std::pow(std::abs(eloc_new - EtargetEff), PowerE);
        Return_rt ddelE          = PowerE * std::pow(std::abs(eloc_new - EtargetEff), PowerE - 1);
        const Return_rt* Dsaved  = (*DerivRecords[ip])[iw];
        const Return_rt* HDsaved = (*HDerivRecords[ip])[iw];
        for (int pm = 0; pm < NumOptimizables; pm++)
        {
          EDtotals_w[pm] += weight * (HDsaved[pm] + 2.0 * Dsaved[pm] * delta_l);
          URV[pm] += 2.0 * (eloc_new * HDsaved[pm] - curAvg * HD_avg[pm]);
          if (ltz)
            EDtotals[pm] += weight * (2.0 * Dsaved[pm] * (delE - delE_bar) + ddelE * HDsaved[pm]);
          else
            EDtotals[pm] += weight * (2.0 * Dsaved[pm] * (delE - delE_bar) - ddelE * HDsaved[pm]);
        }
      }
    }
    myComm->allreduce(EDtotals);
    myComm->allreduce(EDtotals_w);
    myComm->allreduce(URV);
    Return_rt smpinv = 1.0 / static_cast<Return_rt>(NumSamples);
    for (int ip = 0; ip < NumThreads; ip++)
    {
      int nw = wClones[ip]->numSamples();
      for (int iw = 0; iw < nw; iw++)
      {
        const Return_rt* restrict saved = (*RecordsOnNode[ip])[iw];
        Return_rt weight                = saved[REWEIGHT] * wgtinv;
        Return_rt eloc_new              = saved[ENERGY_NEW];
        Return_rt delta_l               = (eloc_new - curAvg_w);
        Return_rt sigma_l               = delta_l * delta_l;
        const Return_rt* Dsaved         = (*DerivRecords[ip])[iw];
        const Return_rt* HDsaved        = (*HDerivRecords[ip])[iw];
        for (int pm = 0; pm < NumOptimizables; pm++)
        {
          E2Dtotals_w[pm] +=
              weight * 2.0 * (Dsaved[pm] * (sigma_l - curVar_w) + delta_l * (HDsaved[pm] - EDtotals_w[pm]));
        }
      }
    }
    myComm->allreduce(E2Dtotals_w);
    for (int pm = 0; pm < NumOptimizables; pm++)
      URV[pm] *= smpinv;
    for (int j = 0; j < NumOptimizables; j++)
    {
      PGradient[j] = 0.0;
      if (std::abs(w_var) > 1.0e-10)
        PGradient[j] += w_var * E2Dtotals_w[j];
      if (std::abs(w_en) > 1.0e-10)
        PGradient[j] += w_en * EDtotals_w[j];
      if (std::abs(w_w) > 1.0e-10)
        PGradient[j] += w_w * URV[j];
      if (std::abs(w_abs) > 1.0e-10)
        PGradient[j] += w_abs * EDtotals[j];
    }
    IsValid = true;
    //         if ((CSWeight/wgtinv) < MinNumWalkers)
    if (NumWalkersEff < MinNumWalkers * NumSamples)
    {
      ERRORMSG("CostFunction-> Number of Effective Walkers is too small " << NumWalkersEff << "Minimum required"
                                                                          << MinNumWalkers * NumSamples)
      //ERRORMSG("Going to stop now.")
      IsValid = false;
    }
  }
}


void QMCCostFunction::getConfigurations(const std::string& aroot)
{
  //makeClones(W,Psi,H);
  if (H_KE_Node.empty())
  {
    app_log() << "  QMCCostFunction is created with " << NumThreads << " threads." << std::endl;
    //make H_KE_Node
    H_KE_Node.resize(NumThreads, 0);
    RecordsOnNode.resize(NumThreads, 0);
    DerivRecords.resize(NumThreads, 0);
    HDerivRecords.resize(NumThreads, 0);
  }

  app_log() << "  Using Nonlocal PP in Opt: " << includeNonlocalH << std::endl;
  outputManager.pause();
  //#pragma omp parallel for
  for (int ip = 0; ip < NumThreads; ++ip)
  {
    if (H_KE_Node[ip] == 0)
    {
      H_KE_Node[ip] = new QMCHamiltonian;
      H_KE_Node[ip]->addOperator(hClones[ip]->getHamiltonian("Kinetic"), "Kinetic");
      if (includeNonlocalH != "no")
      {
        QMCHamiltonianBase* a = hClones[ip]->getHamiltonian(includeNonlocalH);
        if (a)
        {
          app_log() << " Found non-local Hamiltonian element named " << includeNonlocalH << std::endl;
          H_KE_Node[ip]->addOperator(a, includeNonlocalH);
        }
        else
          app_log() << " Did not find non-local Hamiltonian element named " << includeNonlocalH << std::endl;
      }
    }
  }

  //load samples from SampleStack
  outputManager.resume();
  app_log() << "   Number of samples loaded to each thread : ";
  wPerNode[0] = 0;
  for (int ip = 0; ip < NumThreads; ++ip)
  {
    wPerNode[ip + 1] = wPerNode[ip] + wClones[ip]->numSamples();
    app_log() << wClones[ip]->numSamples() << " ";
  }
  app_log() << std::endl;
  app_log().flush();

  if (dLogPsi.size() != wPerNode[NumThreads])
  {
    delete_iter(dLogPsi.begin(), dLogPsi.end());
    delete_iter(d2LogPsi.begin(), d2LogPsi.end());
    int nptcl = W.getTotalNum();
    int nwtot = wPerNode[NumThreads];
    dLogPsi.resize(nwtot);
    d2LogPsi.resize(nwtot);
    for (int i = 0; i < nwtot; ++i)
      dLogPsi[i] = new ParticleGradient_t(nptcl);
    for (int i = 0; i < nwtot; ++i)
      d2LogPsi[i] = new ParticleLaplacian_t(nptcl);
  }
}

/** evaluate everything before optimization */
void QMCCostFunction::checkConfigurations()
{
  RealType et_tot = 0.0;
  RealType e2_tot = 0.0;
#pragma omp parallel reduction(+ : et_tot, e2_tot)
  {
    int ip = omp_get_thread_num();
    MCWalkerConfiguration& wRef(*wClones[ip]);
    if (RecordsOnNode[ip] == 0)
    {
      RecordsOnNode[ip] = new Matrix<Return_rt>;
      RecordsOnNode[ip]->resize(wRef.numSamples(), SUM_INDEX_SIZE);
      if (needGrads)
      {
        DerivRecords[ip] = new Matrix<Return_rt>;
        DerivRecords[ip]->resize(wRef.numSamples(), NumOptimizables);
        HDerivRecords[ip] = new Matrix<Return_rt>;
        HDerivRecords[ip]->resize(wRef.numSamples(), NumOptimizables);
      }
    }
    else if (RecordsOnNode[ip]->size1() != wRef.numSamples())
    {
      RecordsOnNode[ip]->resize(wRef.numSamples(), SUM_INDEX_SIZE);
      if (needGrads)
      {
        DerivRecords[ip]->resize(wRef.numSamples(), NumOptimizables);
        HDerivRecords[ip]->resize(wRef.numSamples(), NumOptimizables);
      }
    }
    QMCHamiltonianBase* nlpp = (includeNonlocalH == "no") ? 0 : hClones[ip]->getHamiltonian(includeNonlocalH);
    bool compute_nlpp        = useNLPPDeriv && nlpp;
    //set the optimization mode for the trial wavefunction
    psiClones[ip]->startOptimization();
    //    synchronize the random number generator with the node
    (*MoverRng[ip]) = (*RngSaved[ip]);
    hClones[ip]->setRandomGenerator(MoverRng[ip]);
    //int nat = wRef.getTotalNum();
    Return_rt e0 = 0.0;
    //       Return_t ef=0.0;
    Return_rt e2 = 0.0;
    for (int iw = 0, iwg = wPerNode[ip]; iw < wRef.numSamples(); ++iw, ++iwg)
    {
      wRef.loadSample(wRef.R, iw);
      wRef.update();
      Return_rt* restrict saved = (*RecordsOnNode[ip])[iw];
      psiClones[ip]->evaluateDeltaLog(wRef, saved[LOGPSI_FIXED], saved[LOGPSI_FREE], *dLogPsi[iwg], *d2LogPsi[iwg]);
      saved[REWEIGHT] = 1.0;
      Return_rt etmp;
      if (needGrads)
      {
        //allocate vector
        std::vector<Return_rt> rDsaved(NumOptimizables, 0.0);
        std::vector<Return_rt> rHDsaved(NumOptimizables, 0.0);

        std::vector<Return_t> Dsaved(NumOptimizables, 0.0);
        std::vector<Return_t> HDsaved(NumOptimizables, 0.0);

<<<<<<< HEAD
        //FIXME the ifdef should be removed after the optimizer is made compatible with complex coefficients
        psiClones[ip]->evaluateDerivatives(wRef, OptVariablesForPsi, Dsaved, HDsaved);
        etmp = hClones[ip]->evaluateValueAndDerivatives(wRef, OptVariablesForPsi, Dsaved, HDsaved, compute_nlpp);
        for (int i=0; i < NumOptimizables; i++) {
          rDsaved[i] = std::real(Dsaved[i]);
          rHDsaved[i] = std::real(HDsaved[i]);
        }
=======
//FIXME the ifdef should be removed after the optimizer is made compatible with complex coefficients
#ifndef QMC_COMPLEX
        psiClones[ip]->evaluateDerivatives(wRef, OptVariablesForPsi, Dsaved, HDsaved);
#else
        psiClones[ip]->evaluateDerivatives(wRef, OptVariablesForPsi, Dsaved, HDsaved);
#endif
        for (int i = 0; i < NumOptimizables; i++)
        {
          rDsaved[i]  = std::real(Dsaved[i]);
          rHDsaved[i] = std::real(HDsaved[i]);
        }
        etmp = hClones[ip]->evaluateValueAndDerivatives(wRef, OptVariablesForPsi, rDsaved, rHDsaved, compute_nlpp);
>>>>>>> 57ec576b
        copy(rDsaved.begin(), rDsaved.end(), (*DerivRecords[ip])[iw]);
        copy(rHDsaved.begin(), rHDsaved.end(), (*HDerivRecords[ip])[iw]);
      }
      else
        etmp = hClones[ip]->evaluate(wRef);

      e0 += saved[ENERGY_TOT] = saved[ENERGY_NEW] = etmp;
      e2 += etmp * etmp;
      saved[ENERGY_FIXED] = hClones[ip]->getLocalPotential();
      if (nlpp)
        saved[ENERGY_FIXED] -= nlpp->Value;
    }
    //add them all using reduction
    et_tot += e0;
    e2_tot += e2;
    // #pragma omp atomic
    //       eft_tot+=ef;
  }
  OptVariablesForPsi.setComputed();
  //     app_log() << "  VMC Efavg = " << eft_tot/static_cast<Return_t>(wPerNode[NumThreads]) << std::endl;
  //Need to sum over the processors
  std::vector<Return_rt> etemp(3);
  etemp[0] = et_tot;
  etemp[1] = static_cast<Return_rt>(wPerNode[NumThreads]);
  etemp[2] = e2_tot;
  myComm->allreduce(etemp);
  Etarget    = static_cast<Return_rt>(etemp[0] / etemp[1]);
  NumSamples = static_cast<int>(etemp[1]);
  app_log() << "  VMC Eavg = " << Etarget << std::endl;
  app_log() << "  VMC Evar = " << etemp[2] / etemp[1] - Etarget * Etarget << std::endl;
  app_log() << "  Total weights = " << etemp[1] << std::endl;
  app_log().flush();
  setTargetEnergy(Etarget);
  ReportCounter = 0;

  //collect SumValue for computedCost
  NumWalkersEff           = etemp[1];
  SumValue[SUM_WGT]       = etemp[1];
  SumValue[SUM_WGTSQ]     = etemp[1];
  SumValue[SUM_E_WGT]     = etemp[0];
  SumValue[SUM_ESQ_WGT]   = etemp[2];
  SumValue[SUM_E_BARE]    = etemp[0];
  SumValue[SUM_ESQ_BARE]  = etemp[2];
  SumValue[SUM_ABSE_BARE] = 0.0;
}

#ifdef HAVE_LMY_ENGINE
/** evaluate everything before optimization */
void QMCCostFunction::engine_checkConfigurations(cqmc::engine::LMYEngine* EngineObj)
{
  RealType et_tot = 0.0;
  RealType e2_tot = 0.0;
#pragma omp parallel reduction(+ : et_tot, e2_tot)
  {
    int ip = omp_get_thread_num();
    MCWalkerConfiguration& wRef(*wClones[ip]);
    if (RecordsOnNode[ip] == 0)
    {
      RecordsOnNode[ip] = new Matrix<Return_rt>;
      RecordsOnNode[ip]->resize(wRef.numSamples(), SUM_INDEX_SIZE);
      if (needGrads)
      {
        DerivRecords[ip] = new Matrix<Return_rt>;
        //DerivRecords[ip]->resize(wRef.numSamples(),NumOptimizables);
        HDerivRecords[ip] = new Matrix<Return_rt>;
        //HDerivRecords[ip]->resize(wRef.numSamples(),NumOptimizables);
      }
    }
    else if (RecordsOnNode[ip]->size1() != wRef.numSamples())
    {
      RecordsOnNode[ip]->resize(wRef.numSamples(), SUM_INDEX_SIZE);
      if (needGrads)
      {
        //DerivRecords[ip]->resize(wRef.numSamples(),NumOptimizables);
        //HDerivRecords[ip]->resize(wRef.numSamples(),NumOptimizables);
      }
    }
    QMCHamiltonianBase* nlpp = (includeNonlocalH == "no") ? 0 : hClones[ip]->getHamiltonian(includeNonlocalH.c_str());
    bool compute_nlpp        = useNLPPDeriv && nlpp;
    //set the optimization mode for the trial wavefunction
    psiClones[ip]->startOptimization();
    //    synchronize the random number generator with the node
    (*MoverRng[ip]) = (*RngSaved[ip]);
    hClones[ip]->setRandomGenerator(MoverRng[ip]);
    //int nat = wRef.getTotalNum();
    Return_rt e0 = 0.0;
    //       Return_t ef=0.0;
    Return_rt e2 = 0.0;
    for (int iw = 0, iwg = wPerNode[ip]; iw < wRef.numSamples(); ++iw, ++iwg)
    {
      wRef.loadSample(wRef.R, iw);
      wRef.update();
      Return_rt* restrict saved = (*RecordsOnNode[ip])[iw];
      psiClones[ip]->evaluateDeltaLog(wRef, saved[LOGPSI_FIXED], saved[LOGPSI_FREE], *dLogPsi[iwg], *d2LogPsi[iwg]);
      saved[REWEIGHT] = 1.0;
      Return_rt etmp;
      if (needGrads)
      {
        //allocate vector
        std::vector<Return_t> Dsaved(NumOptimizables, 0.0);
        std::vector<Return_t> HDsaved(NumOptimizables, 0.0);

        std::vector<Return_rt> rDsaved(NumOptimizables, 0.0);
        std::vector<Return_rt> rHDsaved(NumOptimizables, 0.0);

<<<<<<< HEAD
        //FIXME The ifdef should be removed after the optimizer is compatible with complex wave function parameters
        //#ifndef QMC_COMPLEX
        //psiClones[ip]->evaluateDerivatives(wRef, OptVariablesForPsi, Dsaved, HDsaved);
        //#else
        psiClones[ip]->evaluateDerivatives(wRef, OptVariablesForPsi, Dsaved, HDsaved);
        etmp = hClones[ip]->evaluateValueAndDerivatives(wRef, OptVariablesForPsi, Dsaved, HDsaved, compute_nlpp);
        for (int i=0; i < NumOptimizables; i++) {
          rDsaved[i] = std::real(Dsaved[i]);
          rHDsaved[i] = std::real(HDsaved[i]);
        }
        //#endif
=======
//FIXME The ifdef should be removed after the optimizer is compatible with complex wave function parameters
#ifndef QMC_COMPLEX
        psiClones[ip]->evaluateDerivatives(wRef, OptVariablesForPsi, Dsaved, HDsaved);
#else
        psiClones[ip]->evaluateDerivatives(wRef, OptVariablesForPsi, Dsaved, HDsaved);
#endif
        for (int i = 0; i < NumOptimizables; i++)
        {
          rDsaved[i]  = std::real(Dsaved[i]);
          rHDsaved[i] = std::real(HDsaved[i]);
        }
        etmp = hClones[ip]->evaluateValueAndDerivatives(wRef, OptVariablesForPsi, rDsaved, rHDsaved, compute_nlpp);
>>>>>>> 57ec576b
        //std::copy(Dsaved.begin(),Dsaved.end(),(*DerivRecords[ip])[iw]);
        //std::copy(HDsaved.begin(),HDsaved.end(),(*HDerivRecords[ip])[iw]);

        // add non-differentiated derivative vector
        std::vector<Return_rt> der_rat_samp(NumOptimizables + 1, 0.0);
        std::vector<Return_rt> le_der_samp(NumOptimizables + 1, 0.0);

        // dervative vectors
        der_rat_samp.at(0) = 1.0;
        for (int i = 0; i < rDsaved.size(); i++)
          der_rat_samp.at(i + 1) = rDsaved.at(i);

        // evaluate local energy
        //etmp = hClones[ip]->evaluate(wRef);

        // energy dervivatives
        le_der_samp.at(0) = etmp;
        for (int i = 0; i < rHDsaved.size(); i++)
          le_der_samp.at(i + 1) = rHDsaved.at(i) + etmp * rDsaved.at(i);

#ifdef HAVE_LMY_ENGINE
        // pass into engine
        EngineObj->take_sample(der_rat_samp, le_der_samp, le_der_samp, 1.0, saved[REWEIGHT]);
#endif

        //etmp= hClones[ip]->evaluate(wRef);
      }
      else
        etmp = hClones[ip]->evaluate(wRef);

      e0 += saved[ENERGY_TOT] = etmp;
      e2 += etmp * etmp;
      saved[ENERGY_FIXED] = hClones[ip]->getLocalPotential();
      if (nlpp)
        saved[ENERGY_FIXED] -= nlpp->Value;
    }

    //add them all using reduction
    et_tot += e0;
    e2_tot += e2;
    // #pragma omp atomic
    //       eft_tot+=ef;
  }
#ifdef HAVE_LMY_ENGINE
  // engine finish taking samples
  EngineObj->sample_finish();
#endif

  if (EngineObj->block_first())
  {
    OptVariablesForPsi.setComputed();
    app_log() << "calling setComputed function" << std::endl;
  }
  //     app_log() << "  VMC Efavg = " << eft_tot/static_cast<Return_t>(wPerNode[NumThreads]) << endl;
  //Need to sum over the processors
  std::vector<Return_rt> etemp(3);
  etemp[0] = et_tot;
  etemp[1] = static_cast<Return_rt>(wPerNode[NumThreads]);
  etemp[2] = e2_tot;
  myComm->allreduce(etemp);
  Etarget    = static_cast<Return_rt>(etemp[0] / etemp[1]);
  NumSamples = static_cast<int>(etemp[1]);
  app_log() << "  VMC Eavg = " << Etarget << std::endl;
  app_log() << "  VMC Evar = " << etemp[2] / etemp[1] - Etarget * Etarget << std::endl;
  app_log() << "  Total weights = " << etemp[1] << std::endl;

  app_log().flush();

  setTargetEnergy(Etarget);
  ReportCounter = 0;
}
#endif

void QMCCostFunction::resetPsi(bool final_reset)
{
  if (OptVariables.size() < OptVariablesForPsi.size())
    for (int i = 0; i < equalVarMap.size(); ++i)
      OptVariablesForPsi[equalVarMap[i][0]] = OptVariables[equalVarMap[i][1]];
  else
    for (int i = 0; i < OptVariables.size(); ++i)
      OptVariablesForPsi[i] = OptVariables[i];
  if (final_reset)
  {
#pragma omp parallel for
    for (int i = 0; i < psiClones.size(); ++i)
      psiClones[i]->stopOptimization();
  }
  //cout << "######### QMCCostFunction::resetPsi " << std::endl;
  //OptVariablesForPsi.print(std::cout);
  //cout << "-------------------------------------- " << std::endl;
  Psi.resetParameters(OptVariablesForPsi);
  for (int i = 0; i < psiClones.size(); ++i)
    psiClones[i]->resetParameters(OptVariablesForPsi);
}

QMCCostFunction::Return_rt QMCCostFunction::correlatedSampling(bool needGrad)
{
  for (int ip = 0; ip < NumThreads; ++ip)
  {
    //    synchronize the random number generator with the node
    (*MoverRng[ip]) = (*RngSaved[ip]);
    hClones[ip]->setRandomGenerator(MoverRng[ip]);
  }

  const bool nlpp         = (includeNonlocalH != "no");
  Return_rt wgt_tot       = 0.0;
  Return_rt wgt_tot2      = 0.0;
  Return_rt inv_n_samples = 1.0 / NumSamples;
#pragma omp parallel reduction(+ : wgt_tot, wgt_tot2)
  {
    int ip                        = omp_get_thread_num();
    bool compute_nlpp             = useNLPPDeriv && (includeNonlocalH != "no");
    bool compute_all_from_scratch = (includeNonlocalH != "no"); //true if we have nlpp

    MCWalkerConfiguration& wRef(*wClones[ip]);
    Return_rt wgt_node = 0.0, wgt_node2 = 0.0;
    for (int iw = 0, iwg = wPerNode[ip]; iw < wRef.numSamples(); ++iw, ++iwg)
    {
      wRef.loadSample(wRef.R, iw);
      wRef.update(true);
      Return_rt* restrict saved = (*RecordsOnNode[ip])[iw];
      Return_rt logpsi;
      logpsi = psiClones[ip]->evaluateDeltaLog(wRef, compute_all_from_scratch);
      wRef.G += *dLogPsi[iwg];
      wRef.L += *d2LogPsi[iwg];
      Return_rt weight = saved[REWEIGHT] = vmc_or_dmc * (logpsi - saved[LOGPSI_FREE]);
      if (needGrad)
      {
        std::vector<Return_t> Dsaved(NumOptimizables, 0);
        std::vector<Return_t> HDsaved(NumOptimizables, 0);

        std::vector<Return_rt> rDsaved(NumOptimizables, 0);
        std::vector<Return_rt> rHDsaved(NumOptimizables, 0);
        psiClones[ip]->evaluateDerivatives(wRef, OptVariablesForPsi, Dsaved, HDsaved);

<<<<<<< HEAD
        saved[ENERGY_NEW] =
            H_KE_Node[ip]->evaluateValueAndDerivatives(wRef, OptVariablesForPsi, Dsaved, HDsaved, compute_nlpp) +
            saved[ENERGY_FIXED];
        ;

        for (int i = 0; i < NumOptimizables; i++) {
          rDsaved[i] = std::real(Dsaved[i]);
=======
        for (int i = 0; i < NumOptimizables; i++)
        {
          rDsaved[i]  = std::real(Dsaved[i]);
>>>>>>> 57ec576b
          rHDsaved[i] = std::real(HDsaved[i]);
        }

        for (int i = 0; i < NumOptimizables; i++)
          if (OptVariablesForPsi.recompute(i))
          {
            (*DerivRecords[ip])(iw, i)  = rDsaved[i];
            (*HDerivRecords[ip])(iw, i) = rHDsaved[i];
          }
        //saved[ENERGY_NEW] = H_KE_Node[ip]->evaluate(wRef) + saved[ENERGY_FIXED];
      }
      else
        saved[ENERGY_NEW] = H_KE_Node[ip]->evaluate(wRef) + saved[ENERGY_FIXED];
      wgt_node += inv_n_samples * weight;
      wgt_node2 += inv_n_samples * weight * weight;
    }
    wgt_tot += wgt_node;
    wgt_tot2 += wgt_node2;
  }
  //this is MPI barrier
  OHMMS::Controller->barrier();
  //collect the total weight for normalization and apply maximum weight
  myComm->allreduce(wgt_tot);
  myComm->allreduce(wgt_tot2);
  //    app_log()<<"Before Purge"<<wgt_tot<<" "<<wgt_tot2<< std::endl;
  Return_rt wgtnorm = (wgt_tot == 0) ? 0 : wgt_tot;
  wgt_tot           = 0.0;
  for (int ip = 0; ip < NumThreads; ip++)
  {
    int nw = wClones[ip]->numSamples();
    for (int iw = 0; iw < nw; iw++)
    {
      Return_rt* restrict saved = (*RecordsOnNode[ip])[iw];
      saved[REWEIGHT] =
          std::min(std::exp(saved[REWEIGHT] - wgtnorm), std::numeric_limits<Return_rt>::max() * (RealType)0.1);
      wgt_tot += inv_n_samples * saved[REWEIGHT];
    }
  }
  myComm->allreduce(wgt_tot);
  //    app_log()<<"During Purge"<<wgt_tot<<" "<< std::endl;
  wgtnorm = (wgt_tot == 0) ? 1 : 1.0 / wgt_tot;
  wgt_tot = 0.0;
  for (int ip = 0; ip < NumThreads; ip++)
  {
    int nw = wClones[ip]->numSamples();
    for (int iw = 0; iw < nw; iw++)
    {
      Return_rt* restrict saved = (*RecordsOnNode[ip])[iw];
      saved[REWEIGHT]           = std::min(saved[REWEIGHT] * wgtnorm, MaxWeight);
      wgt_tot += inv_n_samples * saved[REWEIGHT];
    }
  }
  myComm->allreduce(wgt_tot);
  //    app_log()<<"After Purge"<<wgt_tot<<" "<< std::endl;
  for (int i = 0; i < SumValue.size(); i++)
    SumValue[i] = 0.0;
  CSWeight = wgt_tot = (wgt_tot == 0) ? 1 : 1.0 / wgt_tot;
  for (int ip = 0; ip < NumThreads; ip++)
  {
    int nw = wClones[ip]->numSamples();
    for (int iw = 0; iw < nw; iw++)
    {
      const Return_rt* restrict saved = (*RecordsOnNode[ip])[iw];
      //      Return_t weight=saved[REWEIGHT]*wgt_tot;
      Return_rt eloc_new = saved[ENERGY_NEW];
      Return_rt delE     = std::pow(std::abs(eloc_new - EtargetEff), PowerE);
      SumValue[SUM_E_BARE] += eloc_new;
      SumValue[SUM_ESQ_BARE] += eloc_new * eloc_new;
      SumValue[SUM_ABSE_BARE] += delE;
      SumValue[SUM_E_WGT] += eloc_new * saved[REWEIGHT];
      SumValue[SUM_ESQ_WGT] += eloc_new * eloc_new * saved[REWEIGHT];
      SumValue[SUM_ABSE_WGT] += delE * saved[REWEIGHT];
      SumValue[SUM_WGT] += saved[REWEIGHT];
      SumValue[SUM_WGTSQ] += saved[REWEIGHT] * saved[REWEIGHT];
    }
  }
  //collect everything
  myComm->allreduce(SumValue);
  //     for (int i=0; i<SumValue.size(); i++) std::cerr <<SumValue[i]<<"  ";
  //     std::cerr << std::endl;
  //     app_log()<<"After purge Energy Variance Weight "
  //      << SumValue[SUM_E_WGT]/SumValue[SUM_WGT] << " "
  //      << SumValue[SUM_ESQ_WGT]/SumValue[SUM_WGT] -(SumValue[SUM_E_WGT]/SumValue[SUM_WGT])*(SumValue[SUM_E_WGT]/SumValue[SUM_WGT]) << " "
  //      << SumValue[SUM_WGT]*SumValue[SUM_WGT]/SumValue[SUM_WGTSQ] << std::endl;
  return SumValue[SUM_WGT] * SumValue[SUM_WGT] / SumValue[SUM_WGTSQ];
}


QMCCostFunction::Return_rt QMCCostFunction::fillOverlapHamiltonianMatrices(Matrix<Return_rt>& Left,
                                                                           Matrix<Return_rt>& Right)
{
  RealType b1, b2;
  if (GEVType == "H2")
  {
    b1 = w_beta;
    b2 = 0;
  }
  else
  {
    b2 = w_beta;
    b1 = 0;
  }

  Right = 0.0;
  Left  = 0.0;

  //     resetPsi();
  //     Return_t NWE = NumWalkersEff=correlatedSampling(true);
  curAvg_w            = SumValue[SUM_E_WGT] / SumValue[SUM_WGT];
  Return_rt curAvg2_w = SumValue[SUM_ESQ_WGT] / SumValue[SUM_WGT];
  //    RealType H2_avg = 1.0/curAvg2_w;
  RealType H2_avg = 1.0 / (curAvg_w * curAvg_w);
  //    RealType H2_avg = 1.0/std::sqrt(curAvg_w*curAvg_w*curAvg2_w);
  RealType V_avg = curAvg2_w - curAvg_w * curAvg_w;
  std::vector<Return_rt> D_avg(NumParams(), 0.0);
  Return_rt wgtinv = 1.0 / SumValue[SUM_WGT];
  for (int ip = 0; ip < NumThreads; ip++)
  {
    int nw = wClones[ip]->numSamples();
    for (int iw = 0; iw < nw; iw++)
    {
      const Return_rt* restrict saved = (*RecordsOnNode[ip])[iw];
      Return_rt weight                = saved[REWEIGHT] * wgtinv;
      const Return_rt* Dsaved         = (*DerivRecords[ip])[iw];
      for (int pm = 0; pm < NumParams(); pm++)
      {
        D_avg[pm] += Dsaved[pm] * weight;
      }
    }
  }

  myComm->allreduce(D_avg);

  for (int ip = 0; ip < NumThreads; ip++)
  {
    int nw = wClones[ip]->numSamples();
    for (int iw = 0; iw < nw; iw++)
    {
      const Return_rt* restrict saved = (*RecordsOnNode[ip])[iw];
      Return_rt weight                = saved[REWEIGHT] * wgtinv;
      Return_rt eloc_new              = saved[ENERGY_NEW];
      const Return_rt* Dsaved         = (*DerivRecords[ip])[iw];
      const Return_rt* HDsaved        = (*HDerivRecords[ip])[iw];
#pragma omp parallel for
      for (int pm = 0; pm < NumParams(); pm++)
      {
        Return_rt wfe = (HDsaved[pm] + (Dsaved[pm] - D_avg[pm]) * eloc_new) * weight;
        Return_rt wfd = (Dsaved[pm] - D_avg[pm]) * weight;
        Return_rt vterm =
            HDsaved[pm] * (eloc_new - curAvg_w) + (Dsaved[pm] - D_avg[pm]) * eloc_new * (eloc_new - 2.0 * curAvg_w);
        //                Return_t vterm = (HDsaved[pm]+(Dsaved[pm]-D_avg[pm])*eloc_new -curAvg_w)*(eloc_new-curAvg_w);
        //                 H2
        Right(0, pm + 1) += b1 * H2_avg * vterm * weight;
        Right(pm + 1, 0) += b1 * H2_avg * vterm * weight;
        //                 Variance
        Left(0, pm + 1) += b2 * vterm * weight;
        Left(pm + 1, 0) += b2 * vterm * weight;
        //                 Hamiltonian
        Left(0, pm + 1) += (1 - b2) * wfe;
        Left(pm + 1, 0) += (1 - b2) * wfd * eloc_new;
        for (int pm2 = 0; pm2 < NumParams(); pm2++)
        {
          //                Hamiltonian
          Left(pm + 1, pm2 + 1) += (1 - b2) * wfd * (HDsaved[pm2] + (Dsaved[pm2] - D_avg[pm2]) * eloc_new);
          //                Overlap
          RealType ovlij = wfd * (Dsaved[pm2] - D_avg[pm2]);
          Right(pm + 1, pm2 + 1) += ovlij;
          //                Variance
          RealType varij = weight * (HDsaved[pm] - 2.0 * (Dsaved[pm] - D_avg[pm]) * eloc_new) *
              (HDsaved[pm2] - 2.0 * (Dsaved[pm2] - D_avg[pm2]) * eloc_new);
          //                  RealType varij=weight*(HDsaved[pm] +(Dsaved[pm]-D_avg[pm])*eloc_new-curAvg_w)*
          //                                      (HDsaved[pm2] + (Dsaved[pm2]-D_avg[pm2])*eloc_new-curAvg_w);
          Left(pm + 1, pm2 + 1) += b2 * (varij + V_avg * ovlij);
          //                H2
          Right(pm + 1, pm2 + 1) += b1 * H2_avg * varij;
        }
      }
    }
  }
  myComm->allreduce(Right);
  myComm->allreduce(Left);
  Left(0, 0)  = (1 - b2) * curAvg_w + b2 * V_avg;
  Right(0, 0) = 1.0 + b1 * H2_avg * V_avg;
  if (GEVType == "H2")
    return H2_avg;

  return 1.0;
}
} // namespace qmcplusplus<|MERGE_RESOLUTION|>--- conflicted
+++ resolved
@@ -294,7 +294,6 @@
         std::vector<Return_t> Dsaved(NumOptimizables, 0.0);
         std::vector<Return_t> HDsaved(NumOptimizables, 0.0);
 
-<<<<<<< HEAD
         //FIXME the ifdef should be removed after the optimizer is made compatible with complex coefficients
         psiClones[ip]->evaluateDerivatives(wRef, OptVariablesForPsi, Dsaved, HDsaved);
         etmp = hClones[ip]->evaluateValueAndDerivatives(wRef, OptVariablesForPsi, Dsaved, HDsaved, compute_nlpp);
@@ -302,20 +301,6 @@
           rDsaved[i] = std::real(Dsaved[i]);
           rHDsaved[i] = std::real(HDsaved[i]);
         }
-=======
-//FIXME the ifdef should be removed after the optimizer is made compatible with complex coefficients
-#ifndef QMC_COMPLEX
-        psiClones[ip]->evaluateDerivatives(wRef, OptVariablesForPsi, Dsaved, HDsaved);
-#else
-        psiClones[ip]->evaluateDerivatives(wRef, OptVariablesForPsi, Dsaved, HDsaved);
-#endif
-        for (int i = 0; i < NumOptimizables; i++)
-        {
-          rDsaved[i]  = std::real(Dsaved[i]);
-          rHDsaved[i] = std::real(HDsaved[i]);
-        }
-        etmp = hClones[ip]->evaluateValueAndDerivatives(wRef, OptVariablesForPsi, rDsaved, rHDsaved, compute_nlpp);
->>>>>>> 57ec576b
         copy(rDsaved.begin(), rDsaved.end(), (*DerivRecords[ip])[iw]);
         copy(rHDsaved.begin(), rHDsaved.end(), (*HDerivRecords[ip])[iw]);
       }
@@ -421,7 +406,6 @@
         std::vector<Return_rt> rDsaved(NumOptimizables, 0.0);
         std::vector<Return_rt> rHDsaved(NumOptimizables, 0.0);
 
-<<<<<<< HEAD
         //FIXME The ifdef should be removed after the optimizer is compatible with complex wave function parameters
         //#ifndef QMC_COMPLEX
         //psiClones[ip]->evaluateDerivatives(wRef, OptVariablesForPsi, Dsaved, HDsaved);
@@ -433,20 +417,6 @@
           rHDsaved[i] = std::real(HDsaved[i]);
         }
         //#endif
-=======
-//FIXME The ifdef should be removed after the optimizer is compatible with complex wave function parameters
-#ifndef QMC_COMPLEX
-        psiClones[ip]->evaluateDerivatives(wRef, OptVariablesForPsi, Dsaved, HDsaved);
-#else
-        psiClones[ip]->evaluateDerivatives(wRef, OptVariablesForPsi, Dsaved, HDsaved);
-#endif
-        for (int i = 0; i < NumOptimizables; i++)
-        {
-          rDsaved[i]  = std::real(Dsaved[i]);
-          rHDsaved[i] = std::real(HDsaved[i]);
-        }
-        etmp = hClones[ip]->evaluateValueAndDerivatives(wRef, OptVariablesForPsi, rDsaved, rHDsaved, compute_nlpp);
->>>>>>> 57ec576b
         //std::copy(Dsaved.begin(),Dsaved.end(),(*DerivRecords[ip])[iw]);
         //std::copy(HDsaved.begin(),HDsaved.end(),(*HDerivRecords[ip])[iw]);
 
@@ -582,7 +552,6 @@
         std::vector<Return_rt> rHDsaved(NumOptimizables, 0);
         psiClones[ip]->evaluateDerivatives(wRef, OptVariablesForPsi, Dsaved, HDsaved);
 
-<<<<<<< HEAD
         saved[ENERGY_NEW] =
             H_KE_Node[ip]->evaluateValueAndDerivatives(wRef, OptVariablesForPsi, Dsaved, HDsaved, compute_nlpp) +
             saved[ENERGY_FIXED];
@@ -590,11 +559,6 @@
 
         for (int i = 0; i < NumOptimizables; i++) {
           rDsaved[i] = std::real(Dsaved[i]);
-=======
-        for (int i = 0; i < NumOptimizables; i++)
-        {
-          rDsaved[i]  = std::real(Dsaved[i]);
->>>>>>> 57ec576b
           rHDsaved[i] = std::real(HDsaved[i]);
         }
 
