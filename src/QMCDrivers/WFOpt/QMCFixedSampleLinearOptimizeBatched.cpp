--- conflicted
+++ resolved
@@ -692,13 +692,8 @@
   auto& qmcdriver_input = vmcEngine->getQMCDriverInput();
   // This code is also called when setting up vmcEngine.  Would be nice to not duplicate the call.
   QMCDriverNew::AdjustedWalkerCounts awc =
-<<<<<<< HEAD
       adjustGlobalWalkerCount(myComm->size(), myComm->rank(), qmcdriver_input_copy.get_total_walkers(),
                               qmcdriver_input_copy.get_walkers_per_rank(), 1.0, qmcdriver_input_copy.get_num_crowds());
-=======
-      adjustGlobalWalkerCount(myComm->size(), myComm->rank(), qmcdriver_input.get_total_walkers(),
-                              qmcdriver_input.get_walkers_per_rank(), 1.0, qmcdriver_input.get_num_crowds());
->>>>>>> 47e615b4
   QMCDriverNew::startup(q, awc);
 }
 
@@ -797,11 +792,7 @@
 
   // Destroy old object to stop timer to correctly order timer with object lifetime scope
   vmcEngine.reset(nullptr);
-<<<<<<< HEAD
-  // create VMC engine
-  // if (vmcEngine == 0)
-  // {
-  
+ 
 
  //Overwriting input information is also done here to account for the hybrid method 
   QMCDriverInput qmcdriver_input_copy = qmcdriver_input_;
@@ -817,14 +808,6 @@
     qmcdriver_input_copy.readXML(opt_xml);
     vmcdriver_input_copy.readXML(opt_xml);
   }
-=======
-
-  // Explicitly copy the driver input objects since they will be used to instantiate the VMCEngine repeatedly.
-  QMCDriverInput qmcdriver_input_copy = qmcdriver_input_;
-  VMCDriverInput vmcdriver_input_copy = vmcdriver_input_;
-
-  // create VMC engine
->>>>>>> 47e615b4
   vmcEngine =
       std::make_unique<VMCBatched>(project_data_, std::move(qmcdriver_input_copy), global_emi_,
                                    std::move(vmcdriver_input_copy),
