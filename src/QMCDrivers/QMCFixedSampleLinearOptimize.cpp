//////////////////////////////////////////////////////////////////////////////////////
// This file is distributed under the University of Illinois/NCSA Open Source License.
// See LICENSE file in top directory for details.
//
// Copyright (c) 2016 Jeongnim Kim and QMCPACK developers.
//
// File developed by: Jeremy McMinnis, jmcminis@gmail.com, University of Illinois at Urbana-Champaign
//                    Jeongnim Kim, jeongnim.kim@gmail.com, University of Illinois at Urbana-Champaign
//                    Jaron T. Krogel, krogeljt@ornl.gov, Oak Ridge National Laboratory
//                    Miguel Morales, moralessilva2@llnl.gov, Lawrence Livermore National Laboratory
//                    Ye Luo, yeluo@anl.gov, Argonne National Laboratory
//                    Mark A. Berrill, berrillma@ornl.gov, Oak Ridge National Laboratory
//
// File created by: Jeremy McMinnis, jmcminis@gmail.com, University of Illinois at Urbana-Champaign
//////////////////////////////////////////////////////////////////////////////////////


#include "QMCDrivers/QMCFixedSampleLinearOptimize.h"
#include "Particle/HDFWalkerIO.h"
#include "OhmmsData/AttributeSet.h"
#include "Message/CommOperators.h"
#include "QMCDrivers/QMCCostFunctionBase.h"
#include "QMCDrivers/QMCCostFunction.h"
#include "QMCDrivers/VMC/VMC.h"
#if defined(ENABLE_OPENMP)
#include "QMCDrivers/VMC/VMC.h"
#include "QMCDrivers/QMCCostFunction.h"
#endif
//#include "QMCDrivers/VMC/VMCSingle.h"
//#include "QMCDrivers/QMCCostFunctionSingle.h"
#include "QMCApp/HamiltonianPool.h"
#include "Numerics/Blasf.h"
#include "Numerics/MatrixOperators.h"
#include <cassert>
#if defined(QMC_CUDA)
#include "QMCDrivers/VMC/VMC_CUDA.h"
#include "QMCDrivers/QMCCostFunctionCUDA.h"
#endif
#ifdef HAVE_LMY_ENGINE
#include "formic/utils/matrix.h"
#include "formic/utils/random.h"
#include "formic/utils/lmyengine/var_dependencies.h"
#endif
#include <iostream>
#include <fstream>
#include <stdexcept>

/*#include "Message/Communicate.h"*/

namespace qmcplusplus
{
using MatrixOperators::product;


QMCFixedSampleLinearOptimize::QMCFixedSampleLinearOptimize(MCWalkerConfiguration& w,
                                                           TrialWaveFunction& psi,
                                                           QMCHamiltonian& h,
                                                           HamiltonianPool& hpool,
                                                           WaveFunctionPool& ppool,
                                                           Communicate* comm)
    : QMCLinearOptimize(w, psi, h, hpool, ppool, comm),
#ifdef HAVE_LMY_ENGINE
      vdeps(1, std::vector<double>()),
#endif
      Max_iterations(1),
      exp0(-16),
      nstabilizers(3),
      stabilizerScale(2.0),
      bigChange(50),
      w_beta(0.0),
      MinMethod("OneShiftOnly"),
      previous_optimizer_type_(OptimizerType::NONE),
      current_optimizer_type_(OptimizerType::NONE),
      GEVtype("mixed"),
      StabilizerMethod("best"),
      GEVSplit("no"),
      stepsize(0.25),
      targetExcitedStr("no"),
      targetExcited(false),
      block_lmStr("no"),
      block_lm(false),
      bestShift_i(-1.0),
      bestShift_s(-1.0),
      shift_i_input(0.01),
      shift_s_input(1.00),
      shift_s_base(4.0),
      accept_history(3),
      num_shifts(3),
      cost_increase_tol(0.0),
      target_shift_i(-1.0),
      nblocks(1),
      nolds(1),
      nkept(1),
      nsamp_comp(0),
      omega_shift(0.0),
      max_param_change(0.3),
      max_relative_cost_change(10.0),
      block_first(true),
      block_second(false),
      block_third(false)

{
  IsQMCDriver = false;
  //set the optimization flag
  qmc_driver_mode.set(QMC_OPTIMIZE, 1);
  //read to use vmc output (just in case)
  RootName = "pot";
  QMCType  = "QMCFixedSampleLinearOptimize";
  m_param.add(WarmupBlocks, "warmupBlocks", "int");
  m_param.add(Max_iterations, "max_its", "int");
  m_param.add(nstabilizers, "nstabilizers", "int");
  m_param.add(stabilizerScale, "stabilizerscale", "double");
  m_param.add(bigChange, "bigchange", "double");
  m_param.add(MinMethod, "MinMethod", "string");
  m_param.add(exp0, "exp0", "double");
  m_param.add(targetExcitedStr, "targetExcited", "string");
  m_param.add(block_lmStr, "block_lm", "string");
  m_param.add(nblocks, "nblocks", "int");
  m_param.add(nolds, "nolds", "int");
  m_param.add(nkept, "nkept", "int");
  m_param.add(nsamp_comp, "nsamp_comp", "int");
  m_param.add(omega_shift, "omega", "double");
  m_param.add(max_relative_cost_change, "max_relative_cost_change", "double");
  m_param.add(max_param_change, "max_param_change", "double");
  m_param.add(shift_i_input, "shift_i", "double");
  m_param.add(shift_s_input, "shift_s", "double");
  m_param.add(num_shifts, "num_shifts", "int");
  m_param.add(cost_increase_tol, "cost_increase_tol", "double");
  m_param.add(target_shift_i, "target_shift_i", "double");


#ifdef HAVE_LMY_ENGINE
  //app_log() << "construct QMCFixedSampleLinearOptimize" << endl;
  std::vector<double> shift_scales(3, 1.0);
  EngineObj = new cqmc::engine::LMYEngine(&vdeps,
                                          false, // exact sampling
                                          true,  // ground state?
                                          false, // variance correct,
                                          true,
                                          true,  // print matrices,
                                          true,  // build matrices
                                          false, // spam
                                          false, // use var deps?
                                          true,  // chase lowest
                                          false, // chase closest
                                          false, // eom
                                          false,
                                          false,  // eom related
                                          false,  // eom related
                                          false,  // use block?
                                          120000, // number of samples
                                          0,      // number of parameters
                                          60,     // max krylov iter
                                          0,      // max spam inner iter
                                          1,      // spam appro degree
                                          0,      // eom related
                                          0,      // eom related
                                          0,      // eom related
                                          0.0,    // omega
                                          0.0,    // var weight
                                          1.0e-6, // convergence threshold
                                          0.99,   // minimum S singular val
                                          0.0, 0.0,
                                          10.0, // max change allowed
                                          1.00, // identity shift
                                          1.00, // overlap shift
                                          0.3,  // max parameter change
                                          shift_scales, app_log());
#endif


  //   stale parameters
  //   m_param.add(eigCG,"eigcg","int");
  //   m_param.add(TotalCGSteps,"cgsteps","int");
  //   m_param.add(w_beta,"beta","double");
  //   quadstep=-1.0;
  //   m_param.add(quadstep,"quadstep","double");
  //   m_param.add(stepsize,"stepsize","double");
  //   m_param.add(exp1,"exp1","double");
  //   m_param.add(GEVtype,"GEVMethod","string");
  //   m_param.add(GEVSplit,"GEVSplit","string");
  //   m_param.add(StabilizerMethod,"StabilizerMethod","string");
  //   m_param.add(LambdaMax,"LambdaMax","double");
  //Set parameters for line minimization:
}

/** Clean up the vector */
QMCFixedSampleLinearOptimize::~QMCFixedSampleLinearOptimize()
{
#ifdef HAVE_LMY_ENGINE
  delete EngineObj;
#endif
}

QMCFixedSampleLinearOptimize::RealType QMCFixedSampleLinearOptimize::Func(RealType dl)
{
  for (int i = 0; i < optparm.size(); i++)
    optTarget->Params(i) = optparm[i] + dl * optdir[i];
  QMCLinearOptimize::RealType c = optTarget->Cost(false);
  //only allow this to go false if it was true. If false, stay false
  //    if (validFuncVal)
  validFuncVal = optTarget->IsValid;
  return c;
}

bool QMCFixedSampleLinearOptimize::run()
{
#ifdef HAVE_LMY_ENGINE
  if (doHybrid)
  {
    app_log() << "Doing hybrid run" << std::endl;
    return hybrid_run();
  }

  // if requested, perform the update via the adaptive three-shift or single-shift method
  if (current_optimizer_type_ == OptimizerType::ADAPTIVE)
    return adaptive_three_shift_run();
#endif

  if (current_optimizer_type_ == OptimizerType::DESCENT)
    return descent_run();

  if (current_optimizer_type_ == OptimizerType::ONESHIFTONLY)
    return one_shift_run();

  start();
  bool Valid(true);
  int Total_iterations(0);
  //size of matrix
  numParams = optTarget->getNumParams();
  N         = numParams + 1;
  //   where we are and where we are pointing
  std::vector<RealType> currentParameterDirections(N, 0);
  std::vector<RealType> currentParameters(numParams, 0);
  std::vector<RealType> bestParameters(numParams, 0);
  for (int i = 0; i < numParams; i++)
    bestParameters[i] = currentParameters[i] = std::real(optTarget->Params(i));
  //   proposed direction and new parameters
  optdir.resize(numParams, 0);
  optparm.resize(numParams, 0);

  while (Total_iterations < Max_iterations)
  {
    Total_iterations += 1;
    app_log() << "Iteration: " << Total_iterations << "/" << Max_iterations << std::endl;
    if (!ValidCostFunction(Valid))
      continue;
    //this is the small amount added to the diagonal to stabilize the eigenvalue equation. 10^stabilityBase
    RealType stabilityBase(exp0);
    //     reset params if necessary
    for (int i = 0; i < numParams; i++)
      optTarget->Params(i) = currentParameters[i];
    cost_function_timer_.start();
    RealType lastCost(optTarget->Cost(true));
    cost_function_timer_.stop();
    //     if cost function is currently invalid continue
    Valid = optTarget->IsValid;
    if (!ValidCostFunction(Valid))
      continue;
    RealType newCost(lastCost);
    RealType startCost(lastCost);
    Matrix<RealType> Left(N, N);
    Matrix<RealType> Right(N, N);
    Matrix<RealType> S(N, N);
    //     stick in wrong matrix to reduce the number of matrices we need by 1.( Left is actually stored in Right, & vice-versa)
    optTarget->fillOverlapHamiltonianMatrices(Right, Left);
    S.copy(Left);
    bool apply_inverse(true);
    if (apply_inverse)
    {
      Matrix<RealType> RightT(Left);
      invert_matrix(RightT, false);
      Left = 0;
      product(RightT, Right, Left);
      //       Now the left matrix is the Hamiltonian with the inverse of the overlap applied ot it.
    }
    //Find largest off-diagonal element compared to diagonal element.
    //This gives us an idea how well conditioned it is, used to stabilize.
    RealType od_largest(0);
    for (int i = 0; i < N; i++)
      for (int j = 0; j < N; j++)
        od_largest = std::max(std::max(od_largest, std::abs(Left(i, j)) - std::abs(Left(i, i))),
                              std::abs(Left(i, j)) - std::abs(Left(j, j)));
    app_log() << "od_largest " << od_largest << std::endl;
    //if(od_largest>0)
    //  od_largest = std::log(od_largest);
    //else
    //  od_largest = -1e16;
    //if (od_largest<stabilityBase)
    //  stabilityBase=od_largest;
    //else
    //  stabilizerScale = std::max( 0.2*(od_largest-stabilityBase)/nstabilizers, stabilizerScale);
    app_log() << "  stabilityBase " << stabilityBase << std::endl;
    app_log() << "  stabilizerScale " << stabilizerScale << std::endl;
    int failedTries(0);
    bool acceptedOneMove(false);
    for (int stability = 0; stability < nstabilizers; stability++)
    {
      bool goodStep(true);
      //       store the Hamiltonian matrix in Right
      for (int i = 0; i < N; i++)
        for (int j = 0; j < N; j++)
          Right(i, j) = Left(j, i);
      RealType XS(stabilityBase + stabilizerScale * (failedTries + stability));
      for (int i = 1; i < N; i++)
        Right(i, i) += std::exp(XS);
      app_log() << "  Using XS:" << XS << " " << failedTries << " " << stability << std::endl;
      RealType lowestEV(0);
      eigenvalue_timer_.start();
      lowestEV = getLowestEigenvector(Right, currentParameterDirections);
      Lambda   = getNonLinearRescale(currentParameterDirections, S);
      eigenvalue_timer_.stop();
      //       biggest gradient in the parameter direction vector
      RealType bigVec(0);
      for (int i = 0; i < numParams; i++)
        bigVec = std::max(bigVec, std::abs(currentParameterDirections[i + 1]));
      //       this can be overwritten during the line minimization
      RealType evaluated_cost(startCost);
      if (MinMethod == "rescale")
      {
        if (std::abs(Lambda * bigVec) > bigChange)
        {
          goodStep = false;
          app_log() << "  Failed Step. Magnitude of largest parameter change: " << std::abs(Lambda * bigVec)
                    << std::endl;
          if (stability == 0)
          {
            failedTries++;
            stability--;
          }
          else
            stability = nstabilizers;
        }
        for (int i = 0; i < numParams; i++)
          optTarget->Params(i) = currentParameters[i] + Lambda * currentParameterDirections[i + 1];
        optTarget->IsValid = true;
      }
      else
      {
        for (int i = 0; i < numParams; i++)
          optparm[i] = currentParameters[i];
        for (int i = 0; i < numParams; i++)
          optdir[i] = currentParameterDirections[i + 1];
        TOL              = param_tol / bigVec;
        AbsFuncTol       = true;
        largeQuarticStep = bigChange / bigVec;
        LambdaMax        = 0.5 * Lambda;
        line_min_timer_.start();
        if (MinMethod == "quartic")
        {
          int npts(7);
          quadstep         = stepsize * Lambda;
          largeQuarticStep = bigChange / bigVec;
          Valid            = lineoptimization3(npts, evaluated_cost);
        }
        else
          Valid = lineoptimization2();
        line_min_timer_.stop();
        RealType biggestParameterChange = bigVec * std::abs(Lambda);
        if (biggestParameterChange > bigChange)
        {
          goodStep = false;
          failedTries++;
          app_log() << "  Failed Step. Largest LM parameter change:" << biggestParameterChange << std::endl;
          if (stability == 0)
            stability--;
          else
            stability = nstabilizers;
        }
        else
        {
          for (int i = 0; i < numParams; i++)
            optTarget->Params(i) = optparm[i] + Lambda * optdir[i];
          app_log() << "  Good Step. Largest LM parameter change:" << biggestParameterChange << std::endl;
        }
      }

      if (goodStep)
      {
        // 	this may have been evaluated already
        // 	newCost=evaluated_cost;
        //get cost at new minimum
        newCost = optTarget->Cost(false);
        app_log() << " OldCost: " << lastCost << " NewCost: " << newCost << " Delta Cost:" << (newCost - lastCost)
                  << std::endl;
        optTarget->printEstimates();
        //                 quit if newcost is greater than lastcost. E(Xs) looks quadratic (between steepest descent and parabolic)
        // mmorales
        Valid = optTarget->IsValid;
        //if (MinMethod!="rescale" && !ValidCostFunction(Valid))
        if (!ValidCostFunction(Valid))
        {
          goodStep = false;
          app_log() << "  Good Step, but cost function invalid" << std::endl;
          failedTries++;
          if (stability > 0)
            stability = nstabilizers;
          else
            stability--;
        }
        if (newCost < lastCost && goodStep)
        {
          //Move was acceptable
          for (int i = 0; i < numParams; i++)
            bestParameters[i] = std::real(optTarget->Params(i));
          lastCost        = newCost;
          acceptedOneMove = true;
          if (std::abs(newCost - lastCost) < 1e-4)
          {
            failedTries++;
            stability = nstabilizers;
            continue;
          }
        }
        else if (stability > 0)
        {
          failedTries++;
          stability = nstabilizers;
          continue;
        }
      }
      app_log().flush();
      app_error().flush();
      if (failedTries > 20)
        break;
      //APP_ABORT("QMCFixedSampleLinearOptimize::run TOO MANY FAILURES");
    }

    if (acceptedOneMove)
    {
      app_log() << "Setting new Parameters" << std::endl;
      for (int i = 0; i < numParams; i++)
        optTarget->Params(i) = bestParameters[i];
    }
    else
    {
      app_log() << "Reverting to old Parameters" << std::endl;
      for (int i = 0; i < numParams; i++)
        optTarget->Params(i) = currentParameters[i];
    }
    app_log().flush();
    app_error().flush();
  }

  finish();
  return (optTarget->getReportCounter() > 0);
}

/** Parses the xml input file for parameter definitions for the wavefunction
* optimization.
* @param q current xmlNode
* @return true if successful
*/
bool QMCFixedSampleLinearOptimize::put(xmlNodePtr q)
{
  std::string useGPU("yes");
  std::string vmcMove("pbyp");
  std::string ReportToH5("no");
  OhmmsAttributeSet oAttrib;
  oAttrib.add(useGPU, "gpu");
  oAttrib.add(vmcMove, "move");
  oAttrib.add(ReportToH5, "hdf5");

  oAttrib.put(q);
  m_param.put(q);

  app_log() << "Called put" << std::endl;
  bool reportH5 = ReportToH5 == "yes";
  if (MinMethod == "hybrid")
  {
    doHybrid = true;
    if (!hybridEngineObj)
      hybridEngineObj = std::make_unique<HybridEngine>(myComm, q);

    return processOptXML(hybridEngineObj->getSelectedXML(), vmcMove, reportH5);
  }
  else
    return processOptXML(q, vmcMove, reportH5);
}

bool QMCFixedSampleLinearOptimize::processOptXML(xmlNodePtr opt_xml, const std::string& vmcMove, bool reportH5)
{
  m_param.put(opt_xml);
  tolower(targetExcitedStr);
  targetExcited = (targetExcitedStr == "yes");

  tolower(block_lmStr);
  block_lm = (block_lmStr == "yes");

  auto iter = OptimizerNames.find(MinMethod);
  if (iter == OptimizerNames.end())
    throw std::runtime_error("Unknown MinMethod!\n");
  previous_optimizer_type_ = current_optimizer_type_;
  current_optimizer_type_  = OptimizerNames.at(MinMethod);

  if (current_optimizer_type_ == OptimizerType::DESCENT && !descentEngineObj)
    descentEngineObj = std::make_unique<DescentEngine>(myComm, opt_xml);

  // sanity check
  if (targetExcited && current_optimizer_type_ != OptimizerType::ADAPTIVE)
    APP_ABORT("targetExcited = \"yes\" requires that MinMethod = \"adaptive");

#ifdef ENABLE_OPENMP
  if (current_optimizer_type_ == OptimizerType::ADAPTIVE && (omp_get_max_threads() > 1))
  {
    // throw std::runtime_error("OpenMP threading not enabled with AdaptiveThreeShift optimizer. Use MPI for parallelism instead, and set OMP_NUM_THREADS to 1.");
    app_log() << "test version of OpenMP threading with AdaptiveThreeShift optimizer" << std::endl;
  }
#endif

  // check parameter change sanity
  if (max_param_change <= 0.0)
    throw std::runtime_error("max_param_change must be positive in QMCFixedSampleLinearOptimize::put");

  // check cost change sanity
  if (max_relative_cost_change <= 0.0)
    throw std::runtime_error("max_relative_cost_change must be positive in QMCFixedSampleLinearOptimize::put");

  // check shift sanity
  if (shift_i_input <= 0.0)
    throw std::runtime_error("shift_i must be positive in QMCFixedSampleLinearOptimize::put");
  if (shift_s_input <= 0.0)
    throw std::runtime_error("shift_s must be positive in QMCFixedSampleLinearOptimize::put");

  // check cost increase tolerance sanity
  if (cost_increase_tol < 0.0)
    throw std::runtime_error("cost_increase_tol must be non-negative in QMCFixedSampleLinearOptimize::put");

  // if this is the first time this function has been called, set the initial shifts
  if (bestShift_i < 0.0 && (current_optimizer_type_ == OptimizerType::ADAPTIVE || doHybrid))
    bestShift_i = shift_i_input;
  if (current_optimizer_type_ == OptimizerType::ONESHIFTONLY)
    bestShift_i = shift_i_input;
  if (bestShift_s < 0.0)
    bestShift_s = shift_s_input;

  xmlNodePtr qsave = opt_xml;
  xmlNodePtr cur   = qsave->children;
  int pid          = OHMMS::Controller->rank();
  while (cur != NULL)
  {
    std::string cname((const char*)(cur->name));
    if (cname == "mcwalkerset")
    {
      mcwalkerNodePtr.push_back(cur);
    }
    cur = cur->next;
  }
  // no walkers exist, add 10
  if (W.getActiveWalkers() == 0)
    addWalkers(omp_get_max_threads());
  NumOfVMCWalkers = W.getActiveWalkers();
  // create VMC engine
  if (vmcEngine == 0)
  {
#if defined(QMC_CUDA)
    if (useGPU == "yes")
      vmcEngine = new VMCcuda(W, Psi, H, psiPool, myComm);
    else
#endif
      vmcEngine = new VMC(W, Psi, H, psiPool, myComm);
    vmcEngine->setUpdateMode(vmcMove[0] == 'p');
  }

  vmcEngine->setStatus(RootName, h5FileRoot, AppendRun);
  vmcEngine->process(qsave);

  bool success = true;
  //allways reset optTarget
#if defined(QMC_CUDA)
  if (useGPU == "yes")
    optTarget = std::make_unique<QMCCostFunctionCUDA>(W, Psi, H, myComm);
  else
#endif
<<<<<<< HEAD
      optTarget = new QMCCostFunction(W, Psi, H, myComm);
    optTarget->setStream(&app_log());
    if (reportH5)
      optTarget->reportH5 = true;
    success = optTarget->put(opt_xml);
  }
  if (reportH5)
=======
    optTarget = std::make_unique<QMCCostFunction>(W, Psi, H, myComm);
  optTarget->setStream(&app_log());
  if (ReportToH5 == "yes")
>>>>>>> b80145e3
    optTarget->reportH5 = true;
  success = optTarget->put(q);

  return success;
}

///////////////////////////////////////////////////////////////////////////////////////////////////
/// \brief  returns a vector of three shift values centered around the provided shift.
///
/// \param[in]      central_shift  the central shift
///
///////////////////////////////////////////////////////////////////////////////////////////////////
std::vector<double> QMCFixedSampleLinearOptimize::prepare_shifts(const double central_shift) const
{
  std::vector<double> retval(num_shifts);

  // check to see whether the number of shifts is odd
  if (num_shifts % 2 == 0)
    throw std::runtime_error("number of shifts must be odd in QMCFixedSampleLinearOptimize::prepare_shifts");

  // decide the central shift index
  int central_index = num_shifts / 2;

  for (int i = 0; i < num_shifts; i++)
  {
    if (i < central_index)
      retval.at(i) = central_shift / (4.0 * (central_index - i));
    else if (i > central_index)
      retval.at(i) = central_shift * (4.0 * (i - central_index));
    else if (i == central_index)
      retval.at(i) = central_shift;
    //retval.at(i) = central_shift
    //retval.at(0) = central_shift * 4.0;
    //retval.at(1) = central_shift;
    //retval.at(2) = central_shift / 4.0;
  }
  return retval;
}

///////////////////////////////////////////////////////////////////////////////////////////////////
/// \brief  prints a header for the summary of each shift's result
///
///////////////////////////////////////////////////////////////////////////////////////////////////
void QMCFixedSampleLinearOptimize::print_cost_summary_header()
{
  app_log() << "   " << std::right << std::setw(12) << "shift_i";
  app_log() << "   " << std::right << std::setw(12) << "shift_s";
  app_log() << "   " << std::right << std::setw(20) << "max param change";
  app_log() << "   " << std::right << std::setw(20) << "cost function value";
  app_log() << std::endl;
  app_log() << "   " << std::right << std::setw(12) << "------------";
  app_log() << "   " << std::right << std::setw(12) << "------------";
  app_log() << "   " << std::right << std::setw(20) << "--------------------";
  app_log() << "   " << std::right << std::setw(20) << "--------------------";
  app_log() << std::endl;
}

///////////////////////////////////////////////////////////////////////////////////////////////////
/// \brief  prints a summary of the computed cost for the given shift
///
/// \param[in]      si             the identity shift
/// \param[in]      ss             the overlap shift
/// \param[in]      mc             the maximum parameter change
/// \param[in]      cv             the cost function value
/// \param[in]      ind            the shift index: -1 (for initial state), 0, 1, or 2
/// \param[in]      bi             index of the best shift
/// \param[in]      gu             flag telling whether it was a good update
///
///////////////////////////////////////////////////////////////////////////////////////////////////
void QMCFixedSampleLinearOptimize::print_cost_summary(const double si,
                                                      const double ss,
                                                      const RealType mc,
                                                      const RealType cv,
                                                      const int ind,
                                                      const int bi,
                                                      const bool gu)
{
  if (ind >= 0)
  {
    if (gu)
    {
      app_log() << "   " << std::scientific << std::right << std::setw(12) << std::setprecision(4) << si;
      app_log() << "   " << std::scientific << std::right << std::setw(12) << std::setprecision(4) << ss;
      app_log() << "   " << std::scientific << std::right << std::setw(20) << std::setprecision(4) << mc;
      app_log() << "   " << std::fixed << std::right << std::setw(20) << std::setprecision(12) << cv;
      //app_log() << "   " << std::right << std::setw(12) << ( ind == 0 ? "big shift" : ( ind == 1 ? "medium shift" : "small shift" ) );
    }
    else
    {
      app_log() << "   " << std::right << std::setw(12) << "N/A";
      app_log() << "   " << std::right << std::setw(12) << "N/A";
      app_log() << "   " << std::right << std::setw(20) << "N/A";
      app_log() << "   " << std::right << std::setw(20) << "N/A";
      app_log() << "   " << std::right << std::setw(12) << "bad update";
    }
  }
  else
  {
    app_log() << "   " << std::right << std::setw(12) << "N/A";
    app_log() << "   " << std::right << std::setw(12) << "N/A";
    app_log() << "   " << std::right << std::setw(20) << "N/A";
    app_log() << "   " << std::fixed << std::right << std::setw(20) << std::setprecision(12) << cv;
    app_log() << "   " << std::right << std::setw(12) << "initial";
  }
  if (ind == bi)
    app_log() << "  <--";
  app_log() << std::endl;
}

///////////////////////////////////////////////////////////////////////////////////////////////////
/// \brief  Returns whether the proposed new cost is the best compared to the others.
///
/// \param[in]      ii             index of the proposed best cost
/// \param[in]      cv             vector of new costs
/// \param[in]      sh             vector of identity shifts (shift_i values)
/// \param[in]      ic             the initial cost
///
///////////////////////////////////////////////////////////////////////////////////////////////////
bool QMCFixedSampleLinearOptimize::is_best_cost(const int ii,
                                                const std::vector<RealType>& cv,
                                                const std::vector<double>& sh,
                                                const RealType ic) const
{
  //app_log() << "determining best cost with cost_increase_tol = " << cost_increase_tol << " and target_shift_i = " << target_shift_i << std::endl;

  // initialize return value
  bool retval = true;

  //app_log() << "retval = " << retval << std::endl;

  // compare to other costs
  for (int i = 0; i < cv.size(); i++)
  {
    // don't compare to yourself
    if (i == ii)
      continue;

    // we only worry about the other value if it is within the maximum relative change threshold and not too high
    const bool other_is_valid = ((ic == 0.0 ? 0.0 : std::abs((cv.at(i) - ic) / ic)) < max_relative_cost_change &&
                                 cv.at(i) < ic + cost_increase_tol);
    if (other_is_valid)
    {
      // if we are using a target shift and the cost is not too much higher, then prefer this cost if its shift is closer to the target shift
      if (target_shift_i > 0.0)
      {
        const bool closer_to_target   = (std::abs(sh.at(ii) - target_shift_i) < std::abs(sh.at(i) - target_shift_i));
        const bool cost_is_similar    = (std::abs(cv.at(ii) - cv.at(i)) < cost_increase_tol);
        const bool cost_is_much_lower = (!cost_is_similar && cv.at(ii) < cv.at(i) - cost_increase_tol);
        if (cost_is_much_lower || (closer_to_target && cost_is_similar))
          retval = (retval && true);
        else
          retval = false;

        // if we are not using a target shift, then prefer this cost if it is lower
      }
      else
      {
        retval = (retval && cv.at(ii) <= cv.at(i));
      }
    }

    //app_log() << "cv.at(ii)   = " << std::fixed << std::right << std::setw(20) << std::setprecision(12) << cv.at(ii) << " <= "
    //          << "cv.at(i)    = " << std::fixed << std::right << std::setw(20) << std::setprecision(12) << cv.at(i)  << " ?" << std::endl;
    //app_log() << "retval = " << retval << std::endl;
  }

  // new cost can only be the best cost if it is less than (or not too much higher than) the initial cost
  retval = (retval && cv.at(ii) < ic + cost_increase_tol);
  //app_log() << "cv.at(ii)   = " << std::fixed << std::right << std::setw(20) << std::setprecision(12) << cv.at(ii) << " <= "
  //          << "ic          = " << std::fixed << std::right << std::setw(20) << std::setprecision(12) << ic        << " ?" << std::endl;
  //app_log() << "retval = " << retval << std::endl;

  // new cost is only best if it's relative change from the initial cost is not too large ( or if the initial cost is exactly zero )
  retval = (retval && (ic == 0.0 ? 0.0 : std::abs((cv.at(ii) - ic) / ic)) < max_relative_cost_change);
  //app_log() << "std::abs( ( cv.at(ii) - ic ) / ic ) = " << std::fixed << std::right << std::setw(20) << std::setprecision(12)
  //          << std::abs( ( cv.at(ii) - ic ) / ic ) << " <= " << this->max_relative_cost_change << " ? " << std::endl;
  //app_log() << "retval = " << retval << std::endl;
  //app_log() << std::endl;

  // return whether the proposed cost is actually the best
  return retval;
}

///////////////////////////////////////////////////////////////////////////////////////////////////
/// \brief  For each set of shifts, solves the linear method eigenproblem by building and
///         diagonalizing the matrices.
///
/// \param[in]      shfits_i              vector of identity shifts
/// \param[in]      shfits_s              vector of overlap shifts
/// \param[out]     parameterDirections   on exit, the update directions for the different shifts
///
///////////////////////////////////////////////////////////////////////////////////////////////////
void QMCFixedSampleLinearOptimize::solveShiftsWithoutLMYEngine(const std::vector<double>& shifts_i,
                                                               const std::vector<double>& shifts_s,
                                                               std::vector<std::vector<RealType>>& parameterDirections)
{
  // get number of shifts to solve
  const int nshifts = shifts_i.size();

  // get number of optimizable parameters
  numParams = optTarget->getNumParams();

  // get dimension of the linear method matrices
  N = numParams + 1;

  // prepare vectors to hold the parameter updates
  parameterDirections.resize(nshifts);
  for (int i = 0; i < parameterDirections.size(); i++)
    parameterDirections.at(i).assign(N, 0.0);

  // allocate the matrices we will need
  Matrix<RealType> ovlMat(N, N);
  ovlMat = 0.0;
  Matrix<RealType> hamMat(N, N);
  hamMat = 0.0;
  Matrix<RealType> invMat(N, N);
  invMat = 0.0;
  Matrix<RealType> sftMat(N, N);
  sftMat = 0.0;
  Matrix<RealType> prdMat(N, N);
  prdMat = 0.0;

  // build the overlap and hamiltonian matrices
  optTarget->fillOverlapHamiltonianMatrices(hamMat, ovlMat);

  //// print the hamiltonian matrix
  //app_log() << std::endl;
  //app_log() << "printing H matrix:" << std::endl;
  //for (int i = 0; i < hamMat.rows(); i++) {
  //  for (int j = 0; j < hamMat.cols(); j++)
  //    app_log() << " " << std::scientific << std::right << std::setw(14) << std::setprecision(5) << hamMat(i,j);
  //  app_log() << std::endl;
  //}
  //app_log() << std::endl;

  //// print the overlap matrix
  //app_log() << std::endl;
  //app_log() << "printing S matrix:" << std::endl;
  //for (int i = 0; i < ovlMat.rows(); i++) {
  //  for (int j = 0; j < ovlMat.cols(); j++)
  //    app_log() << " " << std::scientific << std::right << std::setw(14) << std::setprecision(5) << ovlMat(i,j);
  //  app_log() << std::endl;
  //}
  //app_log() << std::endl;

  // compute the inverse of the overlap matrix
  invMat.copy(ovlMat);
  invert_matrix(invMat, false);

  // compute the update for each shift
  for (int shift_index = 0; shift_index < nshifts; shift_index++)
  {
    // prepare to shift the hamiltonain matrix
    sftMat.copy(hamMat);

    // apply the identity shift
    for (int i = 1; i < N; i++)
      sftMat(i, i) += shifts_i.at(shift_index);

    // apply the overlap shift
    for (int i = 1; i < N; i++)
      for (int j = 1; j < N; j++)
        sftMat(i, j) += shifts_s.at(shift_index) * ovlMat(i, j);

    // multiply the shifted hamiltonian matrix by the inverse of the overlap matrix
    qmcplusplus::MatrixOperators::product(invMat, sftMat, prdMat);

    // transpose the result (why?)
    for (int i = 0; i < N; i++)
      for (int j = i + 1; j < N; j++)
        std::swap(prdMat(i, j), prdMat(j, i));

    // compute the lowest eigenvalue of the product matrix and the corresponding eigenvector
    const RealType lowestEV = getLowestEigenvector(prdMat, parameterDirections.at(shift_index));

    // compute the scaling constant to apply to the update
    Lambda = getNonLinearRescale(parameterDirections.at(shift_index), ovlMat);

    // scale the update by the scaling constant
    for (int i = 0; i < numParams; i++)
      parameterDirections.at(shift_index).at(i + 1) *= Lambda;
  }
}

///////////////////////////////////////////////////////////////////////////////////////////////////
/// \brief  Performs one iteration of the linear method using an adaptive scheme that tries three
///         different shift magnitudes and picks the best one.
///         The scheme is adaptive in that it saves the best shift to use as a starting point
///         in the next iteration.
///         Note that the best shift is chosen based on a different sample than that used to
///         construct the linear method matrices in order to avoid over-optimizing on a particular
///         sample.
///
/// \return  ???
///
///////////////////////////////////////////////////////////////////////////////////////////////////
#ifdef HAVE_LMY_ENGINE
bool QMCFixedSampleLinearOptimize::adaptive_three_shift_run()
{
  // remember what the cost function grads flag was
  const bool saved_grads_flag = optTarget->getneedGrads();

  // remember the initial number of samples
  const int init_num_samp = optTarget->getNumSamples();

  // the index of central shift
  const int central_index = num_shifts / 2;

  // get number of optimizable parameters
  numParams = optTarget->getNumParams();

  // prepare the shifts that we will try
  const std::vector<double> shifts_i = prepare_shifts(bestShift_i);
  const std::vector<double> shifts_s = prepare_shifts(bestShift_s);
  std::vector<double> shift_scales(shifts_i.size(), 1.0);
  for (int i = 0; i < shift_scales.size(); i++)
    shift_scales.at(i) = shifts_i.at(i) / shift_i_input;

  // ensure the cost function is set to compute derivative vectors
  optTarget->setneedGrads(true);

  // prepare previous updates
  int count = 0;
  while (block_lm && previous_update.size() < nolds)
  {
    previous_update.push_back(formic::ColVec<double>(numParams));
    for (int i = 0; i < numParams; i++)
      previous_update.at(count).at(i) = 2.0 * (formic::random_number<double>() - 0.5);
    count++;
  }

  if (!EngineObj->full_init())
  {
    // prepare a variable dependency object with no dependencies
    formic::VarDeps real_vdeps(numParams, std::vector<double>());
    vdeps = real_vdeps;
    EngineObj->get_param(&vdeps,
                         false, // exact sampling
                         !targetExcited,
                         false, // variable deps use?
                         false, // eom
                         false, // ssquare
                         block_lm, 12000, numParams, omega_shift, max_relative_cost_change, shifts_i.at(central_index),
                         shifts_s.at(central_index), max_param_change, shift_scales);
  }

  // update shift
  EngineObj->shift_update(shift_scales);

  // turn on wavefunction update mode
  EngineObj->turn_on_update();

  // initialize the engine if we do not use block lm or it's the first part of block lm
  EngineObj->initialize(nblocks, 0, nkept, previous_update, false);

  // reset the engine
  EngineObj->reset();

  // generate samples and compute weights, local energies, and derivative vectors
  engine_start(EngineObj, *descentEngineObj, MinMethod);

  // get dimension of the linear method matrices
  N = numParams + 1;

  // have the cost function prepare derivative vectors
  EngineObj->energy_target_compute();
  const RealType starting_cost = EngineObj->target_value();
  const RealType init_energy   = EngineObj->energy_mean();

  // print out the initial energy
  app_log() << std::endl
            << "*************************************************************************************************"
            << std::endl
            << "Solving the linear method equations on the initial sample with initial energy" << std::setw(20)
            << std::setprecision(12) << init_energy << std::endl
            << "*************************************************************************************************"
            << std::endl
            << std::endl;
  //const Return_t starting_cost = this->optTarget->LMYEngineCost(true);

  // prepare wavefunction update which does nothing if we do not use block lm
  EngineObj->wfn_update_prep();

  if (block_lm)
  {
    optTarget->setneedGrads(true);

    int numOptParams = optTarget->getNumParams();

    // reset the engine object
    EngineObj->reset();

    // finish last sample
    finish();

    // take sample
    engine_start(EngineObj, *descentEngineObj, MinMethod);
  }

  // say what we are doing
  app_log() << std::endl
            << "*********************************************************" << std::endl
            << "Solving the linear method equations on the initial sample" << std::endl
            << "*********************************************************" << std::endl
            << std::endl;

  // for each set of shifts, solve the linear method equations for the parameter update direction
  std::vector<std::vector<RealType>> parameterDirections;
#ifdef HAVE_LMY_ENGINE
  // call the engine to perform update
  EngineObj->wfn_update_compute();
#else
  solveShiftsWithoutLMYEngine(shifts_i, shifts_s, parameterDirections);
#endif

  // size update direction vector correctly
  parameterDirections.resize(shifts_i.size());
  for (int i = 0; i < shifts_i.size(); i++)
  {
    parameterDirections.at(i).assign(N, 0.0);
    if (true)
    {
      for (int j = 0; j < N; j++)
        parameterDirections.at(i).at(j) = EngineObj->wfn_update().at(i * N + j);
    }
    else
      parameterDirections.at(i).at(0) = 1.0;
  }

  // now that we are done with them, prevent further computation of derivative vectors
  optTarget->setneedGrads(false);

  // prepare vectors to hold the initial and current parameters
  std::vector<RealType> currParams(numParams, 0.0);

  // initialize the initial and current parameter vectors
  for (int i = 0; i < numParams; i++)
    currParams.at(i) = std::real(optTarget->Params(i));

  // create a vector telling which updates are within our constraints
  std::vector<bool> good_update(parameterDirections.size(), true);

  // compute the largest parameter change for each shift, and zero out updates that have too-large changes
  std::vector<RealType> max_change(parameterDirections.size(), 0.0);
  for (int k = 0; k < parameterDirections.size(); k++)
  {
    for (int i = 0; i < numParams; i++)
      max_change.at(k) =
          std::max(max_change.at(k), std::abs(parameterDirections.at(k).at(i + 1) / parameterDirections.at(k).at(0)));
    good_update.at(k) = (good_update.at(k) && max_change.at(k) <= max_param_change);
  }

  // prepare to use the middle shift's update as the guiding function for a new sample
  for (int i = 0; i < numParams; i++)
    optTarget->Params(i) = currParams.at(i) + parameterDirections.at(central_index).at(i + 1);

  // say what we are doing
  app_log() << std::endl
            << "************************************************************" << std::endl
            << "Updating the guiding function with the middle shift's update" << std::endl
            << "************************************************************" << std::endl
            << std::endl;

  // generate the new sample on which we will compare the different shifts

  finish();
  app_log() << std::endl
            << "*************************************************************" << std::endl
            << "Generating a new sample based on the updated guiding function" << std::endl
            << "*************************************************************" << std::endl
            << std::endl;

  std::string old_name = vmcEngine->getCommunicator()->getName();
  vmcEngine->getCommunicator()->setName(old_name + ".middleShift");
  start();
  vmcEngine->getCommunicator()->setName(old_name);

  // say what we are doing
  app_log() << std::endl
            << "******************************************************************" << std::endl
            << "Comparing different shifts' cost function values on updated sample" << std::endl
            << "******************************************************************" << std::endl
            << std::endl;

  // update the current parameters to those of the new guiding function
  for (int i = 0; i < numParams; i++)
    currParams.at(i) = std::real(optTarget->Params(i));

  // compute cost function for the initial parameters (by subtracting the middle shift's update back off)
  for (int i = 0; i < numParams; i++)
    optTarget->Params(i) = currParams.at(i) - parameterDirections.at(central_index).at(i + 1);
  optTarget->IsValid      = true;
  const RealType initCost = optTarget->LMYEngineCost(false, EngineObj);

  // compute the update directions for the smaller and larger shifts relative to that of the middle shift
  for (int i = 0; i < numParams; i++)
  {
    for (int j = 0; j < parameterDirections.size(); j++)
    {
      if (j != central_index)
        parameterDirections.at(j).at(i + 1) -= parameterDirections.at(central_index).at(i + 1);
    }
  }

  // prepare a vector to hold the cost function value for each different shift
  std::vector<RealType> costValues(num_shifts, 0.0);

  // compute the cost function value for each shift and make sure the change is within our constraints
  for (int k = 0; k < parameterDirections.size(); k++)
  {
    for (int i = 0; i < numParams; i++)
      optTarget->Params(i) = currParams.at(i) + (k == central_index ? 0.0 : parameterDirections.at(k).at(i + 1));
    optTarget->IsValid = true;
    costValues.at(k)   = optTarget->LMYEngineCost(false, EngineObj);
    good_update.at(k) =
        (good_update.at(k) && std::abs((initCost - costValues.at(k)) / initCost) < max_relative_cost_change);
    if (!good_update.at(k))
      costValues.at(k) = std::abs(1.5 * initCost) + 1.0;
  }

  // find the best shift and the corresponding update direction
  const std::vector<RealType>* bestDirection = 0;
  int best_shift                             = -1;
  for (int k = 0; k < costValues.size() && std::abs((initCost - initCost) / initCost) < max_relative_cost_change; k++)
    if (is_best_cost(k, costValues, shifts_i, initCost) && good_update.at(k))
    {
      best_shift    = k;
      bestDirection = &parameterDirections.at(k);
    }

  // print the results for each shift
  app_log() << std::endl;
  print_cost_summary_header();
  print_cost_summary(0.0, 0.0, 0.0, initCost, -1, best_shift, true);
  for (int k = 0; k < good_update.size(); k++)
    print_cost_summary(shifts_i.at(k), shifts_s.at(k), max_change.at(k), costValues.at(k), k, best_shift,
                       good_update.at(k));

  // if any of the shifts produced a good update, apply the best such update and remember those shifts for next time
  if (bestDirection)
  {
    bestShift_i = shifts_i.at(best_shift);
    bestShift_s = shifts_s.at(best_shift);
    for (int i = 0; i < numParams; i++)
      optTarget->Params(i) = currParams.at(i) + (best_shift == central_index ? 0.0 : bestDirection->at(i + 1));
    app_log() << std::endl
              << "*****************************************************************************" << std::endl
              << "Applying the update for shift_i = " << std::scientific << std::right << std::setw(12)
              << std::setprecision(4) << bestShift_i << "     and shift_s = " << std::scientific << std::right
              << std::setw(12) << std::setprecision(4) << bestShift_s << std::endl
              << "*****************************************************************************" << std::endl
              << std::endl;

    // otherwise revert to the old parameters and set the next shift to be larger
  }
  else
  {
    bestShift_i *= 10.0;
    bestShift_s *= 10.0;
    for (int i = 0; i < numParams; i++)
      optTarget->Params(i) = currParams.at(i) - parameterDirections.at(central_index).at(i + 1);
    app_log() << std::endl
              << "***********************************************************" << std::endl
              << "Reverting to old parameters and increasing shift magnitudes" << std::endl
              << "***********************************************************" << std::endl
              << std::endl;
  }

  // save the update for future linear method iterations
  if (block_lm && bestDirection)
  {
    // save the difference between the updated and old variables
    formic::ColVec<double> update_dirs(numParams, 0.0);
    for (int i = 0; i < numParams; i++)
      update_dirs.at(i) = bestDirection->at(i + 1) + parameterDirections.at(central_index).at(i + 1);
    previous_update.insert(previous_update.begin(), update_dirs);

    // eliminate the oldest saved update if necessary
    while (previous_update.size() > nolds)
      previous_update.pop_back();
  }

  // return the cost function grads flag to what it was
  optTarget->setneedGrads(saved_grads_flag);

  // perform some finishing touches for this linear method iteration
  finish();

  // set the number samples to be initial one
  optTarget->setNumSamples(init_num_samp);
  nTargetSamples = init_num_samp;

  //app_log() << "block first second third end " << block_first << block_second << block_third << endl;
  // return whether the cost function's report counter is positive
  return (optTarget->getReportCounter() > 0);
}
#endif

bool QMCFixedSampleLinearOptimize::one_shift_run()
{
  // ensure the cost function is set to compute derivative vectors
  optTarget->setneedGrads(true);

  // generate samples and compute weights, local energies, and derivative vectors
  start();

  // get number of optimizable parameters
  numParams = optTarget->getNumParams();

  // get dimension of the linear method matrices
  N = numParams + 1;

  // prepare vectors to hold the initial and current parameters
  std::vector<RealType> currentParameters(numParams, 0.0);

  // initialize the initial and current parameter vectors
  for (int i = 0; i < numParams; i++)
    currentParameters.at(i) = std::real(optTarget->Params(i));

  // prepare vectors to hold the parameter update directions for each shift
  std::vector<RealType> parameterDirections;
  parameterDirections.assign(N, 0.0);

  // compute the initial cost
#ifdef QMC_CUDA
  // Ye : can't call computedCost directly, internal data was not correct for ham,ovl matrices.
  // more investiation is needed.
  const RealType initCost = optTarget->Cost(true);
#else
  const RealType initCost = optTarget->computedCost();
#endif

  // say what we are doing
  app_log() << std::endl
            << "*****************************************" << std::endl
            << "Building overlap and Hamiltonian matrices" << std::endl
            << "*****************************************" << std::endl;

  // allocate the matrices we will need
  Matrix<RealType> ovlMat(N, N);
  ovlMat = 0.0;
  Matrix<RealType> hamMat(N, N);
  hamMat = 0.0;
  Matrix<RealType> invMat(N, N);
  invMat = 0.0;
  Matrix<RealType> prdMat(N, N);
  prdMat = 0.0;

  // build the overlap and hamiltonian matrices
  optTarget->fillOverlapHamiltonianMatrices(hamMat, ovlMat);
  invMat.copy(ovlMat);

  // apply the identity shift
  for (int i = 1; i < N; i++)
  {
    hamMat(i, i) += bestShift_i;
    if (invMat(i, i) == 0)
      invMat(i, i) = bestShift_i * bestShift_s;
  }

  // compute the inverse of the overlap matrix
  invert_matrix(invMat, false);

  // apply the overlap shift
  for (int i = 1; i < N; i++)
    for (int j = 1; j < N; j++)
      hamMat(i, j) += bestShift_s * ovlMat(i, j);

  // multiply the shifted hamiltonian matrix by the inverse of the overlap matrix
  qmcplusplus::MatrixOperators::product(invMat, hamMat, prdMat);

  // transpose the result (why?)
  for (int i = 0; i < N; i++)
    for (int j = i + 1; j < N; j++)
      std::swap(prdMat(i, j), prdMat(j, i));

  // compute the lowest eigenvalue of the product matrix and the corresponding eigenvector
  const RealType lowestEV = getLowestEigenvector(prdMat, parameterDirections);

  // compute the scaling constant to apply to the update
  Lambda = getNonLinearRescale(parameterDirections, ovlMat);

  // scale the update by the scaling constant
  for (int i = 0; i < numParams; i++)
    parameterDirections.at(i + 1) *= Lambda;

  // now that we are done building the matrices, prevent further computation of derivative vectors
  optTarget->setneedGrads(false);

  // prepare to use the middle shift's update as the guiding function for a new sample
  for (int i = 0; i < numParams; i++)
    optTarget->Params(i) = currentParameters.at(i) + parameterDirections.at(i + 1);

  RealType largestChange(0);
  int max_element;
  for (int i = 0; i < numParams; i++)
    if (std::abs(parameterDirections.at(i + 1)) > largestChange)
    {
      largestChange = std::abs(parameterDirections.at(i + 1));
      max_element   = i;
    }
  app_log() << std::endl
            << "Among totally " << numParams << " optimized parameters, "
            << "largest LM parameter change : " << largestChange << " at parameter " << max_element << std::endl;

  // compute the new cost
  optTarget->IsValid     = true;
  const RealType newCost = optTarget->Cost(false);

  app_log() << std::endl
            << "******************************************************************************" << std::endl
            << "Init Cost = " << std::scientific << std::right << std::setw(12) << std::setprecision(4) << initCost
            << "    New Cost = " << std::scientific << std::right << std::setw(12) << std::setprecision(4) << newCost
            << "  Delta Cost = " << std::scientific << std::right << std::setw(12) << std::setprecision(4)
            << newCost - initCost << std::endl
            << "******************************************************************************" << std::endl;

  if (!optTarget->IsValid || std::isnan(newCost))
  {
    app_log() << std::endl << "The new set of parameters is not valid. Revert to the old set!" << std::endl;
    for (int i = 0; i < numParams; i++)
      optTarget->Params(i) = currentParameters.at(i);
    bestShift_s = bestShift_s * shift_s_base;
    if (accept_history[0] == true && accept_history[1] == false) // rejected the one before last and accepted the last
    {
      shift_s_base = std::sqrt(shift_s_base);
      app_log() << "Update shift_s_base to " << shift_s_base << std::endl;
    }
    accept_history <<= 1;
  }
  else
  {
    if (bestShift_s > 1.0e-2)
      bestShift_s = bestShift_s / shift_s_base;
    // say what we are doing
    app_log() << std::endl << "The new set of parameters is valid. Updating the trial wave function!" << std::endl;
    accept_history <<= 1;
    accept_history.set(0, true);
  }

  app_log() << std::endl
            << "*****************************************************************************" << std::endl
            << "Applying the update for shift_i = " << std::scientific << std::right << std::setw(12)
            << std::setprecision(4) << bestShift_i << "     and shift_s = " << std::scientific << std::right
            << std::setw(12) << std::setprecision(4) << bestShift_s << std::endl
            << "*****************************************************************************" << std::endl;

  // perform some finishing touches for this linear method iteration
  finish();

  // return whether the cost function's report counter is positive
  return (optTarget->getReportCounter() > 0);
}

#ifdef HAVE_LMY_ENGINE
//Function for optimizing using gradient descent
bool QMCFixedSampleLinearOptimize::descent_run()
{
  start();

  //Compute Lagrangian derivatives needed for parameter updates with engine_checkConfigurations, which is called inside engine_start
  engine_start(EngineObj, *descentEngineObj, MinMethod);

  int descent_num = descentEngineObj->getDescentNum();

  if (descent_num == 0)
    descentEngineObj->setupUpdate(optTarget->getOptVariables());

  //Store the derivatives and then compute parameter updates
  descentEngineObj->storeDerivRecord();

  descentEngineObj->updateParameters();

  std::vector<double> results = descentEngineObj->retrieveNewParams();

  for (int i = 0; i < results.size(); i++)
  {
    optTarget->Params(i) = results[i];
  }

  if (doHybrid)
  {
    int store_num = descentEngineObj->retrieveStoreFrequency();
    bool store    = hybridEngineObj->queryStore(store_num, OptimizerType::DESCENT);
    if (store)
    {
      descentEngineObj->storeVectors(results);
    }
  }

  finish();
  return (optTarget->getReportCounter() > 0);
}
#endif


//Function for controlling the alternation between sections of descent optimization and BLM optimization.
#ifdef HAVE_LMY_ENGINE
bool QMCFixedSampleLinearOptimize::hybrid_run()
{
  app_log() << "This is methodName: " << MinMethod << std::endl;

  // if requested, perform the update via the adaptive three-shift or single-shift method
  if (current_optimizer_type_ == OptimizerType::ADAPTIVE)
  {
    if (previous_optimizer_type_ == OptimizerType::DESCENT)
    {
      std::vector<std::vector<double>> hybridBLM_Input = descentEngineObj->retrieveHybridBLM_Input();
      EngineObj->setHybridBLM_Input(hybridBLM_Input);
    }
    adaptive_three_shift_run();
  }

  if (current_optimizer_type_ == OptimizerType::DESCENT)
    descent_run();

  app_log() << "Finished a hybrid step" << std::endl;
  return (optTarget->getReportCounter() > 0);
}
#endif

} // namespace qmcplusplus<|MERGE_RESOLUTION|>--- conflicted
+++ resolved
@@ -465,17 +465,16 @@
   m_param.put(q);
 
   app_log() << "Called put" << std::endl;
-  bool reportH5 = ReportToH5 == "yes";
   if (MinMethod == "hybrid")
   {
     doHybrid = true;
     if (!hybridEngineObj)
       hybridEngineObj = std::make_unique<HybridEngine>(myComm, q);
 
-    return processOptXML(hybridEngineObj->getSelectedXML(), vmcMove, reportH5);
+    return processOptXML(hybridEngineObj->getSelectedXML(), vmcMove, ReportToH5 == "yes");
   }
   else
-    return processOptXML(q, vmcMove, reportH5);
+    return processOptXML(q, vmcMove, ReportToH5 == "yes");
 }
 
 bool QMCFixedSampleLinearOptimize::processOptXML(xmlNodePtr opt_xml, const std::string& vmcMove, bool reportH5)
@@ -572,21 +571,11 @@
     optTarget = std::make_unique<QMCCostFunctionCUDA>(W, Psi, H, myComm);
   else
 #endif
-<<<<<<< HEAD
-      optTarget = new QMCCostFunction(W, Psi, H, myComm);
-    optTarget->setStream(&app_log());
-    if (reportH5)
-      optTarget->reportH5 = true;
-    success = optTarget->put(opt_xml);
-  }
-  if (reportH5)
-=======
     optTarget = std::make_unique<QMCCostFunction>(W, Psi, H, myComm);
   optTarget->setStream(&app_log());
-  if (ReportToH5 == "yes")
->>>>>>> b80145e3
+  if (reportH5)
     optTarget->reportH5 = true;
-  success = optTarget->put(q);
+  success = optTarget->put(qsave);
 
   return success;
 }
