--- conflicted
+++ resolved
@@ -207,14 +207,10 @@
 
 bool QMCFixedSampleLinearOptimize::run()
 {
-<<<<<<< HEAD
-=======
-
->>>>>>> 17384567
 #ifdef HAVE_LMY_ENGINE
   if (doHybrid)
   {
-      app_log() << "Doing hybrid run" << std::endl;
+    app_log() << "Doing hybrid run" << std::endl;
     return hybrid_run();
   }
 
@@ -222,21 +218,11 @@
   if (current_optimizer_type_ == OptimizerType::ADAPTIVE)
     return adaptive_three_shift_run();
 #endif
-<<<<<<< HEAD
-  //Can perform update using either accelerated descent or the hybrid method
+
   if (current_optimizer_type_ == OptimizerType::DESCENT)
     return descent_run();
 
   if (current_optimizer_type_ == OptimizerType::ONESHIFTONLY)
-=======
-
-  if (doDescent)
-  {
-    return descent_run();
-  }
-
-  if (doOneShiftOnly)
->>>>>>> 17384567
     return one_shift_run();
 
   start();
@@ -1184,7 +1170,7 @@
   optTarget->setNumSamples(init_num_samp);
   nTargetSamples = init_num_samp;
 
-  stepNum = stepNum+1;
+  stepNum = stepNum + 1;
   //app_log() << "block first second third end " << block_first << block_second << block_third << endl;
   // return whether the cost function's report counter is positive
   return (optTarget->getReportCounter() > 0);
@@ -1381,15 +1367,14 @@
       optTarget->Params(i) = results[i];
     }
 
-    if(doHybrid)
-    {
-	int store_num = descentEngineObj->retrieveStoreFrequency();
-	bool store = hybridEngineObj->queryStore(stepNum,store_num,"descent");
-	if(store)
-	{
-	    descentEngineObj->storeVectors(results);
-	}
-    
+    if (doHybrid)
+    {
+      int store_num = descentEngineObj->retrieveStoreFrequency();
+      bool store    = hybridEngineObj->queryStore(stepNum, store_num, "descent");
+      if (store)
+      {
+        descentEngineObj->storeVectors(results);
+      }
     }
 
     stepNum    = stepNum + 1;
@@ -1406,42 +1391,23 @@
 #ifdef HAVE_LMY_ENGINE
 bool QMCFixedSampleLinearOptimize::hybrid_run()
 {
-
-    std::string methodName = hybridEngineObj->queryMethod(stepNum);
-
-    app_log() << "This is methodName: " << methodName << std::endl;
-    
-    if(methodName.compare("descent") == 0)
-    {
-	doDescent = true;
-	doAdaptiveThreeShift = false;
-    
-    }
-    else if(methodName.compare("adaptive") == 0)
-    {
-	//In this case, must have just changed from descent to BLM and need to transfer stored vectors to LM engine
-	if(doDescent)
-	{
-	    std::vector<std::vector<double>> hybridBLM_Input = descentEngineObj->retrieveHybridBLM_Input();
-	    EngineObj->setHybridBLM_Input(hybridBLM_Input);
-	}
-
-	doAdaptiveThreeShift = true;
-	doDescent = false;
-    }
-
-  if(doDescent)
-  {
-
+  app_log() << "This is methodName: " << MinMethod << std::endl;
+
+  // if requested, perform the update via the adaptive three-shift or single-shift method
+  if (current_optimizer_type_ == OptimizerType::ADAPTIVE)
+  {
+    // FIXME if(doDescent)
+    {
+      std::vector<std::vector<double>> hybridBLM_Input = descentEngineObj->retrieveHybridBLM_Input();
+      EngineObj->setHybridBLM_Input(hybridBLM_Input);
+    }
+    adaptive_three_shift_run();
+  }
+
+  if (current_optimizer_type_ == OptimizerType::DESCENT)
     descent_run();
-     
-  }
-  else if(doAdaptiveThreeShift)
-  {
-    adaptive_three_shift_run();
-  
-  }
-return (optTarget->getReportCounter() > 0);
+
+  return (optTarget->getReportCounter() > 0);
 }
 #endif
 
