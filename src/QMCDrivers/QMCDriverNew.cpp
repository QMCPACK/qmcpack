//////////////////////////////////////////////////////////////////////////////////////
// This file is distributed under the University of Illinois/NCSA Open Source License.
// See LICENSE file in top directory for details.
//
// Copyright (c) 2020 QMCPACK developers.
//
// File developed by: Peter Doak, doakpw@ornl.gov, Oak Ridge National Laboratory
//
// File refactored from: QMCDriver.cpp
//////////////////////////////////////////////////////////////////////////////////////

#include <limits>
#include <typeinfo>
#include <cmath>
#include <sstream>
#include <numeric>

#include "QMCDriverNew.h"
#include "Concurrency/ParallelExecutor.hpp"
#include "Particle/HDFWalkerIO.h"
#include "ParticleBase/ParticleUtility.h"
#include "ParticleBase/RandomSeqGenerator.h"
#include "Utilities/FairDivide.h"
#include "OhmmsData/AttributeSet.h"
#include "Message/Communicate.h"
#include "Message/CommOperators.h"
#include "RandomNumberControl.h"
#include "Estimators/EstimatorManagerNew.h"
#include "hdf/HDFVersion.h"
#include "Utilities/qmc_common.h"
#include "Concurrency/Info.hpp"
#include "QMCDrivers/GreenFunctionModifiers/DriftModifierBuilder.h"
#include "Utilities/StlPrettyPrint.hpp"
#include "Message/UniformCommunicateError.h"

namespace qmcplusplus
{
/** Has nasty workaround for RandomNumberControl
 *   
 *  Num crowds must be less than omp_get_max_threads because RandomNumberControl is global c lib function
 *  masquerading as a C++ object.
 */
QMCDriverNew::QMCDriverNew(const ProjectData& project_data,
                           QMCDriverInput&& input,
                           MCPopulation&& population,
                           const std::string timer_prefix,
                           Communicate* comm,
                           const std::string& QMC_driver_type,
                           SetNonLocalMoveHandler snlm_handler)
    : MPIObjectBase(comm),
      qmcdriver_input_(std::move(input)),
      QMCType(QMC_driver_type),
      population_(std::move(population)),
      dispatchers_(!qmcdriver_input_.are_walkers_serialized()),
      estimator_manager_(nullptr),
      wOut(0),
      timers_(timer_prefix),
      driver_scope_timer_(*timer_manager.createTimer(QMC_driver_type, timer_level_coarse)),
      driver_scope_profiler_(qmcdriver_input_.get_scoped_profiling()),
      project_data_(project_data),
      setNonLocalMoveHandler_(snlm_handler)
{
  //create and initialize estimator
  estimator_manager_ = std::make_unique<EstimatorManagerNew>(myComm);

  drift_modifier_.reset(createDriftModifier(qmcdriver_input_));

  // This needs to be done here to keep dependency on CrystalLattice out of the QMCDriverInput.
  max_disp_sq_ = input.get_max_disp_sq();
  if (max_disp_sq_ < 0)
  {
    const CrystalLattice<OHMMS_PRECISION, OHMMS_DIM>& lattice = population.get_golden_electrons()->Lattice;
    max_disp_sq_                                              = lattice.LR_rc * lattice.LR_rc;
  }
}

// The Rng pointers are transferred from global storage (RandomNumberControl::Children)
// to local storage (Rng) for the duration of QMCDriverNew.
// They are transferred to local storage in createRngsStepContext (called from startup,
// which is usually called from the "process" function in the derived class.)
// The local storage is moved back to the global storage in the destructor.
// In optimization, there are two instances of QMCDriverNew - one for the optimizer and one
// for the vmc engine.   As long as the vmc engine calls process first, it gets valid
// Rng pointers.  The optimizer is called second and gets nullptr, but it doesn't use Rng,
// so it doesn't matter.
// Upon restore, the vmc engine would need to be restored last (otherwise the global storage gets
// the nullptr from the optimizer).  However, the order is fixed by the order the destructors
// are called.
// To work around the issue, check the local pointer for nullptr before restoring to global storage.

QMCDriverNew::~QMCDriverNew()
{
  for (int i = 0; i < Rng.size(); ++i)
    if (Rng[i] != nullptr)
      RandomNumberControl::Children[i].reset(Rng[i].release());
}

void QMCDriverNew::checkNumCrowdsLTNumThreads(const int num_crowds)
{
  int num_threads(Concurrency::maxCapacity<>());
  if (num_crowds > num_threads)
  {
    std::stringstream error_msg;
    error_msg << "Bad Input: num_crowds (" << num_crowds << ") > num_threads (" << num_threads << ")\n";
    throw UniformCommunicateError(error_msg.str());
  }
}

/** process a <qmc/> element
 * @param cur xmlNode with qmc tag
 *
 * This function is called before QMCDriverNew::run and following actions are taken:
 * - Initialize basic data to execute run function.
 * -- distance tables
 * -- resize deltaR and drift with the number of particles
 * -- assign cur to qmcNode
 * - process input file
 *   -- putQMCInfo: <parameter/> s for generic QMC
 *   -- put : extra data by derived classes
 * - initialize branchEngine to accumulate energies
 * - initialize Estimators
 * - initialize Walkers
 */
void QMCDriverNew::startup(xmlNodePtr cur, const QMCDriverNew::AdjustedWalkerCounts& awc)
{
  app_summary() << QMCType << " Driver running with" << std::endl
                << "             total_walkers     = " << awc.global_walkers << std::endl
                << "             walkers_per_rank  = " << awc.walkers_per_rank << std::endl
                << "             num_crowds        = " << awc.walkers_per_crowd.size() << std::endl
                << "  on rank 0, walkers_per_crowd = " << awc.walkers_per_crowd << std::endl
                << std::endl;

  // set num_global_walkers explicitly and then make local walkers.
  population_.set_num_global_walkers(awc.global_walkers);

  makeLocalWalkers(awc.walkers_per_rank[myComm->rank()], awc.reserve_walkers,
                   ParticleAttrib<TinyVector<QMCTraits::RealType, 3>>(population_.get_num_particles()));

  estimator_manager_->put(population_.get_golden_hamiltonian(), *population_.get_golden_electrons(), cur);

  if (dispatchers_.are_walkers_batched())
  {
    app_debug() << "Creating multi walker shared resources" << std::endl;
    population_.get_golden_electrons()->createResource(golden_resource_.pset_res);
    population_.get_golden_twf().createResource(golden_resource_.twf_res);
    population_.get_golden_hamiltonian().createResource(golden_resource_.ham_res);
    app_debug() << "Multi walker shared resources creation completed" << std::endl;
  }

  crowds_.resize(awc.walkers_per_crowd.size());

  // at this point we can finally construct the Crowd objects.
  for (int i = 0; i < crowds_.size(); ++i)
  {
    crowds_[i] = std::make_unique<Crowd>(*estimator_manager_, golden_resource_, dispatchers_);
  }

  //now give walkers references to their walkers
  population_.redistributeWalkers(crowds_);

  // Once they are created move contexts can be created.
  createRngsStepContexts(crowds_.size());
}

/** QMCDriverNew ignores h5name if you want to read and h5 config you have to explicitly
 *  do so.
 */
void QMCDriverNew::setStatus(const std::string& aname, const std::string& h5name, bool append)
{
  app_log() << "\n========================================================="
            << "\n  Start " << QMCType << "\n  File Root " << project_data_.CurrentMainRoot();
  app_log() << "\n=========================================================" << std::endl;

  if (h5name.size())
    h5_file_root_ = h5name;
}

/** Read walker configurations from *.config.h5 files
 * @param wset list of xml elements containing mcwalkerset
 *
 * All this does is look in the walker xml section for the hdf file.
 * It reads that (I think) and if there are active walkers 
 * declares it a restart run.
 *
 * This inferred behavior is asking for trouble.
 * Unified driver will not support until restart feature is
 * re-architected
 */
void QMCDriverNew::putWalkers(std::vector<xmlNodePtr>& wset)
{
  // if (wset.empty())
  //   return;
  // int nfile = wset.size();
  // HDFWalkerInputManager W_in(W, myComm);
  // for (int i = 0; i < wset.size(); i++)
  //   if (W_in.put(wset[i]))
  //     h5FileRoot = W_in.getFileRoot();
  // //clear the walker set
  // wset.clear();
  // int nwtot = W.getActiveWalkers();
  // myComm->bcast(nwtot);
  // if (nwtot)
  // {
  //   int np = myComm->size();
  //   std::vector<int> nw(np, 0), nwoff(np + 1, 0);
  //   nw[myComm->rank()] = W.getActiveWalkers();
  //   myComm->allreduce(nw);
  //   for (int ip = 0; ip < np; ++ip)
  //     nwoff[ip + 1] = nwoff[ip] + nw[ip];
  //   W.setGlobalNumWalkers(nwoff[np]);
  //   W.setWalkerOffsets(nwoff);
  //   qmc_common.is_restart = true;
  // }
  // else
  //   qmc_common.is_restart = false;
}

void QMCDriverNew::recordBlock(int block)
{
  if (qmcdriver_input_.get_dump_config() && block % qmcdriver_input_.get_check_point_period().period == 0)
  {
    timers_.checkpoint_timer.start();
    RandomNumberControl::write(root_name_, myComm);
    timers_.checkpoint_timer.stop();
  }
}

bool QMCDriverNew::finalize(int block, bool dumpwalkers)
{
  RefVector<MCPWalker> walkers(convertUPtrToRefVector(population_.get_walkers()));

  if (qmcdriver_input_.get_dump_config())
    RandomNumberControl::write(root_name_, myComm);

  return true;
}

void QMCDriverNew::makeLocalWalkers(IndexType nwalkers,
                                    RealType reserve,
                                    const ParticleAttrib<TinyVector<QMCTraits::RealType, 3>>& positions)
{
  ScopedTimer local_timer(timers_.create_walkers_timer);
  // ensure nwalkers local walkers in population_
  if (population_.get_walkers().size() == 0)
  {
    population_.createWalkers(nwalkers, reserve);
  }
  else if (population_.get_walkers().size() < nwalkers)
  {
    throw std::runtime_error("Unexpected walker count resulting in dangerous spawning");
    IndexType num_additional_walkers = nwalkers - population_.get_walkers().size();
    for (int i = 0; i < num_additional_walkers; ++i)
      population_.spawnWalker();
  }
  else
  {
    IndexType num_walkers_to_kill = population_.get_walkers().size() - nwalkers;
    for (int i = 0; i < num_walkers_to_kill; ++i)
      population_.killLastWalker();
  }

  // \todo: this could be what is breaking spawned walkers
  for (UPtr<QMCHamiltonian>& ham : population_.get_hamiltonians())
    setNonLocalMoveHandler_(*ham);

  // For the dead ones too. Since this should be on construction but...
  for (UPtr<QMCHamiltonian>& ham : population_.get_dead_hamiltonians())
    setNonLocalMoveHandler_(*ham);

  // setWalkerOffsets();
  // ////update the global number of walkers
  // ////int nw=W.getActiveWalkers();
  // ////myComm->allreduce(nw);
}

/** Creates Random Number generators for crowds and step contexts
 *
 *  This is quite dangerous in that number of crowds can be > omp_get_max_threads()
 *  This is used instead of actually passing number of threads/crowds
 *  controlling threads all over RandomNumberControl.
 */
void QMCDriverNew::createRngsStepContexts(int num_crowds)
{
  step_contexts_.resize(num_crowds);

  Rng.resize(num_crowds);

  RngCompatibility.resize(num_crowds);

  if (RandomNumberControl::Children.size() == 0)
  {
    app_warning() << "  Initializing global RandomNumberControl! "
                  << "This message should not be seen in production code but only in unit tests." << std::endl;
    RandomNumberControl::make_seeds();
  }

  for (int i = 0; i < num_crowds; ++i)
  {
    Rng[i].reset(RandomNumberControl::Children[i].release());
    step_contexts_[i]   = std::make_unique<ContextForSteps>(crowds_[i]->size(), population_.get_num_particles(),
                                                          population_.get_particle_group_indexes(), *(Rng[i]));
    RngCompatibility[i] = Rng[i].get();
  }
}

void QMCDriverNew::initialLogEvaluation(int crowd_id,
                                        UPtrVector<Crowd>& crowds,
                                        UPtrVector<ContextForSteps>& context_for_steps)
{
  Crowd& crowd = *(crowds[crowd_id]);
  if (crowd.size() == 0)
    return;

  crowd.setRNGForHamiltonian(context_for_steps[crowd_id]->get_random_gen());
  auto& ps_dispatcher  = crowd.dispatchers_.ps_dispatcher_;
  auto& twf_dispatcher = crowd.dispatchers_.twf_dispatcher_;
  auto& ham_dispatcher = crowd.dispatchers_.ham_dispatcher_;

  const RefVectorWithLeader<ParticleSet> walker_elecs(crowd.get_walker_elecs()[0], crowd.get_walker_elecs());
  const RefVectorWithLeader<TrialWaveFunction> walker_twfs(crowd.get_walker_twfs()[0], crowd.get_walker_twfs());
  const RefVectorWithLeader<QMCHamiltonian> walker_hamiltonians(crowd.get_walker_hamiltonians()[0],
                                                                crowd.get_walker_hamiltonians());

  ResourceCollectionTeamLock<ParticleSet> pset_res_lock(crowd.getSharedResource().pset_res, walker_elecs);
  ResourceCollectionTeamLock<TrialWaveFunction> twfs_res_lock(crowd.getSharedResource().twf_res, walker_twfs);
  ResourceCollectionTeamLock<QMCHamiltonian> hams_res_lock(crowd.getSharedResource().ham_res, walker_hamiltonians);

  auto& walkers = crowd.get_walkers();
  std::vector<bool> recompute_mask(walkers.size(), true);
  ps_dispatcher.flex_loadWalker(walker_elecs, walkers, recompute_mask, true);
  ps_dispatcher.flex_donePbyP(walker_elecs);
  twf_dispatcher.flex_evaluateLog(walker_twfs, walker_elecs);

  // For consistency this should be in ParticleSet as a flex call, but I think its a problem
  // in the algorithm logic and should be removed.
  auto saveElecPosAndGLToWalkers = [](ParticleSet& pset, ParticleSet::Walker_t& walker) { pset.saveWalker(walker); };
  for (int iw = 0; iw < crowd.size(); ++iw)
    saveElecPosAndGLToWalkers(walker_elecs[iw], walkers[iw]);

  std::vector<QMCHamiltonian::FullPrecRealType> local_energies(
      ham_dispatcher.flex_evaluate(walker_hamiltonians, walker_twfs, walker_elecs));

  // \todo rename these are sets not resets.
  auto resetSigNLocalEnergy = [](MCPWalker& walker, TrialWaveFunction& twf, auto local_energy) {
    walker.resetProperty(twf.getLogPsi(), twf.getPhase(), local_energy);
  };
  for (int iw = 0; iw < crowd.size(); ++iw)
    resetSigNLocalEnergy(walkers[iw], walker_twfs[iw], local_energies[iw]);

  auto evaluateNonPhysicalHamiltonianElements = [](QMCHamiltonian& ham, ParticleSet& pset, MCPWalker& walker) {
    ham.auxHevaluate(pset, walker);
  };
  for (int iw = 0; iw < crowd.size(); ++iw)
    evaluateNonPhysicalHamiltonianElements(walker_hamiltonians[iw], walker_elecs[iw], walkers[iw]);

  auto savePropertiesIntoWalker = [](QMCHamiltonian& ham, MCPWalker& walker) {
    ham.saveProperty(walker.getPropertyBase());
  };
  for (int iw = 0; iw < crowd.size(); ++iw)
    savePropertiesIntoWalker(walker_hamiltonians[iw], walkers[iw]);

  auto doesDoinTheseLastMatter = [](MCPWalker& walker) {
    walker.ReleasedNodeAge    = 0;
    walker.ReleasedNodeWeight = 0;
    walker.Weight             = 1;
    walker.wasTouched         = false;
  };
  for (int iw = 0; iw < crowd.size(); ++iw)
    doesDoinTheseLastMatter(walkers[iw]);
}

void QMCDriverNew::setWalkerOffsets()
{
  std::vector<int> nw(myComm->size(), 0), nwoff(myComm->size() + 1, 0);
  //  nw[myComm->rank()] = W.getActiveWalkers();
  myComm->allreduce(nw);
  for (int ip = 0; ip < myComm->size(); ip++)
    nwoff[ip + 1] = nwoff[ip] + nw[ip];
  //  W.setGlobalNumWalkers(nwoff[myComm->size()]);
  //  W.setWalkerOffsets(nwoff);
  long id = nwoff[myComm->rank()];
  for (int iw = 0; iw < nw[myComm->rank()]; ++iw, ++id)
  {
    //    W[iw]->ID       = id;
    //    W[iw]->ParentID = id;
  }
  //  app_log() << "  Total number of walkers: " << W.EnsembleProperty.NumSamples << std::endl;
  //  app_log() << "  Total weight: " << W.EnsembleProperty.Weight << std::endl;
}

std::ostream& operator<<(std::ostream& o_stream, const QMCDriverNew& qmcd)
{
  o_stream << "  time step      = " << qmcd.qmcdriver_input_.get_tau() << '\n';
  o_stream << "  blocks         = " << qmcd.qmcdriver_input_.get_max_blocks() << '\n';
  o_stream << "  steps          = " << qmcd.qmcdriver_input_.get_max_steps() << '\n';
  o_stream << "  substeps       = " << qmcd.qmcdriver_input_.get_sub_steps() << '\n';
  o_stream << "  current        = " << qmcd.current_step_ << '\n';
  o_stream << "  target samples = " << qmcd.target_samples_ << '\n';
  o_stream << "  walkers/mpi    = " << qmcd.population_.get_num_local_walkers() << '\n' << '\n';
  o_stream << "  stepsbetweensamples = " << qmcd.qmcdriver_input_.get_steps_between_samples() << std::endl;
  app_log().flush();

  return o_stream;
}

void QMCDriverNew::defaultSetNonLocalMoveHandler(QMCHamiltonian& ham) {}

QMCDriverNew::AdjustedWalkerCounts QMCDriverNew::adjustGlobalWalkerCount(int num_ranks,
                                                                         int rank_id,
                                                                         IndexType required_total,
                                                                         IndexType walkers_per_rank,
                                                                         RealType reserve_walkers,
                                                                         int num_crowds)
{
  // Step 1. set num_crowds by input and Concurrency::maxCapacity<>()
  checkNumCrowdsLTNumThreads(num_crowds);
  if (num_crowds == 0)
    num_crowds = Concurrency::maxCapacity<>();

  AdjustedWalkerCounts awc{0, {}, {}, reserve_walkers};

  // Step 2. decide awc.global_walkers and awc.walkers_per_rank based on input values
  if (required_total != 0)
  {
    if (required_total < num_ranks)
    {
      std::ostringstream error;
      error << "Running on " << num_ranks << " MPI ranks.  The request of " << required_total
            << " global walkers cannot be satisfied! Need at least one walker per MPI rank.";
      throw UniformCommunicateError(error.str());
    }
    if (walkers_per_rank != 0 && required_total != walkers_per_rank * num_ranks)
    {
      std::ostringstream error;
      error << "Running on " << num_ranks << " MPI ranks, The request of " << required_total << " global walkers and "
            << walkers_per_rank << " walkers per rank cannot be satisfied!";
      throw UniformCommunicateError(error.str());
    }
    awc.global_walkers   = required_total;
    awc.walkers_per_rank = fairDivide(required_total, num_ranks);
  }
  else
  {
    if (walkers_per_rank != 0)
      awc.walkers_per_rank = std::vector<IndexType>(num_ranks, walkers_per_rank);
    else
      awc.walkers_per_rank = std::vector<IndexType>(num_ranks, num_crowds);
    awc.global_walkers = awc.walkers_per_rank[0] * num_ranks;
  }

  // Step 3. decide awc.walkers_per_crowd
  awc.walkers_per_crowd = fairDivide(awc.walkers_per_rank[rank_id], num_crowds);

  if (awc.global_walkers % num_ranks)
    app_warning() << "TotalWalkers (" << awc.global_walkers << ") not divisible by number of ranks (" << num_ranks
                  << "). This will result in a loss of efficiency.\n";

  if (awc.walkers_per_rank[rank_id] % num_crowds)
    app_warning() << "Walkers per rank (" << awc.walkers_per_rank[rank_id] << ") not divisible by number of crowds ("
                  << num_crowds << "). This will result in a loss of efficiency.\n";

  // \todo some warning if unreasonable number of threads are being used.

  return awc;
}

/** The scalar estimator collection is quite strange
 *
 */
void QMCDriverNew::endBlock()
{
  RefVector<ScalarEstimatorBase> all_scalar_estimators;

  FullPrecRealType total_block_weight = 0.0;
  // Collect all the ScalarEstimatorsFrom EMCrowds
  unsigned long block_accept = 0;
  unsigned long block_reject = 0;

  std::vector<RefVector<OperatorEstBase>> crowd_operator_estimators;

  for (const UPtr<Crowd>& crowd : crowds_)
  {
    crowd->stopBlock();
    auto crowd_sc_est = crowd->get_estimator_manager_crowd().get_scalar_estimators();
    all_scalar_estimators.insert(all_scalar_estimators.end(), std::make_move_iterator(crowd_sc_est.begin()),
                                 std::make_move_iterator(crowd_sc_est.end()));
    total_block_weight += crowd->get_estimator_manager_crowd().get_block_weight();
    block_accept += crowd->get_accept();
    block_reject += crowd->get_reject();

    // This seems altogether easier and more sane.
    crowd_operator_estimators.emplace_back(crowd->get_estimator_manager_crowd().get_operator_estimators());
  }

#ifdef DEBUG_PER_STEP_ACCEPT_REJECT
  app_warning() << "accept: " << block_accept << "   reject: " << block_reject;
  FullPrecRealType total_accept_ratio =
      static_cast<FullPrecRealType>(block_accept) / static_cast<FullPrecRealType>(block_accept + block_reject);
  std::cerr << "   total_accept_ratio: << " << total_accept_ratio << '\n';
#endif
  estimator_manager_->collectScalarEstimators(all_scalar_estimators);
  estimator_manager_->collectOperatorEstimators(crowd_operator_estimators);

  /// get the average cpu_block time per crowd
  /// cpu_block_time /= crowds_.size();

  estimator_manager_->stopBlock(block_accept, block_reject, total_block_weight);
}

void QMCDriverNew::checkLogAndGL(Crowd& crowd, const std::string_view location)
{
  bool success         = true;
  auto& ps_dispatcher  = crowd.dispatchers_.ps_dispatcher_;
  auto& twf_dispatcher = crowd.dispatchers_.twf_dispatcher_;

  const RefVectorWithLeader<ParticleSet> walker_elecs(crowd.get_walker_elecs()[0], crowd.get_walker_elecs());
  const RefVectorWithLeader<TrialWaveFunction> walker_twfs(crowd.get_walker_twfs()[0], crowd.get_walker_twfs());
  std::vector<TrialWaveFunction::LogValueType> log_values(walker_twfs.size());
  std::vector<ParticleSet::ParticleGradient_t> Gs;
  std::vector<ParticleSet::ParticleLaplacian_t> Ls;
  Gs.reserve(log_values.size());
  Ls.reserve(log_values.size());

  for (int iw = 0; iw < log_values.size(); iw++)
  {
    log_values[iw] = {walker_twfs[iw].getLogPsi(), walker_twfs[iw].getPhase()};
    Gs.push_back(walker_twfs[iw].G);
    Ls.push_back(walker_twfs[iw].L);
  }

  ps_dispatcher.flex_update(walker_elecs);
  twf_dispatcher.flex_evaluateLog(walker_twfs, walker_elecs);

  RealType threshold;
  // mixed precision can't make this test with cuda direct inversion
  if constexpr (std::is_same<RealType, FullPrecRealType>::value)
    threshold = 100 * std::numeric_limits<float>::epsilon();
  else
<<<<<<< HEAD
    threshold = 0.5e-5;

=======
    threshold = 500 * std::numeric_limits<float>::epsilon();

  std::ostringstream msg;
>>>>>>> 5c8e03f9
  for (int iw = 0; iw < log_values.size(); iw++)
  {
    auto& ref_G = walker_twfs[iw].G;
    auto& ref_L = walker_twfs[iw].L;
    TrialWaveFunction::LogValueType ref_log{walker_twfs[iw].getLogPsi(), walker_twfs[iw].getPhase()};
    if (std::abs(std::exp(log_values[iw]) - std::exp(ref_log)) > std::abs(std::exp(ref_log)) * threshold)
    {
      success = false;
      msg << "Logpsi walker[" << iw << "] " << log_values[iw] << " ref " << ref_log << std::endl;
    }

    for (int iel = 0; iel < ref_G.size(); iel++)
    {
      auto grad_diff = ref_G[iel] - Gs[iw][iel];
      if (std::sqrt(std::abs(dot(grad_diff, grad_diff))) > std::sqrt(std::abs(dot(ref_G[iel], ref_G[iel]))) * threshold)
      {
        success = false;
        msg << "walker[" << iw << "] Grad[" << iel << "] ref = " << ref_G[iel] << " wrong = " << Gs[iw][iel]
            << " Delta " << grad_diff << std::endl;
      }

      auto lap_diff = ref_L[iel] - Ls[iw][iel];
      if (std::abs(lap_diff) > std::abs(ref_L[iel]) * threshold)
      {
        // very hard to check mixed precision case, only print, no error out
        if (std::is_same<RealType, FullPrecRealType>::value)
          success = false;
        msg << "walker[" << iw << "] lap[" << iel << "] ref = " << ref_L[iel] << " wrong = " << Ls[iw][iel] << " Delta "
            << lap_diff << std::endl;
      }
    }
  }

  std::cerr << msg.str();
  if (!success)
    throw std::runtime_error(std::string("checkLogAndGL failed at ") + std::string(location) + std::string("\n"));
}

} // namespace qmcplusplus<|MERGE_RESOLUTION|>--- conflicted
+++ resolved
@@ -536,14 +536,9 @@
   if constexpr (std::is_same<RealType, FullPrecRealType>::value)
     threshold = 100 * std::numeric_limits<float>::epsilon();
   else
-<<<<<<< HEAD
-    threshold = 0.5e-5;
-
-=======
     threshold = 500 * std::numeric_limits<float>::epsilon();
 
   std::ostringstream msg;
->>>>>>> 5c8e03f9
   for (int iw = 0; iw < log_values.size(); iw++)
   {
     auto& ref_G = walker_twfs[iw].G;
