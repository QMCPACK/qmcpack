--- conflicted
+++ resolved
@@ -25,7 +25,6 @@
 {
 namespace testing
 {
-<<<<<<< HEAD
 class VMCBatchedTest
 {
 public:
@@ -51,12 +50,6 @@
     xmlNodePtr node = doc.getRoot();
     QMCDriverInput qmcdriver_input(3);
     qmcdriver_input.readXML(node);
-=======
-  using namespace testing;
-  Concurrency::OverrideMaxThreads<> override(8);
-  Communicate* comm;
-  comm = OHMMS::Controller;
->>>>>>> 67ef3ca6
 
     MinimalParticlePool mpp;
     ParticleSetPool particle_pool = mpp(comm);
