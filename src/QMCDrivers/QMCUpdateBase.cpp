--- conflicted
+++ resolved
@@ -242,89 +242,6 @@
   print_mem("Memory Usage after the buffer registration", app_log());
 }
 
-<<<<<<< HEAD
-/** randomize a walker with a diffusion MC using gradients */
-void QMCUpdateBase::randomize(Walker_t& awalker)
-{
-  BadState=false;
-  //Walker_t::WFBuffer_t& w_buffer(awalker.DataSet);
-  //W.loadWalker(awalker,true);
-  //Psi.copyFromBuffer(W,w_buffer);
-  RealType eloc_tot=0.0;
-  //create a 3N-Dimensional Gaussian with variance=1
-  makeGaussRandomWithEngine(deltaR,RandomGen);
-  for(int ig=0; ig<W.groups(); ++ig) //loop over species
-  {
-    RealType tauovermass = Tau*MassInvS[ig];
-    RealType oneover2tau = 0.5/(tauovermass);
-    RealType sqrttau = std::sqrt(tauovermass);
-    for (int iat=W.first(ig); iat<W.last(ig); ++iat)
-    {
-      W.setActive(iat);
-      GradType grad_now=Psi.evalGrad(W,iat), grad_new;
-      mPosType dr;
-      getScaledDrift(tauovermass,grad_now,dr);
-      dr += sqrttau*deltaR[iat];
-      if (!W.makeMoveAndCheck(iat,dr))
-        continue;
-      //PosType newpos = W.makeMove(iat,dr);
-      RealType ratio = Psi.ratioGrad(W,iat,grad_new);
-      RealType prob = ratio*ratio;
-      //zero is always rejected
-      if (prob<std::numeric_limits<RealType>::epsilon())
-      {
-        ++nReject;
-        W.rejectMove(iat);
-        Psi.rejectMove(iat);
-        continue;
-      }
-      RealType logGf = -0.5e0*dot(deltaR[iat],deltaR[iat]);
-      getScaledDrift(tauovermass,grad_new,dr);
-      dr = W.R[iat]-W.activePos-dr;
-      RealType logGb = -oneover2tau*dot(dr,dr);
-      if (RandomGen() < prob*std::exp(logGb-logGf))
-      {
-        Psi.acceptMove(W,iat);
-        W.acceptMove(iat);
-      }
-      else
-      {
-        W.rejectMove(iat);
-        Psi.rejectMove(iat);
-      }
-    }
-  }
-  Psi.completeUpdates(W);
-  W.donePbyP();
-  //for subSteps must update thiswalker
-  //awalker.R=W.R;
-  //awalker.G=W.G;
-  //awalker.L=W.L;
-  RealType logpsi = Psi.updateBuffer(W,awalker.DataSet,false);
-  W.saveWalker(awalker);
-
-  RealType eloc=H.evaluate(W);
-#if (__cplusplus >= 201103L)
-  BadState |= std::isnan(eloc);
-#else
-  BadState |= isnan(eloc);
-#endif
-  //thisWalker.resetProperty(std::log(std::abs(psi)), psi,eloc);
-  awalker.resetProperty(logpsi,Psi.getPhase(), eloc);
-  H.auxHevaluate(W,awalker);
-  H.saveProperty(awalker.getPropertyBase());
-  awalker.ReleasedNodeAge=0;
-  awalker.ReleasedNodeWeight=0;
-  awalker.Weight=1;
-
-//  printf("energy  %.3f\n",eloc);
-//  for(size_t i=0, n=W.getTotalNum(); i<n; ++i)
-//    printf("evalGrad  %.3f %.3f %.3f %.3f\n",W.G[i][0],W.G[i][1],W.G[i][2],W.L[i]);
-//
-}
-
-=======
->>>>>>> 5b6fb443
 QMCUpdateBase::RealType
 QMCUpdateBase::getNodeCorrection(const ParticleSet::ParticleGradient_t& g, ParticleSet::ParticlePos_t& gscaled)
 {
