--- conflicted
+++ resolved
@@ -358,21 +358,6 @@
 
   for (int block = 0; block < num_blocks; ++block)
   {
-<<<<<<< HEAD
-    vmc_loop.start();
-    vmc_state.recalculate_properties_period =
-        (qmc_driver_mode_[QMC_UPDATE_MODE]) ? qmcdriver_input_.get_recalculate_properties_period() : 0;
-    vmc_state.is_recomputing_block = qmcdriver_input_.get_blocks_between_recompute()
-        ? (1 + block) % qmcdriver_input_.get_blocks_between_recompute() == 0
-        : false;
-
-    estimator_manager_->startBlock(steps_per_block_);
-
-    for (auto& crowd : crowds_)
-      crowd->startBlock(steps_per_block_);
-    for (int step = 0; step < steps_per_block_; ++step)
-=======
->>>>>>> 8966880b
     {
       ScopeGuard<LoopTimer<>> vmc_local_timer(vmc_loop);
       vmc_state.recalculate_properties_period =
@@ -381,11 +366,11 @@
           ? (1 + block) % qmcdriver_input_.get_blocks_between_recompute() == 0
           : false;
 
-      estimator_manager_->startBlock(qmcdriver_input_.get_max_steps());
+      estimator_manager_->startBlock(steps_per_block_);
 
       for (auto& crowd : crowds_)
-        crowd->startBlock(qmcdriver_input_.get_max_steps());
-      for (int step = 0; step < qmcdriver_input_.get_max_steps(); ++step)
+        crowd->startBlock(steps_per_block_);
+      for (int step = 0; step < steps_per_block_; ++step)
       {
         ScopedTimer local_timer(timers_.run_steps_timer);
         vmc_state.step = step;
