//////////////////////////////////////////////////////////////////////////////////////
// This file is distributed under the University of Illinois/NCSA Open Source License.
// See LICENSE file in top directory for details.
//
// Copyright (c) 2016 Jeongnim Kim and QMCPACK developers.
//
// File developed by: Bryan Clark, bclark@Princeton.edu, Princeton University
//                    Ken Esler, kpesler@gmail.com, University of Illinois at Urbana-Champaign
//                    Jeremy McMinnis, jmcminis@gmail.com, University of Illinois at Urbana-Champaign
//                    Jeongnim Kim, jeongnim.kim@gmail.com, University of Illinois at Urbana-Champaign
//                    Cynthia Gu, zg1@ornl.gov, Oak Ridge National Laboratory
//                    Jaron T. Krogel, krogeljt@ornl.gov, Oak Ridge National Laboratory
//                    Mark A. Berrill, berrillma@ornl.gov, Oak Ridge National Laboratory
//
// File created by: Jeongnim Kim, jeongnim.kim@gmail.com, University of Illinois at Urbana-Champaign
//////////////////////////////////////////////////////////////////////////////////////
    
    


#include "QMCDrivers/VMC/VMCSingleOMP.h"
#include "QMCDrivers/VMC/VMCUpdatePbyP.h"
#include "QMCDrivers/VMC/VMCUpdateAll.h"
#include "OhmmsApp/RandomNumberControl.h"
#include "Message/OpenMP.h"
#include "Message/CommOperators.h"
#include "tau/profiler.h"
#include <qmc_common.h>
//#define ENABLE_VMC_OMP_MASTER
#include "ADIOS/ADIOS_profile.h"
#if !defined(REMOVE_TRACEMANAGER)
#include "Estimators/TraceManager.h"
#else
typedef int TraceManager;
#endif

namespace qmcplusplus
{

/// Constructor.
VMCSingleOMP::VMCSingleOMP(MCWalkerConfiguration& w, TrialWaveFunction& psi, QMCHamiltonian& h,
                           HamiltonianPool& hpool, WaveFunctionPool& ppool):
  QMCDriver(w,psi,h,ppool),  CloneManager(hpool),
  UseDrift("yes") //, logoffset(2.0), logepsilon(0)
{
  RootName = "vmc";
  QMCType ="VMCSingleOMP";
  QMCDriverMode.set(QMC_UPDATE_MODE,1);
  QMCDriverMode.set(QMC_WARMUP,0);
  m_param.add(UseDrift,"useDrift","string");
  m_param.add(UseDrift,"usedrift","string");
  m_param.add(UseDrift,"use_drift","string");

  prevSteps=nSteps;
  prevStepsBetweenSamples=nStepsBetweenSamples;
}

bool VMCSingleOMP::run()
{
  resetRun();
  //start the main estimator
  Estimators->start(nBlocks);
  for (int ip=0; ip<NumThreads; ++ip)
    Movers[ip]->startRun(nBlocks,false);
#if !defined(REMOVE_TRACEMANAGER)
  Traces->startRun(nBlocks,traceClones);
#endif
  const bool has_collectables=W.Collectables.size();
  for (int block=0; block<nBlocks; ++block)
  {
    #pragma omp parallel
    {
      int ip=omp_get_thread_num();
      //IndexType updatePeriod=(QMCDriverMode[QMC_UPDATE_MODE])?Period4CheckProperties:(nBlocks+1)*nSteps;
      IndexType updatePeriod=(QMCDriverMode[QMC_UPDATE_MODE])?Period4CheckProperties:0;
      //assign the iterators and resuse them
      MCWalkerConfiguration::iterator wit(W.begin()+wPerNode[ip]), wit_end(W.begin()+wPerNode[ip+1]);
      Movers[ip]->startBlock(nSteps);
      int now_loc=CurrentStep;
      RealType cnorm=1.0/static_cast<RealType>(wPerNode[ip+1]-wPerNode[ip]);
      for (int step=0; step<nSteps; ++step)
      {
        Movers[ip]->set_step(now_loc);
        //collectables are reset, it is accumulated while advancing walkers
        wClones[ip]->resetCollectables();
        bool recompute=(nBlocksBetweenRecompute && (step+1) == nSteps && (1+block)%nBlocksBetweenRecompute == 0 );
        Movers[ip]->advanceWalkers(wit,wit_end,recompute);
        if(has_collectables)
          wClones[ip]->Collectables *= cnorm;
        Movers[ip]->accumulate(wit,wit_end);
        ++now_loc;
        //if (updatePeriod&& now_loc%updatePeriod==0) Movers[ip]->updateWalkers(wit,wit_end);
        if (Period4WalkerDump&& now_loc%Period4WalkerDump==0)
          wClones[ip]->saveEnsemble(wit,wit_end);
//           if(storeConfigs && (now_loc%storeConfigs == 0))
//             ForwardWalkingHistory.storeConfigsForForwardWalking(*wClones[ip]);
      }
<<<<<<< HEAD
=======
      if ( nBlocksBetweenRecompute && (1+block)%nBlocksBetweenRecompute == 0 && QMCDriverMode[QMC_UPDATE_MODE] )
        Movers[ip]->recomputePsi(wit,wit_end);
>>>>>>> 0fead121
      Movers[ip]->stopBlock(false);
    }//end-of-parallel for
    //Estimators->accumulateCollectables(wClones,nSteps);
    CurrentStep+=nSteps;
    Estimators->stopBlock(estimatorClones);
#if !defined(REMOVE_TRACEMANAGER)
    Traces->write_buffers(traceClones, block);
#endif
    if(storeConfigs)
      recordBlock(block);
  }//block
  Estimators->stop(estimatorClones);
  for (int ip=0; ip<NumThreads; ++ip)
    Movers[ip]->stopRun2();
#if !defined(REMOVE_TRACEMANAGER)
  Traces->stopRun();
#endif
  //copy back the random states
  for (int ip=0; ip<NumThreads; ++ip)
    *(RandomNumberControl::Children[ip])=*(Rng[ip]);
  ///write samples to a file
  bool wrotesamples=DumpConfig;
  if(DumpConfig)
  {
    wrotesamples=W.dumpEnsemble(wClones,wOut,myComm->size(),nBlocks);
    if(wrotesamples)
      app_log() << "  samples are written to the config.h5" << std::endl;
  }
  //finalize a qmc section
  return finalize(nBlocks,!wrotesamples);
}

void VMCSingleOMP::resetRun()
{
  ////only VMC can overwrite this
  if(nTargetPopulation>0)
    branchEngine->iParam[SimpleFixedNodeBranch::B_TARGETWALKERS]=static_cast<int>(std::ceil(nTargetPopulation));
  makeClones(W,Psi,H);
  FairDivideLow(W.getActiveWalkers(),NumThreads,wPerNode);
  app_log() << "  Initial partition of walkers ";
  copy(wPerNode.begin(),wPerNode.end(),std::ostream_iterator<int>(app_log()," "));
  app_log() << std::endl;

  bool movers_created=false;
  if (Movers.empty())
  {
    movers_created=true;
    Movers.resize(NumThreads,0);
    branchClones.resize(NumThreads,0);
    estimatorClones.resize(NumThreads,0);
    traceClones.resize(NumThreads,0);
    Rng.resize(NumThreads,0);
    #pragma omp parallel for
    for(int ip=0; ip<NumThreads; ++ip)
    {
      std::ostringstream os;
      estimatorClones[ip]= new EstimatorManager(*Estimators);//,*hClones[ip]);
      estimatorClones[ip]->resetTargetParticleSet(*wClones[ip]);
      estimatorClones[ip]->setCollectionMode(false);
#if !defined(REMOVE_TRACEMANAGER)
      traceClones[ip] = Traces->makeClone();
#endif
      Rng[ip]=new RandomGenerator_t(*(RandomNumberControl::Children[ip]));
      hClones[ip]->setRandomGenerator(Rng[ip]);
      branchClones[ip] = new BranchEngineType(*branchEngine);
      //         if(reweight=="yes")
      //         {
      //           if (ip== 0) app_log() << "  WFMCUpdateAllWithReweight"<< std::endl;
      //           Movers[ip]=new WFMCUpdateAllWithReweight(*wClones[ip],*psiClones[ip],*hClones[ip],*Rng[ip],weightLength,Eindex);
      //         }
      //         else
      //           if (reweight=="psi")
      //           {
      //             os << "  Sampling Psi to increase number of walkers near nodes"<< std::endl;
      //             if (QMCDriverMode[QMC_UPDATE_MODE]) Movers[ip]=new VMCUpdatePbyPSamplePsi(*wClones[ip],*psiClones[ip],*hClones[ip],*Rng[ip]);
      //             else Movers[ip]=new VMCUpdateAllSamplePsi(*wClones[ip],*psiClones[ip],*hClones[ip],*Rng[ip]);
      //           }
      //           else
      if (QMCDriverMode[QMC_UPDATE_MODE])
      {
        //             if (UseDrift == "rn")
        //             {
        //               os <<"  PbyP moves with RN, using VMCUpdatePbyPSampleRN"<< std::endl;
        //               Movers[ip]=new VMCUpdatePbyPSampleRN(*wClones[ip],*psiClones[ip],*guideClones[ip],*hClones[ip],*Rng[ip]);
        //               Movers[ip]->setLogEpsilon(logepsilon);
        //               // Movers[ip]=new VMCUpdatePbyPWithDrift(*wClones[ip],*psiClones[ip],*hClones[ip],*Rng[ip]);
        //             }
        //             else
        if (UseDrift == "yes")
        {
          os <<"  PbyP moves with drift, using VMCUpdatePbyPWithDriftFast"<< std::endl;
          Movers[ip]=new VMCUpdatePbyPWithDriftFast(*wClones[ip],*psiClones[ip],*hClones[ip],*Rng[ip]);
          // Movers[ip]=new VMCUpdatePbyPWithDrift(*wClones[ip],*psiClones[ip],*hClones[ip],*Rng[ip]);
        }
        else
        {
          os <<"  PbyP moves with |psi^2|, using VMCUpdatePbyP"<< std::endl;
          Movers[ip]=new VMCUpdatePbyP(*wClones[ip],*psiClones[ip],*hClones[ip],*Rng[ip]);
        }
        //Movers[ip]->resetRun(branchClones[ip],estimatorClones[ip]);
      }
      else
      {
        //             if (UseDrift == "rn")
        //             {
        //               os <<"  walker moves with RN, using VMCUpdateAllSampleRN"<< std::endl;
        //               Movers[ip]=new VMCUpdateAllSampleRN(*wClones[ip],*psiClones[ip],*guideClones[ip],*hClones[ip],*Rng[ip]);
        //               Movers[ip]->setLogEpsilon(logepsilon);
        //             }
        //             else
        if (UseDrift == "yes")
        {
          os <<"  walker moves with drift, using VMCUpdateAllWithDriftFast"<< std::endl;
          Movers[ip]=new VMCUpdateAllWithDrift(*wClones[ip],*psiClones[ip],*hClones[ip],*Rng[ip]);
        }
        else
        {
          os <<"  walker moves with |psi|^2, using VMCUpdateAll"<< std::endl;
          Movers[ip]=new VMCUpdateAll(*wClones[ip],*psiClones[ip],*hClones[ip],*Rng[ip]);
        }
        //Movers[ip]->resetRun(branchClones[ip],estimatorClones[ip]);
      }
      Movers[ip]->nSubSteps=nSubSteps;
      if(ip==0)
        app_log() << os.str() << std::endl;
    }
  }
#if !defined(REMOVE_TRACEMANAGER)
  else
  {
    #pragma omp parallel for
    for(int ip=0; ip<NumThreads; ++ip)
    {
      traceClones[ip]->transfer_state_from(*Traces);
    }
  }
#endif
  app_log() << "  Total Sample Size   =" << nTargetSamples << std::endl;
  app_log() << "  Walker distribution on root = ";
  copy(wPerNode.begin(),wPerNode.end(),std::ostream_iterator<int>(app_log()," "));
  app_log() << std::endl;
  //app_log() << "  Sample Size per node=" << samples_this_node << std::endl;
  //for (int ip=0; ip<NumThreads; ++ip)
  //  app_log()  << "    Sample size for thread " <<ip<<" = " << samples_th[ip] << std::endl;
  app_log().flush();
  #pragma omp parallel for
  for(int ip=0; ip<NumThreads; ++ip)
  {
    //int ip=omp_get_thread_num();
    Movers[ip]->put(qmcNode);
    Movers[ip]->resetRun(branchClones[ip],estimatorClones[ip],traceClones[ip]);
    if (QMCDriverMode[QMC_UPDATE_MODE])
      Movers[ip]->initWalkersForPbyP(W.begin()+wPerNode[ip],W.begin()+wPerNode[ip+1]);
    else
      Movers[ip]->initWalkers(W.begin()+wPerNode[ip],W.begin()+wPerNode[ip+1]);
//       if (UseDrift != "rn")
//       {
    for (int prestep=0; prestep<nWarmupSteps; ++prestep)
      Movers[ip]->advanceWalkers(W.begin()+wPerNode[ip],W.begin()+wPerNode[ip+1],false);
    //if (nWarmupSteps && QMCDriverMode[QMC_UPDATE_MODE])
    //  Movers[ip]->updateWalkers(W.begin()+wPerNode[ip],W.begin()+wPerNode[ip+1]);
//       }
  }

  if(movers_created)
  {
    size_t before=qmc_common.memory_allocated;
    app_log() << "  Anonymous Buffer size per walker : "
              << W[0]->DataSet.size() << " in base precision, "
#ifdef MIXED_PRECISION
              << W[0]->DataSet.size_DP() << " in full precision, "
#endif
              << "in total " << W[0]->DataSet.byteSize() << " bytes." << std::endl;
    qmc_common.memory_allocated+=W.getActiveWalkers()*W[0]->DataSet.byteSize();
    qmc_common.print_memory_change("VMCSingleOMP::resetRun",before);
  }
  //     //JNKIM: THIS IS BAD AND WRONG
//     if (UseDrift == "rn")
//     {
//       RealType avg_w(0);
//       RealType n_w(0);
// #pragma omp parallel
//       {
//         int ip=omp_get_thread_num();
//         for (int step=0; step<nWarmupSteps; ++step)
//         {
//           avg_w=0;
//           n_w=0;
//           for (int prestep=0; prestep<myRNWarmupSteps; ++prestep)
//           {
//             Movers[ip]->advanceWalkers(W.begin()+wPerNode[ip],W.begin()+wPerNode[ip+1],true);
//             #pragma omp single
//             {
//               MCWalkerConfiguration::iterator wit(W.begin()), wit_end(W.end());
//               while (wit!=wit_end)
//               {
//                 avg_w += (*wit)->Weight;
//                 n_w +=1;
//                 wit++;
//               }
//             }
//             #pragma omp barrier
//            }
//            #pragma omp single
//            {
//              avg_w *= 1.0/n_w;
//              RealType w_m = avg_w/(1.0-avg_w);
//              w_m = std::log(0.5+0.5*w_m);
//              if (std::abs(w_m)>0.01)
//                logepsilon += w_m;
//            }
//            #pragma omp barrier
//            Movers[ip]->setLogEpsilon(logepsilon);
//           }
//
//         for (int prestep=0; prestep<nWarmupSteps; ++prestep)
//           Movers[ip]->advanceWalkers(W.begin()+wPerNode[ip],W.begin()+wPerNode[ip+1],true);
//
//         if (nWarmupSteps && QMCDriverMode[QMC_UPDATE_MODE])
//           Movers[ip]->updateWalkers(W.begin()+wPerNode[ip],W.begin()+wPerNode[ip+1]);
//       }
//     }
  for(int ip=0; ip<NumThreads; ++ip)
    wClones[ip]->clearEnsemble();
  if(nSamplesPerThread)
    for(int ip=0; ip<NumThreads; ++ip)
      wClones[ip]->setNumSamples(nSamplesPerThread);
  nWarmupSteps=0;
  //Used to debug and benchmark opnemp
  //#pragma omp parallel for
  //    for(int ip=0; ip<NumThreads; ip++)
  //    {
  //      Movers[ip]->benchMark(W.begin()+wPerNode[ip],W.begin()+wPerNode[ip+1],ip);
  //    }
}

bool
VMCSingleOMP::put(xmlNodePtr q)
{
  //grep minimumTargetWalker
  int target_min=-1;
  ParameterSet p;
  p.add(target_min,"minimumtargetwalkers","int"); //p.add(target_min,"minimumTargetWalkers","int"); 
  p.add(target_min,"minimumsamples","int"); //p.add(target_min,"minimumSamples","int");
  p.put(q);

  app_log() << "\n<vmc function=\"put\">"
    << "\n  qmc_counter=" << qmc_common.qmc_counter << "  my_counter=" << MyCounter<< std::endl;
  if(qmc_common.qmc_counter && MyCounter)
  {
    nSteps=prevSteps;
    nStepsBetweenSamples=prevStepsBetweenSamples;
  }
  else
  {
    int nw=W.getActiveWalkers();
    //compute samples and overwrite steps for the given samples
    int Nthreads = omp_get_max_threads();
    int Nprocs=myComm->size();
    //target samples set by samples or samplesperthread/dmcwalkersperthread
    nTargetPopulation=std::max(nTargetPopulation,nSamplesPerThread*Nprocs*Nthreads);
    nTargetSamples=static_cast<int>(std::ceil(nTargetPopulation));

    if(nTargetSamples)
    {
      int nwtot=nw*Nprocs;  //total number of walkers used by this qmcsection
      nTargetSamples=std::max(nwtot,nTargetSamples);
      if(target_min>0) 
      { 
        nTargetSamples=std::max(nTargetSamples,target_min);
        nTargetPopulation=std::max(nTargetPopulation,static_cast<RealType>(target_min));
      }
      nTargetSamples=((nTargetSamples+nwtot-1)/nwtot)*nwtot; // nTargetSamples are always multiples of total number of walkers
      nSamplesPerThread=nTargetSamples/Nprocs/Nthreads;
      int ns_target=nTargetSamples*nStepsBetweenSamples; //total samples to generate
      int ns_per_step=Nprocs*nw;  //total samples per step
      nSteps=std::max(nSteps,(ns_target/ns_per_step+nBlocks-1)/nBlocks);
      Period4WalkerDump=nStepsBetweenSamples=(ns_per_step*nSteps*nBlocks)/nTargetSamples;
    }
    else
    {
      Period4WalkerDump = nStepsBetweenSamples=(nBlocks+1)*nSteps; //some positive number, not used
      nSamplesPerThread=0;
    }
  }
  prevSteps=nSteps;
  prevStepsBetweenSamples=nStepsBetweenSamples;

  app_log() << "  time step      = " << Tau << std::endl;
  app_log() << "  blocks         = " << nBlocks << std::endl;
  app_log() << "  steps          = " << nSteps << std::endl;
  app_log() << "  substeps       = " << nSubSteps << std::endl;
  app_log() << "  current        = " << CurrentStep << std::endl;
  app_log() << "  target samples = " << nTargetPopulation << std::endl;
  app_log() << "  walkers/mpi    = " << W.getActiveWalkers() << std::endl << std::endl;
  app_log() << "  stepsbetweensamples = " << nStepsBetweenSamples << std::endl;

  m_param.get(app_log());

  if(DumpConfig)
  {
    app_log() << "  DumpConfig==true Configurations are dumped to config.h5 with a period of " << Period4CheckPoint << " blocks" << std::endl;
  }
  else
  {
    app_log() << "  DumpConfig==false Nothing (configurations, state) will be saved." << std::endl;
  }

  if (Period4WalkerDump>0)
    app_log() << "  Walker Samples are dumped every " << Period4WalkerDump << " steps." << std::endl;

  app_log() << "</vmc>" << std::endl;
  app_log().flush();

  return true;
}
}
<|MERGE_RESOLUTION|>--- conflicted
+++ resolved
@@ -83,7 +83,7 @@
         Movers[ip]->set_step(now_loc);
         //collectables are reset, it is accumulated while advancing walkers
         wClones[ip]->resetCollectables();
-        bool recompute=(nBlocksBetweenRecompute && (step+1) == nSteps && (1+block)%nBlocksBetweenRecompute == 0 );
+        bool recompute=(nBlocksBetweenRecompute && (step+1) == nSteps && (1+block)%nBlocksBetweenRecompute == 0 && QMCDriverMode[QMC_UPDATE_MODE] );
         Movers[ip]->advanceWalkers(wit,wit_end,recompute);
         if(has_collectables)
           wClones[ip]->Collectables *= cnorm;
@@ -95,11 +95,6 @@
 //           if(storeConfigs && (now_loc%storeConfigs == 0))
 //             ForwardWalkingHistory.storeConfigsForForwardWalking(*wClones[ip]);
       }
-<<<<<<< HEAD
-=======
-      if ( nBlocksBetweenRecompute && (1+block)%nBlocksBetweenRecompute == 0 && QMCDriverMode[QMC_UPDATE_MODE] )
-        Movers[ip]->recomputePsi(wit,wit_end);
->>>>>>> 0fead121
       Movers[ip]->stopBlock(false);
     }//end-of-parallel for
     //Estimators->accumulateCollectables(wClones,nSteps);
