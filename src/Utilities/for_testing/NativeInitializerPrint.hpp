--- conflicted
+++ resolved
@@ -66,22 +66,12 @@
 {
   out << "{ ";
   auto vec = np_vec.get_obj();
-<<<<<<< HEAD
-  for(T& t : vec)
-=======
   for (T& t : vec)
->>>>>>> 3c3b92ce
     out << std::setprecision(10) << t << ", ";
   out << " }";
   return out;
 }
 
-<<<<<<< HEAD
-  
-} // namespace qmcplusplus
-=======
-
 } // namespace qmcplusplus
 
-#endif
->>>>>>> 3c3b92ce
+#endif