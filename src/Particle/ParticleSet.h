--- conflicted
+++ resolved
@@ -243,19 +243,7 @@
   ///check whether quantum domain is valid for particles
   inline bool quantum_domain_valid() const { return quantum_domain_valid(quantum_domain); }
 
-<<<<<<< HEAD
-  /**  add a distance table
-=======
-  ///set UseBoundBox
-  void setBoundBox(bool yes);
-
-  /** check bounding box
-   * @param rb cutoff radius to check the condition
-   */
-  void checkBoundBox(RealType rb);
-
   /** add a distance table
->>>>>>> c3d9dd00
    * @param psrc source particle set
    * @param dt_type distance table type
    * @param need_full_table_loadWalker if ture, fully computed in loadWalker()
