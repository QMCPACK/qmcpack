--- conflicted
+++ resolved
@@ -46,12 +46,8 @@
                                                                           {PS_accept, "ParticleSet::acceptMove"},
                                                                           {PS_update, "ParticleSet::update"}};
 
-ParticleSet::ParticleSet(const QuantumVariableKind kind)
+ParticleSet::ParticleSet(const DynamicCoordinateKind kind)
     : quantum_domain(classical),
-<<<<<<< HEAD
-      RSoA(std::move(createQuantumVariables(kind))),
-=======
->>>>>>> 92a4e477
       IsGrouped(true),
       SameMass(true),
       ThreadID(0),
@@ -61,7 +57,7 @@
       myTwist(0.0),
       ParentName("0"),
       TotalNum(0),
-      coordinates_(std::move(createDynamicCoordinates()))
+      coordinates_(std::move(createDynamicCoordinates(kind)))
 {
   initPropertyList();
   setup_timers(myTimers, PSTimerNames, timer_level_fine);
@@ -401,7 +397,7 @@
     ScopedTimer update_scope(p_list[0].get().myTimers[PS_update]);
 
     for (ParticleSet& pset : p_list)
-      pset.RSoA->setAllParticlePos(pset.R);
+      pset.setCoordinates(pset.R);
 
     auto& dts = p_list[0].get().DistTables;
     for (int i = 0; i < dts.size(); ++i)
