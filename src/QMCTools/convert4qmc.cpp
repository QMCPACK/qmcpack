//////////////////////////////////////////////////////////////////////////////////////
// This file is distributed under the University of Illinois/NCSA Open Source License.
// See LICENSE file in top directory for details.
//
// Copyright (c) 2016 Jeongnim Kim and QMCPACK developers.
//
// File developed by: Jeremy McMinnis, jmcminis@gmail.com, University of Illinois at Urbana-Champaign
//                    Jeongnim Kim, jeongnim.kim@gmail.com, University of Illinois at Urbana-Champaign
//                    Miguel Morales, moralessilva2@llnl.gov, Lawrence Livermore National Laboratory
//                    Jaron T. Krogel, krogeljt@ornl.gov, Oak Ridge National Laboratory
//                    Mark Dewing, markdewing@gmail.com, University of Illinois at Urbana-Champaign
//                    Anouar Benali, benali@anl.gov, Argonne National Laboratory
//                    Mark A. Berrill, berrillma@ornl.gov, Oak Ridge National Laboratory
//
// File created by: Jeremy McMinnis, jmcminis@gmail.com, University of Illinois at Urbana-Champaign
//////////////////////////////////////////////////////////////////////////////////////


#include "QMCTools/GaussianFCHKParser.h"
#include "QMCTools/GamesAsciiParser.h"
#include "QMCTools/LCAOHDFParser.h"
<<<<<<< HEAD
#include "QMCTools/DiracParser.h"
#include "QMCTools/BParser.h"
=======
>>>>>>> 147bd8d3
#include "Message/Communicate.h"
#include "OhmmsData/FileUtility.h"
#include "Utilities/RandomGenerator.h"
#include "Platforms/Host/OutputManager.h"
#include <sstream>

int main(int argc, char** argv)
{
#ifdef HAVE_MPI
  mpi3::environment env(argc, argv);
  OHMMS::Controller->initialize(env);
#endif
  if (argc < 2)
  {
    std::cout << "Usage: convert [-gaussian|-gamess|-orbitals] filename " << std::endl;
    std::cout << "[-nojastrow -hdf5 -prefix title -addCusp -production -NbImages NimageX NimageY NimageZ]" << std::endl;
    std::cout << "[-psi_tag psi0 -ion_tag ion0 -gridtype log|log0|linear -first ri -last rf]" << std::endl;
    std::cout << "[-size npts -multidet multidet.h5 -ci file.out -threshold cimin -TargetState state_number "
                 "-NaturalOrbitals NumToRead -optDetCoeffs]"
              << std::endl;
    std::cout << "Defaults : -gridtype log -first 1e-6 -last 100 -size 1001 -ci required -threshold 0.01 -TargetState "
                 "0 -prefix sample"
              << std::endl;
    std::cout << "When the input format is missing, the  extension of filename is used to determine the format "
              << std::endl;
    std::cout << " *.Fchk -> gaussian; *.out -> gamess; *.h5 -> HDF5" << std::endl;
    return 0;
  }
  else
  {
    try
    {
      if (OHMMS::Controller->rank() != 0)
      {
        outputManager.shutOff();
      }
      Random.init(0, 1, -1);
      std::cout.setf(std::ios::scientific, std::ios::floatfield);
      std::cout.setf(std::ios::right, std::ios::adjustfield);
      std::cout.precision(12);
      QMCGaussianParserBase::init();
      QMCGaussianParserBase* parser = 0;
      int iargc                     = 0;
      std::string in_file(argv[1]);


      std::string punch_file;
      std::string psi_tag("psi0");
      std::string ion_tag("ion0");
      std::string jastrow("j");
      std::string prefix;


<<<<<<< HEAD
    int TargetState = 0;
    bool addJastrow = true;
    bool usehdf5    = false;
    bool h5         = false;
    bool useprefix  = false;
    bool debug      = false;
    bool prod       = false;
    bool ci = false, zeroCI = false, orderByExcitation = false, addCusp = false, multidet = false, optDetCoeffs = false;
    double thres  = 1e-20;
    int readNO    = 0; // if > 0, read Natural Orbitals from gamess output
    int readGuess = 0; // if > 0, read Initial Guess from gamess output
    std::vector<int> Image;
    while (iargc < argc)
    {
      std::string a(argv[iargc]);
      if (a == "-gaussian")
      {
        parser  = new GaussianFCHKParser(argc, argv);
        in_file = argv[++iargc];
      }
      else if (a == "-gamess")
      {
        parser  = new GamesAsciiParser(argc, argv);
        in_file = argv[++iargc];
      }
      else if (a == "-dirac")
      {
        parser  = new DiracParser(argc, argv);
        in_file = argv[++iargc];
        parser->parse(in_file);
        delete parser;
        return 0;
      }
      else if (a == "-orbitals")
      {
        parser  = new LCAOHDFParser(argc, argv);
        h5      = true;
        in_file = argv[++iargc];
      }
      else if (a == "-casino")
      {
        parser  = new CasinoParser(argc, argv);
        in_file = argv[++iargc];
      }
      else if (a == "-b")
      {
        parser  = new BParser(argc, argv);
        in_file = argv[++iargc];
      }
      else if (a == "-hdf5")
      {
        usehdf5 = true;
      }
      else if (a == "-psi_tag")
      {
        psi_tag = argv[++iargc];
      }
      else if (a == "-production")
      {
        prod = true;
      }
      else if (a == "-ion_tag")
      {
        ion_tag = argv[++iargc];
      }
      else if (a == "-prefix")
      {
        prefix    = argv[++iargc];
        useprefix = true;
      }
      else if (a == "-ci")
      {
        ci         = true;
        punch_file = argv[++iargc];
      }
      else if (a == "-multidet")
      {
        multidet   = true;
        punch_file = argv[++iargc];
      }
      else if (a == "-NbImages")
      {
        int temp;
        temp = atoi(argv[++iargc]);
        temp += 1 - temp % 2;
        Image.push_back(temp);
        temp = atoi(argv[++iargc]);
        temp += 1 - temp % 2;
        Image.push_back(temp);
        temp = atoi(argv[++iargc]);
        temp += 1 - temp % 2;
        Image.push_back(temp);
      }
      else if (a == "-addCusp")
      {
        addCusp = true;
      }
      else if (a == "-threshold")
      {
        thres = atof(argv[++iargc]);
      }
      else if (a == "-optDetCoeffs")
      {
        optDetCoeffs = true;
      }
      else if (a == "-TargetState")
      {
        TargetState = atoi(argv[++iargc]);
      }
      else if (a == "-NaturalOrbitals")
      {
        readNO = atoi(argv[++iargc]);
      }
      else if (a == "-readInitialGuess")
      {
        readGuess = atoi(argv[++iargc]);
      }
      else if (a == "-zeroCI")
      {
        zeroCI = true;
      }
      else if (a == "-orderByExcitation")
      {
        orderByExcitation = true;
      }
      else if (a == "-cutoff")
      {
        orderByExcitation = true;
      }
      else if (a == "-debug")
      {
        debug = true;
      }
      else if (a == "-nojastrow")
      {
        addJastrow = false;
        jastrow    = "noj";
      }
      ++iargc;
    }
    if (readNO > 0 && readGuess > 0)
    {
      std::cerr << "Can only use one of: -NaturalOrbitals or -readInitialGuess. \n";
      abort();
    }
    //Failed to create a parser. Try with the extension
    std::string ext = getExtension(in_file);
    if (parser == 0)
    {
      if (ext == "data")
      {
        WARNMSG("Creating CasinoParser")
        parser = new CasinoParser(argc, argv);
      }
      else if (ext == "Fchk")
      {
        WARNMSG("Creating GaussianFCHKParser")
        parser = new GaussianFCHKParser(argc, argv);
      }
      else if (ext == "h5")
      {
        WARNMSG("Creating LCAOHDFParser")
        parser = new LCAOHDFParser(argc, argv);
      }
      else if (ext == "10")
      {
        WARNMSG("Creating BParser")
        parser = new BParser(argc, argv);
      }
      else if (ext == "out")
      {
        WARNMSG("Creating GamesAsciiParser")
        parser = new GamesAsciiParser(argc, argv);
=======
      int TargetState = 0;
      bool addJastrow = true;
      bool usehdf5    = false;
      bool h5         = false;
      bool useprefix  = false;
      bool debug      = false;
      bool prod       = false;
      bool ci = false, zeroCI = false, orderByExcitation = false, addCusp = false, multidet = false,
           optDetCoeffs = false;
      double thres      = 1e-20;
      int readNO        = 0; // if > 0, read Natural Orbitals from gamess output
      int readGuess     = 0; // if > 0, read Initial Guess from gamess output
      std::vector<int> Image;
      while (iargc < argc)
      {
        std::string a(argv[iargc]);
        if (a == "-gaussian")
        {
          parser  = new GaussianFCHKParser(argc, argv);
          in_file = argv[++iargc];
        }
        else if (a == "-gamess")
        {
          parser  = new GamesAsciiParser(argc, argv);
          in_file = argv[++iargc];
        }
        else if (a == "-orbitals")
        {
          parser  = new LCAOHDFParser(argc, argv);
          h5      = true;
          in_file = argv[++iargc];
        }
        else if (a == "-hdf5")
        {
          usehdf5 = true;
        }
        else if (a == "-psi_tag")
        {
          psi_tag = argv[++iargc];
        }
        else if (a == "-production")
        {
          prod = true;
        }
        else if (a == "-ion_tag")
        {
          ion_tag = argv[++iargc];
        }
        else if (a == "-prefix")
        {
          prefix    = argv[++iargc];
          useprefix = true;
        }
        else if (a == "-ci")
        {
          ci         = true;
          punch_file = argv[++iargc];
        }
        else if (a == "-multidet")
        {
          multidet   = true;
          punch_file = argv[++iargc];
        }
        else if (a == "-NbImages")
        {
          int temp;
          temp = atoi(argv[++iargc]);
          temp += 1 - temp % 2;
          Image.push_back(temp);
          temp = atoi(argv[++iargc]);
          temp += 1 - temp % 2;
          Image.push_back(temp);
          temp = atoi(argv[++iargc]);
          temp += 1 - temp % 2;
          Image.push_back(temp);
        }
        else if (a == "-addCusp")
        {
          addCusp = true;
        }
        else if (a == "-threshold")
        {
          thres = atof(argv[++iargc]);
        }
        else if (a == "-optDetCoeffs")
        {
          optDetCoeffs = true;
        }
        else if (a == "-TargetState")
        {
          TargetState = atoi(argv[++iargc]);
        }
        else if (a == "-NaturalOrbitals")
        {
          readNO = atoi(argv[++iargc]);
        }
        else if (a == "-readInitialGuess")
        {
          readGuess = atoi(argv[++iargc]);
        }
        else if (a == "-zeroCI")
        {
          zeroCI = true;
        }
        else if (a == "-orderByExcitation")
        {
          orderByExcitation = true;
        }
        else if (a == "-cutoff")
        {
          orderByExcitation = true;
        }
        else if (a == "-debug")
        {
          debug = true;
        }
        else if (a == "-nojastrow")
        {
          addJastrow = false;
          jastrow    = "noj";
        }
        ++iargc;
      }
      if (readNO > 0 && readGuess > 0)
      {
        std::cerr << "Can only use one of: -NaturalOrbitals or -readInitialGuess. \n";
        abort();
      }
      //Failed to create a parser. Try with the extension
      std::string ext = getExtension(in_file);
      if (parser == 0)
      {
        if (ext == "Fchk")
        {
          WARNMSG("Creating GaussianFCHKParser")
          parser = new GaussianFCHKParser(argc, argv);
        }
        else if (ext == "h5")
        {
          WARNMSG("Creating LCAOHDFParser")
          parser = new LCAOHDFParser(argc, argv);
        }
        else if (ext == "out")
        {
          WARNMSG("Creating GamesAsciiParser")
          parser = new GamesAsciiParser(argc, argv);
        }
        else
        {
          std::cerr << "Unknown extension: " << ext << std::endl;
          exit(1);
        }
      }
      if (useprefix != true)
      {
        prefix = in_file;
        std::string delimiter;
        if (ext == "h5")
          delimiter = ".h5";
        else
          delimiter = ".out";
        int pos = 0;
        std::string token;
        pos   = prefix.find(delimiter);
        token = prefix.substr(0, pos);
        prefix.erase(0, pos + delimiter.length());
        prefix = token;
      }
      std::cout << "Using " << prefix << " to name output files" << std::endl;

      parser->Title       = prefix;
      parser->debug       = debug;
      parser->DoCusp      = addCusp;
      parser->UseHDF5     = usehdf5;
      parser->singledetH5 = h5;
      if (h5)
      {
        parser->UseHDF5 = false;
        parser->h5file  = in_file;
      }
      if (usehdf5)
        parser->h5file = parser->Title + ".orbs.h5";
      parser->IonSystem.setName(ion_tag);
      if (debug)
      {
        parser->UseHDF5 = false;
        parser->h5file  = "";
      }
      parser->multideterminant = false;
      if (ci)
        parser->multideterminant = ci;
      if (multidet)
      {
        parser->multideterminant = multidet;
        parser->multidetH5       = multidet;
      }
      parser->multih5file       = punch_file;
      parser->production        = prod;
      parser->ci_threshold      = thres;
      parser->optDetCoeffs      = optDetCoeffs;
      parser->target_state      = TargetState;
      parser->readNO            = readNO;
      parser->orderByExcitation = orderByExcitation;
      parser->zeroCI            = zeroCI;
      parser->readGuess         = readGuess;
      parser->outputFile        = punch_file;
      parser->Image             = Image;
      parser->parse(in_file);
      if (prod)
      {
        parser->addJastrow = addJastrow;
        parser->WFS_name   = jastrow;
        if (parser->PBC)
        {
          std::cout << "Generating Inputs for Supertwist  with coordinates:" << parser->STwist_Coord[0] << "  "
                    << parser->STwist_Coord[1] << "  " << parser->STwist_Coord[2] << std::endl;
          parser->dumpPBC(psi_tag, ion_tag);
        }
        else
          parser->dump(psi_tag, ion_tag);
        parser->dumpStdInputProd(psi_tag, ion_tag);
>>>>>>> 147bd8d3
      }
      else
      {
        parser->addJastrow = false;
        jastrow            = "noj";
        parser->WFS_name   = jastrow;
        if (parser->PBC)
        {
          std::cout << "Generating Inputs for Supertwist  with coordinates:" << parser->STwist_Coord[0] << "  "
                    << parser->STwist_Coord[1] << "  " << parser->STwist_Coord[2] << std::endl;
          parser->dumpPBC(psi_tag, ion_tag);
        }
        else
          parser->dump(psi_tag, ion_tag);
        parser->dumpStdInput(psi_tag, ion_tag);

        parser->addJastrow = true;
        jastrow            = "j";
        parser->WFS_name   = jastrow;
        if (parser->PBC)
        {
          std::cout << "Generating Inputs for Supertwist  with coordinates:" << parser->STwist_Coord[0] << "  "
                    << parser->STwist_Coord[1] << "  " << parser->STwist_Coord[2] << std::endl;
          parser->dumpPBC(psi_tag, ion_tag);
        }
        else
          parser->dump(psi_tag, ion_tag);
        parser->dumpStdInput(psi_tag, ion_tag);
      }
    }
    catch (const std::exception& e)
    {
      app_error() << e.what() << std::endl;
      APP_ABORT("Unhandled Exception");
    }
  }
  OHMMS::Controller->finalize();
  return 0;
}<|MERGE_RESOLUTION|>--- conflicted
+++ resolved
@@ -19,11 +19,7 @@
 #include "QMCTools/GaussianFCHKParser.h"
 #include "QMCTools/GamesAsciiParser.h"
 #include "QMCTools/LCAOHDFParser.h"
-<<<<<<< HEAD
 #include "QMCTools/DiracParser.h"
-#include "QMCTools/BParser.h"
-=======
->>>>>>> 147bd8d3
 #include "Message/Communicate.h"
 #include "OhmmsData/FileUtility.h"
 #include "Utilities/RandomGenerator.h"
@@ -76,182 +72,6 @@
       std::string jastrow("j");
       std::string prefix;
 
-
-<<<<<<< HEAD
-    int TargetState = 0;
-    bool addJastrow = true;
-    bool usehdf5    = false;
-    bool h5         = false;
-    bool useprefix  = false;
-    bool debug      = false;
-    bool prod       = false;
-    bool ci = false, zeroCI = false, orderByExcitation = false, addCusp = false, multidet = false, optDetCoeffs = false;
-    double thres  = 1e-20;
-    int readNO    = 0; // if > 0, read Natural Orbitals from gamess output
-    int readGuess = 0; // if > 0, read Initial Guess from gamess output
-    std::vector<int> Image;
-    while (iargc < argc)
-    {
-      std::string a(argv[iargc]);
-      if (a == "-gaussian")
-      {
-        parser  = new GaussianFCHKParser(argc, argv);
-        in_file = argv[++iargc];
-      }
-      else if (a == "-gamess")
-      {
-        parser  = new GamesAsciiParser(argc, argv);
-        in_file = argv[++iargc];
-      }
-      else if (a == "-dirac")
-      {
-        parser  = new DiracParser(argc, argv);
-        in_file = argv[++iargc];
-        parser->parse(in_file);
-        delete parser;
-        return 0;
-      }
-      else if (a == "-orbitals")
-      {
-        parser  = new LCAOHDFParser(argc, argv);
-        h5      = true;
-        in_file = argv[++iargc];
-      }
-      else if (a == "-casino")
-      {
-        parser  = new CasinoParser(argc, argv);
-        in_file = argv[++iargc];
-      }
-      else if (a == "-b")
-      {
-        parser  = new BParser(argc, argv);
-        in_file = argv[++iargc];
-      }
-      else if (a == "-hdf5")
-      {
-        usehdf5 = true;
-      }
-      else if (a == "-psi_tag")
-      {
-        psi_tag = argv[++iargc];
-      }
-      else if (a == "-production")
-      {
-        prod = true;
-      }
-      else if (a == "-ion_tag")
-      {
-        ion_tag = argv[++iargc];
-      }
-      else if (a == "-prefix")
-      {
-        prefix    = argv[++iargc];
-        useprefix = true;
-      }
-      else if (a == "-ci")
-      {
-        ci         = true;
-        punch_file = argv[++iargc];
-      }
-      else if (a == "-multidet")
-      {
-        multidet   = true;
-        punch_file = argv[++iargc];
-      }
-      else if (a == "-NbImages")
-      {
-        int temp;
-        temp = atoi(argv[++iargc]);
-        temp += 1 - temp % 2;
-        Image.push_back(temp);
-        temp = atoi(argv[++iargc]);
-        temp += 1 - temp % 2;
-        Image.push_back(temp);
-        temp = atoi(argv[++iargc]);
-        temp += 1 - temp % 2;
-        Image.push_back(temp);
-      }
-      else if (a == "-addCusp")
-      {
-        addCusp = true;
-      }
-      else if (a == "-threshold")
-      {
-        thres = atof(argv[++iargc]);
-      }
-      else if (a == "-optDetCoeffs")
-      {
-        optDetCoeffs = true;
-      }
-      else if (a == "-TargetState")
-      {
-        TargetState = atoi(argv[++iargc]);
-      }
-      else if (a == "-NaturalOrbitals")
-      {
-        readNO = atoi(argv[++iargc]);
-      }
-      else if (a == "-readInitialGuess")
-      {
-        readGuess = atoi(argv[++iargc]);
-      }
-      else if (a == "-zeroCI")
-      {
-        zeroCI = true;
-      }
-      else if (a == "-orderByExcitation")
-      {
-        orderByExcitation = true;
-      }
-      else if (a == "-cutoff")
-      {
-        orderByExcitation = true;
-      }
-      else if (a == "-debug")
-      {
-        debug = true;
-      }
-      else if (a == "-nojastrow")
-      {
-        addJastrow = false;
-        jastrow    = "noj";
-      }
-      ++iargc;
-    }
-    if (readNO > 0 && readGuess > 0)
-    {
-      std::cerr << "Can only use one of: -NaturalOrbitals or -readInitialGuess. \n";
-      abort();
-    }
-    //Failed to create a parser. Try with the extension
-    std::string ext = getExtension(in_file);
-    if (parser == 0)
-    {
-      if (ext == "data")
-      {
-        WARNMSG("Creating CasinoParser")
-        parser = new CasinoParser(argc, argv);
-      }
-      else if (ext == "Fchk")
-      {
-        WARNMSG("Creating GaussianFCHKParser")
-        parser = new GaussianFCHKParser(argc, argv);
-      }
-      else if (ext == "h5")
-      {
-        WARNMSG("Creating LCAOHDFParser")
-        parser = new LCAOHDFParser(argc, argv);
-      }
-      else if (ext == "10")
-      {
-        WARNMSG("Creating BParser")
-        parser = new BParser(argc, argv);
-      }
-      else if (ext == "out")
-      {
-        WARNMSG("Creating GamesAsciiParser")
-        parser = new GamesAsciiParser(argc, argv);
-=======
       int TargetState = 0;
       bool addJastrow = true;
       bool usehdf5    = false;
@@ -278,6 +98,14 @@
           parser  = new GamesAsciiParser(argc, argv);
           in_file = argv[++iargc];
         }
+        else if (a == "-dirac")
+        {
+          parser  = new DiracParser(argc, argv);
+          in_file = argv[++iargc];
+          parser->parse(in_file);
+          delete parser;
+          return 0;
+        }
         else if (a == "-orbitals")
         {
           parser  = new LCAOHDFParser(argc, argv);
@@ -473,7 +301,6 @@
         else
           parser->dump(psi_tag, ion_tag);
         parser->dumpStdInputProd(psi_tag, ion_tag);
->>>>>>> 147bd8d3
       }
       else
       {
