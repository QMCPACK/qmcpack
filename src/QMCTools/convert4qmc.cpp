--- conflicted
+++ resolved
@@ -2,7 +2,7 @@
 // This file is distributed under the University of Illinois/NCSA Open Source License.
 // See LICENSE file in top directory for details.
 //
-// Copyright (c) 2016 Jeongnim Kim and QMCPACK developers.
+// Copyright (c) 2020 QMCPACK developers.
 //
 // File developed by: Jeremy McMinnis, jmcminis@gmail.com, University of Illinois at Urbana-Champaign
 //                    Jeongnim Kim, jeongnim.kim@gmail.com, University of Illinois at Urbana-Champaign
@@ -35,12 +35,7 @@
 {
   if (argc < 2)
   {
-<<<<<<< HEAD
     std::cout << "Usage: convert [-gaussian|-casino|-gamesxml|-gamess|-gamessFMO|-QP|-pyscf|-orbitals|-crystal] filename " << std::endl;
-=======
-    std::cout << "Usage: convert [-gaussian|-casino|-gamesxml|-gamess|-gamessFMO|-QP|-pyscf|-orbitals] filename "
-              << std::endl;
->>>>>>> 5c0fa0cc
     std::cout << "[-nojastrow -hdf5 -prefix title -addCusp -production -NbImages NimageX NimageY NimageZ]" << std::endl;
     std::cout << "[-psi_tag psi0 -ion_tag ion0 -gridtype log|log0|linear -first ri -last rf]" << std::endl;
     std::cout << "[-size npts -multidet multidet.h5 -ci file.out -threshold cimin -TargetState state_number "
@@ -126,21 +121,17 @@
       in_file = argv[++iargc];
       allH5   = true;
     }
-<<<<<<< HEAD
     else if (a == "-crystal")
     {
       parser = new CrystalAsciiParser(argc,argv);
       in_file =argv[++iargc]; //crystal file    FILENAME.out
       parser->parse(in_file); //generate HDF5 file from crystal FILENAME.h5
       delete parser;
-      parser = new LCAOParser(argc,argv);
+      parser = new LCAOHDFParser(argc,argv);
       in_file+=".h5";
       allH5=true;
     }
     else if(a == "-gamessFMO")
-=======
-    else if (a == "-gamessFMO")
->>>>>>> 5c0fa0cc
     {
       parser  = new GamesFMOParser(argc, argv);
       in_file = argv[++iargc];
