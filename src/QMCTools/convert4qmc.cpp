//////////////////////////////////////////////////////////////////////////////////////
// This file is distributed under the University of Illinois/NCSA Open Source License.
// See LICENSE file in top directory for details.
//
// Copyright (c) 2016 Jeongnim Kim and QMCPACK developers.
//
// File developed by: Jeremy McMinnis, jmcminis@gmail.com, University of Illinois at Urbana-Champaign
//                    Jeongnim Kim, jeongnim.kim@gmail.com, University of Illinois at Urbana-Champaign
//                    Miguel Morales, moralessilva2@llnl.gov, Lawrence Livermore National Laboratory
//                    Jaron T. Krogel, krogeljt@ornl.gov, Oak Ridge National Laboratory
//                    Mark Dewing, markdewing@gmail.com, University of Illinois at Urbana-Champaign
//                    Anouar Benali, benali@anl.gov, Argonne National Laboratory
//                    Mark A. Berrill, berrillma@ornl.gov, Oak Ridge National Laboratory
//
// File created by: Jeremy McMinnis, jmcminis@gmail.com, University of Illinois at Urbana-Champaign
//////////////////////////////////////////////////////////////////////////////////////
    
    



#include "QMCTools/CasinoParser.h"
#include "QMCTools/GaussianFCHKParser.h"
#include "QMCTools/GamesXmlParser.h"
#include "QMCTools/GamesAsciiParser.h"
#include "QMCTools/QPParser.h"
#include "QMCTools/GamesFMOParser.h"
#include "QMCTools/LCAOH5Parser.h"
#include "QMCTools/BParser.h"
#include "QMCTools/CrystalAsciiParser.h"
#include "Message/Communicate.h"
#include "OhmmsData/FileUtility.h"
#include "Utilities/RandomGenerator.h"
#include "Utilities/OutputManager.h"
#include <sstream>

int main(int argc, char **argv)
{
  if(argc<2)
  {
<<<<<<< HEAD
    std::cout << "Usage: convert [-gaussian|-casino|-gamesxml|-gamess|-gamessFMO|-VSVB|-QP|-pyscf|-orbitals|-crystal] filename " << std::endl;
=======
    std::cout << "Usage: convert [-gaussian|-casino|-gamesxml|-gamess|-gamessFMO|-QP|-pyscf|-orbitals] filename " << std::endl;
>>>>>>> 86accf0f
    std::cout << "[-nojastrow -hdf5 -prefix title -addCusp -production -NbImages NimageX NimageY NimageZ]" << std::endl;
    std::cout << "[-psi_tag psi0 -ion_tag ion0 -gridtype log|log0|linear -first ri -last rf]" << std::endl;
    std::cout << "[-size npts -multidet multidet.h5 -ci file.out -threshold cimin -TargetState state_number -NaturalOrbitals NumToRead -optDetCoeffs]" << std::endl;
    std::cout << "Defaults : -gridtype log -first 1e-6 -last 100 -size 1001 -ci required -threshold 0.01 -TargetState 0 -prefix sample" << std::endl;
    std::cout << "When the input format is missing, the  extension of filename is used to determine the format " << std::endl;
    std::cout << " *.Fchk -> gaussian; *.out -> gamess; *.data -> casino; *.xml -> gamesxml" << std::endl;
    return 1;
  }
#ifdef HAVE_MPI
  mpi3::environment env(argc, argv);
  OHMMS::Controller->initialize(env);
#endif
  if (OHMMS::Controller->rank() != 0) {
    outputManager.shutOff();
  }
  Random.init(0,1,-1);
  std::cout.setf(std::ios::scientific, std::ios::floatfield);
  std::cout.setf(std::ios::right,std::ios::adjustfield);
  std::cout.precision(12);
  QMCGaussianParserBase::init();
  QMCGaussianParserBase *parser=0;
  int iargc=0;
  std::string in_file(argv[1]);

  
  std::string punch_file;
  std::string psi_tag("psi0");
  std::string ion_tag("ion0");
  std::string jastrow("j");
  std::string prefix;


  int TargetState=0;
  bool allH5=false;
  bool addJastrow=true;
  bool usehdf5=false;
  bool useprefix=false;
  bool debug = false;
  bool multidetH5=false;
  bool prod=false;
  bool ci=false,zeroCI=false,orderByExcitation=false, fmo=false,addCusp=false,multidet=false,optDetCoeffs=false;
  double thres=1e-20;
  int readNO=0; // if > 0, read Natural Orbitals from gamess output
  int readGuess=0; // if > 0, read Initial Guess from gamess output
  std::vector <int> Image;
  while(iargc<argc)
  {
    std::string a(argv[iargc]);
    if(a == "-gaussian")
    {
      parser = new GaussianFCHKParser(argc,argv);
      in_file =argv[++iargc];
    }
    else if(a == "-gamesxml")
    {
      parser = new GamesXmlParser(argc,argv);
      in_file =argv[++iargc];
    }
    else if(a == "-gamessAscii" || a == "-gamess")
    {
      if (a == "-gamessAscii" )
          std::cout<<"Option \"-gamessAscii\" is deprecated and will be removed in the next release. Please use instead the option: \"-gamess\" "<<std::endl;
      parser = new GamesAsciiParser(argc,argv);
      in_file =argv[++iargc];
    }
    else if(a == "-QP")
    {
      parser = new QPParser(argc,argv);
      in_file =argv[++iargc];
    }
    else if(a == "-pyscf" || a=="-orbitals")
    {
      parser = new LCAOParser(argc,argv);
      in_file =argv[++iargc];
      allH5=true;
    }
<<<<<<< HEAD
    else if (a == "-crystal")
    {
      parser = new CrystalAsciiParser(argc,argv);
      in_file =argv[++iargc]; //crystal file    FILENAME.out
      parser->parse(in_file); //generate HDF5 file from crystal FILENAME.h5
      delete parser;
      parser = new LCAOParser(argc,argv);
      in_file+=".h5";
      allH5=true;
    }
    else if(a == "-VSVB")
    {
      parser = new VSVBParser(argc,argv);
      in_file =argv[++iargc];
      VSVB=true;
    }
=======
>>>>>>> 86accf0f
    else if(a == "-gamessFMO")
    {
      parser = new GamesFMOParser(argc,argv);
      in_file =argv[++iargc];
      fmo=true;
    }
    else if(a == "-casino")
    {
      parser = new CasinoParser(argc,argv);
      in_file =argv[++iargc];
    }
    else if(a == "-b")
    {
      parser = new BParser(argc,argv);
      in_file =argv[++iargc];
    }
    else if(a == "-hdf5")
    {
      usehdf5=true;
    }
    else if(a == "-psi_tag")
    {
      psi_tag=argv[++iargc];
    }
    else if(a == "-production")
    {
      prod=true; 
    }
    else if(a == "-ion_tag")
    {
      ion_tag=argv[++iargc];
    }
    else if(a == "-prefix")
    {
      prefix=argv[++iargc];
      useprefix=true;
    }
    else if(a == "-ci")
    {
      ci=true;
      punch_file = argv[++iargc];
    }
    else if(a == "-multidet")
    {
      multidet=true;
      multidetH5=true;
      punch_file = argv[++iargc];
    }
    else if(a == "-NbImages")
    {
      int temp;
      temp=atoi(argv[++iargc]);
      temp+=1-temp%2;
      Image.push_back(temp);
      temp=atoi(argv[++iargc]);
      temp+=1-temp%2;
      Image.push_back(temp);
      temp=atoi(argv[++iargc]);
      temp+=1-temp%2;
      Image.push_back(temp);
    }
    else if(a == "-addCusp" )
    {
      addCusp = true;
    }
    else if(a == "-threshold" )
    {
      thres = atof(argv[++iargc]);
    }
    else if(a == "-optDetCoeffs" )
    {
      optDetCoeffs = true;
    }
    else if(a == "-TargetState" )
    {
      TargetState = atoi(argv[++iargc]);
    }
    else if(a == "-NaturalOrbitals")
    {
      readNO = atoi(argv[++iargc]);
    }
    else if(a == "-readInitialGuess")
    {
      readGuess = atoi(argv[++iargc]);
    }
    else if(a == "-zeroCI")
    {
      zeroCI = true;
    }
    else if(a == "-orderByExcitation")
    {
      orderByExcitation = true;
    }
    else if(a == "-cutoff")
    {
      orderByExcitation = true;
    }
    else if(a == "-debug")
    {
      debug = true;
    }
    else if(a == "-nojastrow")
    {
       addJastrow=false;
       jastrow="noj";
    }
    ++iargc;
  }
  if(readNO > 0 && readGuess > 0)
  {
    std::cerr <<"Can only use one of: -NaturalOrbitals or -readInitialGuess. \n";
    abort();
  }
  //Failed to create a parser. Try with the extension
  if(parser == 0)
  {
    std::string ext= getExtension(in_file);
    if(ext == "data")
    {
      WARNMSG("Creating CasinoParser")
      parser = new CasinoParser(argc,argv);
    }
    else if(ext == "Fchk")
    {
      WARNMSG("Creating GaussianFCHKParser")
      parser = new GaussianFCHKParser(argc,argv);
    }
    else if(ext == "xml")
    {
      WARNMSG("Creating GamesXmlParser")
      parser = new GamesXmlParser(argc,argv);
    }
    else if(ext == "10")
    {
      WARNMSG("Creating BParser")
      parser = new BParser(argc,argv);
    }
    else if(ext == "out")
    {
      WARNMSG("Creating GamesAsciiParser")
      parser = new GamesAsciiParser(argc,argv);
    }
    else
    {
      std::cerr << "Unknown extension: " << ext << std::endl;
      exit(1);
    }
  }
  if (useprefix!=true)
  {
    prefix=in_file;
    std::string delimiter;
    if (allH5)
      delimiter =".h5";
    else
      delimiter =".out";
    int pos = 0;
    std::string token;
    pos = prefix.find(delimiter);
    token = prefix.substr(0, pos);
    prefix.erase(0, pos + delimiter.length());
    prefix=token;
  }
  std::cout << "Using "<<prefix <<" to name output files"<< std::endl;
  if(fmo)
  {
    parser->Title=prefix;
    parser->UseHDF5=usehdf5;
    parser->DoCusp=addCusp;
    parser->parse(in_file);

  }
  else
  {
    parser->Title=prefix;
    parser->debug=debug;
    parser->DoCusp=addCusp;
    parser->UseHDF5=usehdf5;
    if (usehdf5)
      parser->h5file=parser->Title+".orbs.h5";
    parser->IonSystem.setName(ion_tag);
    parser->AllH5=allH5;
    if(allH5)
    {
      parser->UseHDF5=false;
      parser->h5file=in_file;
    }
    if (debug){
      parser->UseHDF5=false;
      parser->h5file="";
      parser->AllH5=false;
    } 
    parser->multideterminant=false;
    if(ci)
       parser->multideterminant=ci;
    if(multidet)
      parser->multideterminant=multidet;
    parser->multidetH5=multidetH5;
    parser->multih5file=punch_file;
    parser->production=prod;
    parser->ci_threshold=thres;
    parser->optDetCoeffs=optDetCoeffs;
    parser->target_state=TargetState;
    parser->readNO=readNO;
    parser->orderByExcitation=orderByExcitation;
    parser->zeroCI = zeroCI;
    parser->readGuess=readGuess;
    parser->outputFile=punch_file;
    parser->Image=Image;
    parser->parse(in_file);
    if(prod)
    {
       parser->addJastrow=addJastrow;
       if (parser->PBC){
          for (int i=0; i<parser->NbKpts;i++)
          {
             std::cout<<"Generating Inputs for twist Nb:"<<i<<" with coordinate:"<<parser->Kpoints_Coord[i][0]<<"  "<<parser->Kpoints_Coord[i][1]<<"  "<<parser->Kpoints_Coord[i][2]<<std::endl;
             std::stringstream ss;
             ss<<jastrow<<"-Twist"<<i;
             parser->WFS_name=ss.str();
             parser->dumpPBC(psi_tag, ion_tag,i);
             parser->dumpStdInputProd(psi_tag, ion_tag);
          }

       }
       else{
          parser->WFS_name=jastrow;
          parser->dump(psi_tag, ion_tag);
          parser->dumpStdInputProd(psi_tag, ion_tag);
       }
    }
    else{
       parser->addJastrow=false;
       if (parser->PBC){   
          for (int i=0; i<parser->NbKpts;i++)
          {
             std::cout<<"Generating Inputs for twist Nb:"<<i<<" with coordinate:"<<parser->Kpoints_Coord[i][0]<<"  "<<parser->Kpoints_Coord[i][1]<<"  "<<parser->Kpoints_Coord[i][2]<<std::endl;
             jastrow="noj";
             std::stringstream ss;
             ss<<jastrow<<"-Twist"<<i;
             parser->WFS_name=ss.str();
             parser->dumpPBC(psi_tag, ion_tag,i);
             parser->dumpStdInput(psi_tag, ion_tag);
         
             std::stringstream sss;
             parser->addJastrow=true;
             jastrow="j";
             sss<<jastrow<<"-Twist"<<i;
             parser->WFS_name=sss.str();
             parser->dumpPBC(psi_tag, ion_tag,i);
             parser->dumpStdInput(psi_tag, ion_tag);
          }
       }
       else{   
           jastrow="noj";
           parser->WFS_name=jastrow;
           parser->dump(psi_tag, ion_tag);
           parser->dumpStdInput(psi_tag, ion_tag);
        
           parser->addJastrow=true;
           jastrow="j";
           parser->WFS_name=jastrow;
           parser->dump(psi_tag, ion_tag);
           parser->dumpStdInput(psi_tag, ion_tag);
       }

    }
    

    OHMMS::Controller->finalize();
    

  }
  return 0;
}
<|MERGE_RESOLUTION|>--- conflicted
+++ resolved
@@ -38,11 +38,7 @@
 {
   if(argc<2)
   {
-<<<<<<< HEAD
-    std::cout << "Usage: convert [-gaussian|-casino|-gamesxml|-gamess|-gamessFMO|-VSVB|-QP|-pyscf|-orbitals|-crystal] filename " << std::endl;
-=======
-    std::cout << "Usage: convert [-gaussian|-casino|-gamesxml|-gamess|-gamessFMO|-QP|-pyscf|-orbitals] filename " << std::endl;
->>>>>>> 86accf0f
+    std::cout << "Usage: convert [-gaussian|-casino|-gamesxml|-gamess|-gamessFMO|-QP|-pyscf|-orbitals|-crystal] filename " << std::endl;
     std::cout << "[-nojastrow -hdf5 -prefix title -addCusp -production -NbImages NimageX NimageY NimageZ]" << std::endl;
     std::cout << "[-psi_tag psi0 -ion_tag ion0 -gridtype log|log0|linear -first ri -last rf]" << std::endl;
     std::cout << "[-size npts -multidet multidet.h5 -ci file.out -threshold cimin -TargetState state_number -NaturalOrbitals NumToRead -optDetCoeffs]" << std::endl;
@@ -119,7 +115,6 @@
       in_file =argv[++iargc];
       allH5=true;
     }
-<<<<<<< HEAD
     else if (a == "-crystal")
     {
       parser = new CrystalAsciiParser(argc,argv);
@@ -130,14 +125,6 @@
       in_file+=".h5";
       allH5=true;
     }
-    else if(a == "-VSVB")
-    {
-      parser = new VSVBParser(argc,argv);
-      in_file =argv[++iargc];
-      VSVB=true;
-    }
-=======
->>>>>>> 86accf0f
     else if(a == "-gamessFMO")
     {
       parser = new GamesFMOParser(argc,argv);
