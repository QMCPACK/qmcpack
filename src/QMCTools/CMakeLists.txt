#//////////////////////////////////////////////////////////////////////////////////////
#// This file is distributed under the University of Illinois/NCSA Open Source License.
#// See LICENSE file in top directory for details.
#//
#// Copyright (c) 2016 Jeongnim Kim and QMCPACK developers.
#//
#// File developed by: Jordan E. Vincent, University of Illinois at Urbana-Champaign
#//                    Miguel Morales, moralessilva2@llnl.gov, Lawrence Livermore National Laboratory
#//                    Jeremy McMinnis, jmcminis@gmail.com, University of Illinois at Urbana-Champaign
#//                    Luke Shulenburger, lshulen@sandia.gov, Sandia National Laboratories
#//                    Jeongnim Kim, jeongnim.kim@gmail.com, University of Illinois at Urbana-Champaign
#//                    Anouar Benali, benali@anl.gov, Argonne National Laboratory
#//                    Ye Luo, yeluo@anl.gov, Argonne National Laboratory
#//
#// File created by: Jordan E. Vincent, University of Illinois at Urbana-Champaign
#//////////////////////////////////////////////////////////////////////////////////////
    
    



PROJECT(qmctools)

SET(MOSRCS
  QMCGaussianParserBase.cpp
  GaussianFCHKParser.cpp
  GamesXmlParser.cpp
  GamesAsciiParser.cpp
  CasinoParser.cpp
  BParser.cpp
  BMakeFunc.cpp
  GamesFMOParser.cpp
  QPParser.cpp
<<<<<<< HEAD
  CrystalAsciiParser.cpp
  LCAOH5Parser.cpp
=======
  LCAOHDFParser.cpp
>>>>>>> 5c0fa0cc
)

# create libmocommon 
ADD_LIBRARY(mocommon ${MOSRCS})
TARGET_LINK_LIBRARIES(mocommon PUBLIC qmcparticle)

set(QTOOLS convert4qmc qmc-extract-eshdf-kvectors)
FOREACH(p ${QTOOLS})

  ADD_EXECUTABLE(${p} ${p}.cpp)
  TARGET_LINK_LIBRARIES(${p} PRIVATE mocommon)

  INSTALL(TARGETS ${p}
          RUNTIME DESTINATION bin)

ENDFOREACH(p ${QTOOLS})

ADD_EXECUTABLE(qmc-get-supercell getSupercell.cpp)
INSTALL(TARGETS qmc-get-supercell
        RUNTIME DESTINATION bin)

ADD_EXECUTABLE(qmc-check-affinity check-affinity.cpp)
IF(HAVE_MPI)
  TARGET_LINK_LIBRARIES(qmc-check-affinity PRIVATE MPI::MPI_CXX)
ENDIF()

INSTALL(TARGETS qmc-check-affinity
        RUNTIME DESTINATION bin)

ADD_EXECUTABLE(convertpw4qmc convertpw4qmc.cpp XmlRep.cpp WriteEshdf.cpp)
TARGET_LINK_LIBRARIES(convertpw4qmc PRIVATE qmcutil Math::FFTW3)

INSTALL(TARGETS convertpw4qmc
        RUNTIME DESTINATION bin)

SET(FSSRCS
  QMCFiniteSize/QMCFiniteSize.cpp
  QMCFiniteSize/SkParserBase.cpp
  QMCFiniteSize/SkParserASCII.cpp
  QMCFiniteSize/SkParserScalarDat.cpp
  QMCFiniteSize/FSUtilities.cpp
)

ADD_LIBRARY(fstool ${FSSRCS})
TARGET_LINK_LIBRARIES(fstool PUBLIC qmc qmcparticle qmcwfs)

ADD_EXECUTABLE(qmcfinitesize qmcfinitesize.cpp)
TARGET_LINK_LIBRARIES(qmcfinitesize PRIVATE fstool)

INSTALL(TARGETS qmcfinitesize
        RUNTIME DESTINATION bin)

#ppconvert
if( BUILD_PPCONVERT )
  SUBDIRS(ppconvert)
endif( BUILD_PPCONVERT )<|MERGE_RESOLUTION|>--- conflicted
+++ resolved
@@ -31,12 +31,8 @@
   BMakeFunc.cpp
   GamesFMOParser.cpp
   QPParser.cpp
-<<<<<<< HEAD
   CrystalAsciiParser.cpp
-  LCAOH5Parser.cpp
-=======
   LCAOHDFParser.cpp
->>>>>>> 5c0fa0cc
 )
 
 # create libmocommon 
