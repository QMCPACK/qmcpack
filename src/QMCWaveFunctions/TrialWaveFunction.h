//////////////////////////////////////////////////////////////////////////////////////
// This file is distributed under the University of Illinois/NCSA Open Source License.
// See LICENSE file in top directory for details.
//
// Copyright (c) 2016 Jeongnim Kim and QMCPACK developers.
//
// File developed by: Ken Esler, kpesler@gmail.com, University of Illinois at Urbana-Champaign
//                    Miguel Morales, moralessilva2@llnl.gov, Lawrence Livermore National Laboratory
//                    Jeremy McMinnis, jmcminis@gmail.com, University of Illinois at Urbana-Champaign
//                    Jeongnim Kim, jeongnim.kim@gmail.com, University of Illinois at Urbana-Champaign
//                    Jaron T. Krogel, krogeljt@ornl.gov, Oak Ridge National Laboratory
//                    Raymond Clay III, j.k.rofling@gmail.com, Lawrence Livermore National Laboratory
//                    Mark A. Berrill, berrillma@ornl.gov, Oak Ridge National Laboratory
//
// File created by: Jeongnim Kim, jeongnim.kim@gmail.com, University of Illinois at Urbana-Champaign
//////////////////////////////////////////////////////////////////////////////////////


/**@file TrialWaveFunction.h
 *@brief Declaration of a TrialWaveFunction
 */
#ifndef QMCPLUSPLUS_TRIALWAVEFUNCTION_H
#define QMCPLUSPLUS_TRIALWAVEFUNCTION_H

#include "Message/MPIObjectBase.h"
#include "Particle/VirtualParticleSet.h"
#include "QMCWaveFunctions/WaveFunctionComponent.h"
#include "QMCWaveFunctions/DiffWaveFunctionComponent.h"
#include "Utilities/NewTimer.h"
#ifdef QMC_CUDA
#include "type_traits/CUDATypes.h"
#endif

/**@defgroup MBWfs Many-body wave function group
 * @brief Classes to handle many-body trial wave functions
 */

namespace qmcplusplus
{
/** @ingroup MBWfs
 * @brief Class to represent a many-body trial wave function
 *
 *A many-body trial wave function is represented by
 *\f$\Psi({\bf R}) = \prod_i \psi_i({\bf R})\f$,
 *where each function \f$\psi_i({\bf R})\f$ is an WaveFunctionComponent
 (see WaveFunctionComponent).
 *A Composite Pattern is used to handle \f$\prod\f$ operations.
 *Each WaveFunctionComponent should provide proper evaluate functions
 *for the value, gradient and laplacian values.
 */
class TrialWaveFunction : public MPIObjectBase
{
public:
  typedef WaveFunctionComponent::RealType RealType;
  typedef WaveFunctionComponent::ValueType ValueType;
  typedef WaveFunctionComponent::PosType PosType;
  typedef WaveFunctionComponent::GradType GradType;
  typedef WaveFunctionComponent::BufferType BufferType;
  typedef WaveFunctionComponent::WFBufferType WFBufferType;
  typedef WaveFunctionComponent::HessType HessType;
  typedef WaveFunctionComponent::HessVector_t HessVector_t;
#ifdef QMC_CUDA
  using CTS = CUDAGlobalTypes;
  typedef WaveFunctionComponent::RealMatrix_t RealMatrix_t;
  typedef WaveFunctionComponent::ValueMatrix_t ValueMatrix_t;
  typedef WaveFunctionComponent::GradMatrix_t GradMatrix_t;
  typedef ParticleSet::Walker_t Walker_t;
#endif

  /// enum type for computing partial WaveFunctionComponents
  enum class ComputeType { ALL, FERMIONIC, NONFERMIONIC};

  ///differential gradients
  ParticleSet::ParticleGradient_t G;
  ///differential laplacians
  ParticleSet::ParticleLaplacian_t L;

  TrialWaveFunction(Communicate* c);

  ~TrialWaveFunction();

  inline int size() const { return Z.size(); }
  inline RealType getPhase() const { return PhaseValue; }

  inline void setPhase(RealType PhaseValue_new) { PhaseValue = PhaseValue_new; }
  void getLogs(std::vector<RealType>& lvals);
  void getPhases(std::vector<RealType>& pvals);

  inline RealType getPhaseDiff() const { return PhaseDiff; }
  inline void resetPhaseDiff()
  {
    PhaseDiff = 0.0;
    for (int i = 0; i < Z.size(); i++)
      Z[i]->resetPhaseDiff();
  }
  inline RealType getLogPsi() const { return LogValue; }
  inline void setLogPsi(RealType LogPsi_new) { LogValue = LogPsi_new; }

  /** add a WaveFunctionComponent
   * @param aterm a WaveFunctionComponent pointer
   * @param aname a name to the added WaveFunctionComponent object for printing
   */
  void addComponent(WaveFunctionComponent* aterm, std::string aname);

  ///read from xmlNode
  bool put(xmlNodePtr cur);
  ///implement the virtual function
  void reset();
  /** set WaveFunctionComponent::IsOptimizing to true */
  void startOptimization();
  /** set WaveFunctionComponent::IsOptimizing to flase */
  void stopOptimization();
  /** check in an optimizable parameter
   * * @param o a super set of optimizable variables
   *
   * Update myOptIndex if o is found among the "active" paramemters.
   */
  void checkInVariables(opt_variables_type& o);
  /** check out optimizable variables
   */
  void checkOutVariables(const opt_variables_type& o);
  ///reset member data
  void resetParameters(const opt_variables_type& active);
  /** print out state of the trial wavefunction
   */
  void reportStatus(std::ostream& os);

  /** recursively change the ParticleSet whose G and L are evaluated */
  void resetTargetParticleSet(ParticleSet& P);

  /** evalaute the values of the wavefunction, gradient and laplacian  for a walkers */
  RealType evaluateLogOnly(ParticleSet& P);

  /** evalaute the log of the trial wave function */
  RealType evaluateLog(ParticleSet& P);

  /** recompute the value of the orbitals which require critical accuracy */
  void recompute(ParticleSet& P);

  RealType evaluateDeltaLog(ParticleSet& P, bool recompute = false);

  void evaluateDeltaLog(ParticleSet& P,
                        RealType& logpsi_fixed,
                        RealType& logpsi_opt,
                        ParticleSet::ParticleGradient_t& fixedG,
                        ParticleSet::ParticleLaplacian_t& fixedL);

  /** functions to handle particle-by-particle update
   * both ratio and full_ratio will be replaced by calcRatio which will handle ValueType.
   */
  RealType ratio(ParticleSet& P, int iat);
<<<<<<< HEAD

  /** function that computes psi(R_new) / psi(R_current). It returns a complex value if the wavefunction 
  *   is complex. It differs from the ratio(ParticleSet& P, int iat) function in the way that the ratio
  *   function takes the absolute value of psi(R_new) / psi(R_current). */
  ValueType calcRatio(ParticleSet& P, int iat);
=======
  ValueType full_ratio(ParticleSet& P, int iat);
  /** calculate the ratio of the new to old TrialWaveFunction value. Components selected by ComputeType */
  RealType calcRatio(ParticleSet& P, int iat, ComputeType ct = ComputeType::ALL);
>>>>>>> b7dc7acb

  /** compulte multiple ratios to handle non-local moves and other virtual moves
   */
  void evaluateRatios(VirtualParticleSet& P, std::vector<ValueType>& ratios);
  /** compute both ratios and deriatives of ratio with respect to the optimizables*/
  void evaluateDerivRatios(VirtualParticleSet& P, const opt_variables_type& optvars,
      std::vector<ValueType>& ratios, Matrix<ValueType>& dratio);

  void printGL(ParticleSet::ParticleGradient_t& G, ParticleSet::ParticleLaplacian_t& L, std::string tag = "GL");

  /** Returns the logarithmic gradient of the trial wave function
   *  with respect to the iat^th atom of the source ParticleSet. */
  GradType evalGradSource(ParticleSet& P, ParticleSet& source, int iat);
  /** Returns the logarithmic gradient of the w.r.t. the iat^th atom
   * of the source ParticleSet of the sum of laplacians w.r.t. the
   * electrons (target ParticleSet) of the trial wave function. */
  GradType evalGradSource(ParticleSet& P,
                          ParticleSet& source,
                          int iat,
                          TinyVector<ParticleSet::ParticleGradient_t, OHMMS_DIM>& grad_grad,
                          TinyVector<ParticleSet::ParticleLaplacian_t, OHMMS_DIM>& lapl_grad);

  RealType ratioGrad(ParticleSet& P, int iat, GradType& grad_iat);

  GradType evalGrad(ParticleSet& P, int iat);

  void rejectMove(int iat);
  void acceptMove(ParticleSet& P, int iat);
  void completeUpdates();

  /** register all the wavefunction components in buffer.
   *  See WaveFunctionComponent::registerData for more detail */
  void registerData(ParticleSet& P, WFBufferType& buf);
  /** update all the wavefunction components in buffer.
   *  See WaveFunctionComponent::updateBuffer for more detail */
  RealType updateBuffer(ParticleSet& P, WFBufferType& buf, bool fromscratch = false);
  /** copy all the wavefunction components from buffer.
   *  See WaveFunctionComponent::updateBuffer for more detail */
  void copyFromBuffer(ParticleSet& P, WFBufferType& buf);

  RealType KECorrection() const;

  void evaluateDerivatives(ParticleSet& P,
                           const opt_variables_type& optvars,
                           std::vector<ValueType>& dlogpsi,
                           std::vector<ValueType>& dhpsioverpsi,
                           bool project=false);

  void evaluateDerivativesWF(ParticleSet& P,
                             const opt_variables_type& optvars,
                             std::vector<ValueType>& dlogpsi);

  void evaluateGradDerivatives(const ParticleSet::ParticleGradient_t& G_in, std::vector<ValueType>& dgradlogpsi);

  /** evaluate the hessian w.r.t. electronic coordinates of particle iat **/
  // void evaluateHessian(ParticleSet & P, int iat, HessType& grad_grad_psi);
  /** evaluate the hessian hessian w.r.t. electronic coordinates of particle iat **/
  void evaluateHessian(ParticleSet& P, HessVector_t& all_grad_grad_psi);

  void reverse();

  inline void resizeTempP(ParticleSet& P) { tempP = new ParticleSet(P); }

  TrialWaveFunction* makeClone(ParticleSet& tqp) const;

  std::vector<WaveFunctionComponent*>& getOrbitals() { return Z; }

  void evaluateRatiosAlltoOne(ParticleSet& P, std::vector<ValueType>& ratios);

  void setTwist(std::vector<RealType> t) { myTwist = t; }
  const std::vector<RealType> twist() { return myTwist; }

  inline void setMassTerm(ParticleSet& P)
  {
    OneOverM = 1.0 / P.Mass[0];
    //SpeciesSet tspecies(P.getSpeciesSet());
    //int massind=tspecies.addAttribute("mass");
    //RealType mass = tspecies(massind,0);
    //OneOverM = 1.0/mass;
  }

private:
  ///control how ratio is calculated
  bool Ordered;

  ///the size of ParticleSet
  int NumPtcls;

  ///the size of gradient component (QMCTraits::DIM)*the number of particles
  int TotalDim;

  ///index of the active particle
  int WorkingPtcl;

  ///starting index of the buffer
  size_t BufferCursor;

  ///starting index of the scalar buffer
  size_t BufferCursor_scalar;

  ///sign of the trial wave function
  RealType PhaseValue;

  ///diff of the phase of the trial wave function during ratio calls
  RealType PhaseDiff;

  ///log of the trial wave function
  RealType LogValue;

  ///One over mass of target particleset, needed for Local Energy Derivatives
  RealType OneOverM;

  ///a list of WaveFunctionComponents constituting many-body wave functions
  std::vector<WaveFunctionComponent*> Z;

  ///fake particleset
  ParticleSet* tempP;

  std::vector<NewTimer*> myTimers;
  std::vector<RealType> myTwist;

  ///////////////////////////////////////////
  // Vectorized version for GPU evaluation //
  ///////////////////////////////////////////
#ifdef QMC_CUDA
private:
  gpu::device_host_vector<CTS::ValueType> GPUratios;
  gpu::device_host_vector<CTS::GradType> GPUgrads;
  gpu::device_host_vector<CTS::ValueType> GPUlapls;
  int ndelay; // delay rank

public:
  void freeGPUmem();

  void recompute(MCWalkerConfiguration& W, bool firstTime = true);

  void reserve(PointerPool<gpu::device_vector<CTS::ValueType>>& pool, bool onlyOptimizable = false, int kblocksize = 1);
  void getGradient(MCWalkerConfiguration& W, int iat, std::vector<GradType>& grad);
  void calcGradient(MCWalkerConfiguration& W, int iat, int k, std::vector<GradType>& grad);
  void calcGradient(MCWalkerConfiguration& W, int iat, std::vector<GradType>& grad) { calcGradient(W, iat, 0, grad); }
  void addGradient(MCWalkerConfiguration& W, int iat, std::vector<GradType>& grad);
  void evaluateLog(MCWalkerConfiguration& W, std::vector<RealType>& logPsi);
  void ratio(MCWalkerConfiguration& W, int iat, std::vector<ValueType>& psi_ratios);
  void ratio(MCWalkerConfiguration& W, int iat, std::vector<ValueType>& psi_ratios, std::vector<GradType>& newG);
  void ratio(MCWalkerConfiguration& W,
             int iat,
             std::vector<ValueType>& psi_ratios,
             std::vector<GradType>& newG,
             std::vector<ValueType>& newL);
  void calcRatio(MCWalkerConfiguration& W,
                 int iat,
                 std::vector<ValueType>& psi_ratios,
                 std::vector<GradType>& newG,
                 std::vector<ValueType>& newL);
  void addRatio(MCWalkerConfiguration& W,
                int iat,
                int k,
                std::vector<ValueType>& psi_ratios,
                std::vector<GradType>& newG,
                std::vector<ValueType>& newL);
  void addRatio(MCWalkerConfiguration& W,
                int iat,
                std::vector<ValueType>& psi_ratios,
                std::vector<GradType>& newG,
                std::vector<ValueType>& newL)
  {
    addRatio(W, iat, 0, psi_ratios, newG, newL);
  }
  void det_lookahead(MCWalkerConfiguration& W,
                     std::vector<ValueType>& psi_ratios,
                     std::vector<GradType>& grad,
                     std::vector<ValueType>& lapl,
                     int iat,
                     int k,
                     int kd,
                     int nw);

#ifdef QMC_COMPLEX
  void convertRatiosFromComplexToReal(std::vector<ValueType>& psi_ratios, std::vector<RealType>& psi_ratios_real);
#endif
  void ratio(std::vector<Walker_t*>& walkers,
             std::vector<int>& iatList,
             std::vector<PosType>& rNew,
             std::vector<ValueType>& psi_ratios,
             std::vector<GradType>& newG,
             std::vector<ValueType>& newL);

  void NLratios(MCWalkerConfiguration& W,
                gpu::device_vector<CUDA_PRECISION*>& Rlist,
                gpu::device_vector<int*>& ElecList,
                gpu::device_vector<int>& NumCoreElecs,
                gpu::device_vector<CUDA_PRECISION*>& QuadPosList,
                gpu::device_vector<CUDA_PRECISION*>& RatioList,
                int numQuadPoints);

  void NLratios(MCWalkerConfiguration& W,
                std::vector<NLjob>& jobList,
                std::vector<PosType>& quadPoints,
                std::vector<ValueType>& psi_ratios);

  void update(MCWalkerConfiguration* W, std::vector<Walker_t*>& walkers, int iat, std::vector<bool>* acc, int k);
  void update(std::vector<Walker_t*>& walkers, int iat) { update(NULL, walkers, iat, NULL, 0); }
  void update(const std::vector<Walker_t*>& walkers, const std::vector<int>& iatList);

  void gradLapl(MCWalkerConfiguration& W, GradMatrix_t& grads, ValueMatrix_t& lapl);


  void evaluateDeltaLog(MCWalkerConfiguration& W, std::vector<RealType>& logpsi_opt);

  void evaluateDeltaLog(MCWalkerConfiguration& W,
                        std::vector<RealType>& logpsi_fixed,
                        std::vector<RealType>& logpsi_opt,
                        GradMatrix_t& fixedG,
                        ValueMatrix_t& fixedL);

  void evaluateOptimizableLog(MCWalkerConfiguration& W,
                              std::vector<RealType>& logpsi_opt,
                              GradMatrix_t& optG,
                              ValueMatrix_t& optL);

  void evaluateDerivatives(MCWalkerConfiguration& W,
                           const opt_variables_type& optvars,
                           RealMatrix_t& dlogpsi,
                           RealMatrix_t& dhpsioverpsi);


  void setndelay(int delay) { ndelay = delay; }

  int getndelay() { return ndelay; }
#endif
};
/**@}*/
} // namespace qmcplusplus
#endif<|MERGE_RESOLUTION|>--- conflicted
+++ resolved
@@ -149,17 +149,11 @@
    * both ratio and full_ratio will be replaced by calcRatio which will handle ValueType.
    */
   RealType ratio(ParticleSet& P, int iat);
-<<<<<<< HEAD
 
   /** function that computes psi(R_new) / psi(R_current). It returns a complex value if the wavefunction 
   *   is complex. It differs from the ratio(ParticleSet& P, int iat) function in the way that the ratio
   *   function takes the absolute value of psi(R_new) / psi(R_current). */
-  ValueType calcRatio(ParticleSet& P, int iat);
-=======
-  ValueType full_ratio(ParticleSet& P, int iat);
-  /** calculate the ratio of the new to old TrialWaveFunction value. Components selected by ComputeType */
-  RealType calcRatio(ParticleSet& P, int iat, ComputeType ct = ComputeType::ALL);
->>>>>>> b7dc7acb
+  ValueType calcRatio(ParticleSet& P, int iat, ComputeType ct = ComputeType::ALL);
 
   /** compulte multiple ratios to handle non-local moves and other virtual moves
    */
