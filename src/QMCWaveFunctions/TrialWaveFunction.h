--- conflicted
+++ resolved
@@ -362,25 +362,15 @@
 
   void recompute GPU_XRAY_TRACE (MCWalkerConfiguration &W, bool firstTime=true);
 
-<<<<<<< HEAD
-  void reserve (PointerPool<gpu::device_vector<CudaValueType> > &pool,
+  void reserve GPU_XRAY_TRACE (PointerPool<gpu::device_vector<CTS::ValueType> > &pool,
                 bool onlyOptimizable=false, int kblocksize=1);
-  void getGradient (MCWalkerConfiguration &W, int iat,
-                    std::vector<GradType> &grad);
-  void calcGradient (MCWalkerConfiguration &W, int iat, int k,
-                     std::vector<GradType> &grad);
-  void calcGradient (MCWalkerConfiguration &W, int iat,
-                     std::vector<GradType> &grad) { calcGradient (W, iat, 0, grad); }
-  void addGradient (MCWalkerConfiguration &W, int iat,
-=======
-  void reserve GPU_XRAY_TRACE (PointerPool<gpu::device_vector<CTS::ValueType> > &pool,
-                bool onlyOptimizable=false);
   void getGradient GPU_XRAY_TRACE (MCWalkerConfiguration &W, int iat,
                     std::vector<GradType> &grad);
+  void calcGradient GPU_XRAY_TRACE (MCWalkerConfiguration &W, int iat, int k,
+                     std::vector<GradType> &grad);
   void calcGradient GPU_XRAY_TRACE (MCWalkerConfiguration &W, int iat,
-                     std::vector<GradType> &grad);
+                     std::vector<GradType> &grad) { calcGradient (W, iat, 0, grad); }
   void addGradient GPU_XRAY_TRACE (MCWalkerConfiguration &W, int iat,
->>>>>>> c4193faa
                     std::vector<GradType> &grad);
   void evaluateLog GPU_XRAY_TRACE (MCWalkerConfiguration &W,
                     std::vector<RealType> &logPsi);
@@ -397,11 +387,7 @@
                   std::vector<ValueType> &psi_ratios,
                   std::vector<GradType> &newG,
                   std::vector<ValueType> &newL);
-<<<<<<< HEAD
-  void addRatio (MCWalkerConfiguration &W, int iat, int k,
-=======
-  void addRatio GPU_XRAY_TRACE (MCWalkerConfiguration &W, int iat,
->>>>>>> c4193faa
+  void addRatio GPU_XRAY_TRACE (MCWalkerConfiguration &W, int iat, int k,
                  std::vector<ValueType> &psi_ratios,
                  std::vector<GradType> &newG,
                  std::vector<ValueType> &newL);
@@ -437,14 +423,9 @@
   void NLratios GPU_XRAY_TRACE (MCWalkerConfiguration &W,  std::vector<NLjob> &jobList,
                  std::vector<PosType> &quadPoints, std::vector<ValueType> &psi_ratios);
 
-<<<<<<< HEAD
-  void update (MCWalkerConfiguration *W, std::vector<Walker_t*> &walkers, int iat, std::vector<bool> *acc, int k);
-  void update (std::vector<Walker_t*> &walkers, int iat){ update(NULL,walkers,iat,NULL,0); }
-  void update (const std::vector<Walker_t*> &walkers,
-=======
-  void update GPU_XRAY_TRACE GPU_XRAY_TRACE (std::vector<Walker_t*> &walkers, int iat);
+  void update GPU_XRAY_TRACE (MCWalkerConfiguration *W, std::vector<Walker_t*> &walkers, int iat, std::vector<bool> *acc, int k);
+  void update GPU_XRAY_TRACE (std::vector<Walker_t*> &walkers, int iat){ update(NULL,walkers,iat,NULL,0); }
   void update GPU_XRAY_TRACE (const std::vector<Walker_t*> &walkers,
->>>>>>> c4193faa
                const std::vector<int> &iatList);
 
   void gradLapl GPU_XRAY_TRACE (MCWalkerConfiguration &W, GradMatrix_t &grads,
