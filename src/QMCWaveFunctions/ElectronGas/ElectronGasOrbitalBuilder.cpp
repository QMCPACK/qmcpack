//////////////////////////////////////////////////////////////////////////////////////
// This file is distributed under the University of Illinois/NCSA Open Source License.
// See LICENSE file in top directory for details.
//
// Copyright (c) 2016 Jeongnim Kim and QMCPACK developers.
//
// File developed by: Ken Esler, kpesler@gmail.com, University of Illinois at Urbana-Champaign
//                    Miguel Morales, moralessilva2@llnl.gov, Lawrence Livermore National Laboratory
//                    Jeremy McMinnis, jmcminis@gmail.com, University of Illinois at Urbana-Champaign
//                    Jeongnim Kim, jeongnim.kim@gmail.com, University of Illinois at Urbana-Champaign
//                    Jaron T. Krogel, krogeljt@ornl.gov, Oak Ridge National Laboratory
//                    Mark A. Berrill, berrillma@ornl.gov, Oak Ridge National Laboratory
//
// File created by: Jeongnim Kim, jeongnim.kim@gmail.com, University of Illinois at Urbana-Champaign
//////////////////////////////////////////////////////////////////////////////////////
    
    
#include "QMCWaveFunctions/ElectronGas/ElectronGasOrbitalBuilder.h"
#include "QMCWaveFunctions/Fermion/SlaterDet.h"
#include "OhmmsData/AttributeSet.h"
#include "QMCWaveFunctions/Fermion/BackflowBuilder.h"
#include "QMCWaveFunctions/Fermion/BackflowTransformation.h"
#include "QMCWaveFunctions/Fermion/SlaterDetWithBackflow.h"
#include "QMCWaveFunctions/Fermion/DiracDeterminant.h"
#include "QMCWaveFunctions/Fermion/DiracDeterminantWithBackflow.h"

namespace qmcplusplus
{

/** constructor for EGOSet
 * @param norb number of orbitals for the EGOSet
 * @param k list of unique k points in Cartesian coordinate excluding gamma
 * @param k2 k2[i]=dot(k[i],k[i])
 */
RealEGOSet::RealEGOSet(const std::vector<PosType>& k, const std::vector<RealType>& k2): K(k),mK2(k2)
{
  KptMax=k.size();
  OrbitalSetSize=2*k.size()+1;
  className="EGOSet";
}

ElectronGasOrbitalBuilder::ElectronGasOrbitalBuilder(ParticleSet& els, TrialWaveFunction& psi):
  WaveFunctionComponentBuilder(els,psi),UseBackflow(false),BFTrans(0)
{
}

bool ElectronGasOrbitalBuilder::put(xmlNodePtr cur)
{
  int nc(0), nc2(-2);
  ValueType bosonic_eps(-999999);
  ValueType rntype(0);
  PosType twist(0.0);
  OhmmsAttributeSet aAttrib;
  aAttrib.add(nc,"shell");
  aAttrib.add(nc2,"shell2");
  aAttrib.add(bosonic_eps,"eps");
  aAttrib.add(rntype,"primary");
  aAttrib.add(twist,"twist");
  aAttrib.put(cur);
  if (nc2==-2)
    nc2=nc;
  xmlNodePtr curRoot=cur;
  xmlNodePtr BFNode(NULL);
  std::string cname;
  cur = curRoot->children;
  while (cur != NULL)//check the basis set
  {
    getNodeName(cname,cur);
    if(cname == backflow_tag)
    {
// FIX FIX FIX !!!
      UseBackflow=true;
      if(BFNode == NULL)
        BFNode=cur;
    }
    cur = cur->next;
  }
<<<<<<< HEAD
#endif
=======
  typedef DiracDeterminant Det_t;
>>>>>>> c72fa7e9
  typedef SlaterDet SlaterDeterminant_t;
  HEGGrid<RealType,OHMMS_DIM> egGrid(targetPtcl.Lattice);
  HEGGrid<RealType,OHMMS_DIM> egGrid2(targetPtcl.Lattice);
  int nat=targetPtcl.getTotalNum();
  if (nc == 0)
    nc = nc2 = egGrid.getShellIndex(nat/2);
  int nup= egGrid.getNumberOfKpoints(nc);
  int ndn(0);
  if (nc2>-1)
    ndn = egGrid.getNumberOfKpoints(nc2);
  if (nc<0)
  {
    app_error() << "  HEG Invalid Shell." << std::endl;
    APP_ABORT("ElectronGasOrbitalBuilder::put");
  }
  if (nat!=(nup+ndn))
  {
    app_error() << "  The number of particles "<<nup<<"/"<<ndn<< " does not match to the shell." << std::endl;
    app_error() << "  Suggested values for the number of particles " << std::endl;
    app_error() << "   " << 2*egGrid.getNumberOfKpoints(nc) << " for shell "<< nc << std::endl;
    app_error() << "   " << 2*egGrid.getNumberOfKpoints(nc-1) << " for shell "<< nc-1 << std::endl;
    APP_ABORT("ElectronGasOrbitalBuilder::put");
    return false;
  }
  int nkpts=(nup-1)/2;
  int nkpts2=(ndn-1)/2;
  RealEGOSet* psiu;
  RealEGOSet* psid;
  if(nup==ndn)
  {
    //create a E(lectron)G(as)O(rbital)Set
    egGrid.createGrid(nc,nkpts);
    psiu=new RealEGOSet(egGrid.kpt,egGrid.mk2);
    psid=new RealEGOSet(egGrid.kpt,egGrid.mk2);
  }
  else
    if(ndn>0)
    {
      //create a E(lectron)G(as)O(rbital)Set
      egGrid.createGrid(nc,nkpts);
      egGrid2.createGrid(nc2,nkpts2);
      psiu=new RealEGOSet(egGrid.kpt,egGrid.mk2);
      psid=new RealEGOSet(egGrid.kpt,egGrid.mk2);
    }
    else
    {
      //create a E(lectron)G(as)O(rbital)Set
      egGrid.createGrid(nc,nkpts);
      psiu=new RealEGOSet(egGrid.kpt,egGrid.mk2);
    }
  //create a Slater determinant
  SlaterDeterminant_t *sdet;
  if(UseBackflow)
    sdet = new SlaterDetWithBackflow(targetPtcl,BFTrans);
  else
    sdet  = new SlaterDeterminant_t(targetPtcl);
  //add SPOSets
  sdet->add(psiu,"u");
  if(ndn>0)
    sdet->add(psid,"d");
  {
<<<<<<< HEAD
#if QMC_BUILD_LEVEL>2
=======
    Det_t *updet, *downdet;
>>>>>>> c72fa7e9
    if(UseBackflow)
    {
      DiracDeterminantWithBackflow *updet, *downdet;
      app_log() <<"Creating Backflow transformation in ElectronGasOrbitalBuilder::put(xmlNodePtr cur).\n";
      //create up determinant
      updet = new DiracDeterminantWithBackflow(targetPtcl,psiu,BFTrans,0);
      updet->set(0,nup);
      if(ndn>0)
      {
        //create down determinant
        downdet = new DiracDeterminantWithBackflow(targetPtcl,psid,BFTrans,nup);
        downdet->set(nup,ndn);
      }
      PtclPoolType dummy;
      BackflowBuilder* bfbuilder = new BackflowBuilder(targetPtcl,dummy,targetPsi);
      bfbuilder->put(BFNode);
      BFTrans = bfbuilder->getBFTrans();
      sdet->add(updet,0);
      if(ndn>0)
        sdet->add(downdet,1);
      sdet->setBF(BFTrans);
      if(BFTrans->isOptimizable())
        sdet->Optimizable = true;
      sdet->resetTargetParticleSet(targetPtcl);
    }
    else
    {
      DiracDeterminant *updet, *downdet;
      //create up determinant
      updet = new DiracDeterminant(psiu);
      updet->set(0,nup);
      if(ndn>0)
      {
        //create down determinant
        downdet = new DiracDeterminant(psid);
        downdet->set(nup,ndn);
      }
      sdet->add(updet,0);
      if(ndn>0)
        sdet->add(downdet,1);
    }
  }
  //add Slater determinant to targetPsi
  targetPsi.addOrbital(sdet,"SlaterDet",true);
  return true;
}

ElectronGasSPOBuilder::ElectronGasSPOBuilder(ParticleSet& p, Communicate *comm, xmlNodePtr cur)
  :SPOSetBuilder(comm), egGrid(p.Lattice)
{
}

SPOSet* ElectronGasSPOBuilder::createSPOSetFromXML(xmlNodePtr cur)
{
  app_log() << "ElectronGasSPOBuilder::createSPOSet " << std::endl;
  int nc=0;
  int ns=0;
  PosType twist(0.0);
  std::string spo_name("heg");
  OhmmsAttributeSet aAttrib;
  aAttrib.add(ns,"size");
  aAttrib.add(twist,"twist");
  aAttrib.add(spo_name,"name");
  aAttrib.add(spo_name,"id");
  aAttrib.put(cur);
  if (ns>0)
    nc=egGrid.getShellFromStates(ns);
  if (nc<0)
  {
    app_error() << "  HEG Invalid Shell." << std::endl;
    APP_ABORT("ElectronGasOrbitalBuilder::put");
  }
  egGrid.createGrid(nc,(ns-1)/2);
  return new RealEGOSet(egGrid.kpt,egGrid.mk2);
}

}<|MERGE_RESOLUTION|>--- conflicted
+++ resolved
@@ -75,11 +75,6 @@
     }
     cur = cur->next;
   }
-<<<<<<< HEAD
-#endif
-=======
-  typedef DiracDeterminant Det_t;
->>>>>>> c72fa7e9
   typedef SlaterDet SlaterDeterminant_t;
   HEGGrid<RealType,OHMMS_DIM> egGrid(targetPtcl.Lattice);
   HEGGrid<RealType,OHMMS_DIM> egGrid2(targetPtcl.Lattice);
@@ -141,11 +136,6 @@
   if(ndn>0)
     sdet->add(psid,"d");
   {
-<<<<<<< HEAD
-#if QMC_BUILD_LEVEL>2
-=======
-    Det_t *updet, *downdet;
->>>>>>> c72fa7e9
     if(UseBackflow)
     {
       DiracDeterminantWithBackflow *updet, *downdet;
