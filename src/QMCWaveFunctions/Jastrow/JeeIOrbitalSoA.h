//////////////////////////////////////////////////////////////////////////////////////
// This file is distributed under the University of Illinois/NCSA Open Source License.
// See LICENSE file in top directory for details.
//
// Copyright (c) 2016 Jeongnim Kim and QMCPACK developers.
//
// File developed by: Ye Luo, yeluo@anl.gov, Argonne National Laboratory
//
// File created by: Ye Luo, yeluo@anl.gov, Argonne National Laboratory
//////////////////////////////////////////////////////////////////////////////////////


#ifndef QMCPLUSPLUS_EEIJASTROW_OPTIMIZED_SOA_H
#define QMCPLUSPLUS_EEIJASTROW_OPTIMIZED_SOA_H
#include "Configuration.h"
#if QMC_BUILD_LEVEL<5
#include "QMCWaveFunctions/OrbitalBase.h"
#endif
#include "Particle/DistanceTableData.h"
#include <simd/allocator.hpp>
#include <simd/algorithm.hpp>
#include <map>
#include <numeric>

namespace qmcplusplus
{

/** @ingroup OrbitalComponent
 *  @brief Specialization for three-body Jastrow function using multiple functors
 *
 *Each pair-type can have distinct function \f$u(r_{ij})\f$.
 *For electrons, distinct pair correlation functions are used
 *for spins up-up/down-down and up-down/down-up.
 */
template<class FT>
class JeeIOrbitalSoA: public OrbitalBase
{
  ///type of each component U, dU, d2U;
  using valT=typename FT::real_type;
  ///element position type
  using posT=TinyVector<valT,OHMMS_DIM>;
  ///use the same container
  using RowContainer=DistanceTableData::RowContainer;
  ///table index for i-el, el-el is always zero
  int myTableID;
  //nuber of particles
  int Nelec, Nion;
  ///number of particles + padded
  size_t Nelec_padded;
  //number of groups of the target particleset
  int eGroups, iGroups;
  ///reference to the sources (ions)
  const ParticleSet& Ions;
  ///diff value
  RealType DiffVal;

  ///\f$Uat[i] = sum_(j) u_{i,j}\f$
  Vector<valT> Uat,oldUk,newUk;
  ///\f$dUat[i] = sum_(j) du_{i,j}\f$
  using gContainer_type=VectorSoaContainer<valT,OHMMS_DIM>;
  gContainer_type dUat,olddUk,newdUk;
  ///\f$d2Uat[i] = sum_(j) d2u_{i,j}\f$
  Vector<valT> d2Uat,oldd2Uk,newd2Uk;
  /// current values during PbyP
  valT cur_Uat,cur_d2Uat;
  posT cur_dUat, dUat_temp;
  ///container for the Jastrow functions
  Array<FT*,3> F;

  std::map<std::string,FT*> J3Unique;
  //YYYY
  std::map<FT*,int> J3UniqueIndex;

  /// the cutoff for e-I pairs
  std::vector<valT> Ion_cutoff;
  /// the electrons around ions within the cutoff radius, grouped by species
  Array<std::vector<int>,2> elecs_inside;
  Array<std::vector<valT>,2> elecs_inside_dist;
  Array<std::vector<posT>,2> elecs_inside_displ;
  /// the ions around
  std::vector<int> ions_nearby;

  /// work buffer size
  size_t Nbuffer;
  /// compressed distances
  aligned_vector<valT> Distjk_Compressed, DistkI_Compressed, DistjI_Compressed;
  std::vector<int> DistIndice_k;
  /// compressed displacements
  gContainer_type Disp_jk_Compressed, Disp_jI_Compressed, Disp_kI_Compressed;
  /// work result buffer
  VectorSoaContainer<valT,9> mVGL;

  // Used for evaluating derivatives with respect to the parameters
  int NumVars;
  Array<std::pair<int,int>,3> VarOffset;
  Vector<RealType> dLogPsi;
  Array<PosType,2> gradLogPsi;
  Array<RealType,2> lapLogPsi;

  // Temporary store for parameter derivatives of functor
  // The first index is the functor index in J3Unique.  The second is the parameter index w.r.t. to that
  // functor
  std::vector<std::vector<RealType> >               du_dalpha;
  std::vector<std::vector<PosType> >             dgrad_dalpha;
  std::vector<std::vector<Tensor<RealType,3> > > dhess_dalpha;

public:

  ///alias FuncType
  using FuncType=FT;

  JeeIOrbitalSoA(const ParticleSet& ions, ParticleSet& elecs, bool is_master=false)
    : Ions(ions), NumVars(0)
  {
    OrbitalName = "JeeIOrbitalSoA";
    myTableID=elecs.addTable(Ions,DT_SOA);
    elecs.DistTables[myTableID]->Need_full_table_loadWalker=true;
    init(elecs);
  }

  ~JeeIOrbitalSoA() { }

  OrbitalBasePtr makeClone(ParticleSet& elecs) const
  {
    JeeIOrbitalSoA<FT>* eeIcopy= new JeeIOrbitalSoA<FT>(Ions, elecs, false);
    std::map<const FT*,FT*> fcmap;
    for (int iG=0; iG<iGroups; iG++)
      for (int eG1=0; eG1<eGroups; eG1++)
        for (int eG2=0; eG2<eGroups; eG2++)
        {
          if(F(iG,eG1,eG2)==0)
            continue;
          typename std::map<const FT*,FT*>::iterator fit=fcmap.find(F(iG,eG1,eG2));
          if(fit == fcmap.end())
          {
            FT* fc=new FT(*F(iG,eG1,eG2));
            eeIcopy->addFunc(iG, eG1, eG2, fc);
            fcmap[F(iG,eG1,eG2)]=fc;
          }
        }
    // Ye: I don't like the following memory allocated by default.
    eeIcopy->myVars.clear();
    eeIcopy->myVars.insertFrom(myVars);
    eeIcopy->NumVars=NumVars;
    eeIcopy->dLogPsi.resize(NumVars);
    eeIcopy->gradLogPsi.resize(NumVars,Nelec);
    eeIcopy->lapLogPsi.resize(NumVars,Nelec);
    eeIcopy->VarOffset=VarOffset;
    eeIcopy->Optimizable = Optimizable;
    return eeIcopy;
  }

  void init(ParticleSet& p)
  {
    Nelec=p.getTotalNum();
    Nelec_padded=getAlignedSize<valT>(Nelec);
    Nion = Ions.getTotalNum();
    iGroups=Ions.getSpeciesSet().getTotalNum();
    eGroups=p.groups();

    Uat.resize(Nelec);
    dUat.resize(Nelec);
    d2Uat.resize(Nelec);

    oldUk.resize(Nelec);
    olddUk.resize(Nelec);
    oldd2Uk.resize(Nelec);
    newUk.resize(Nelec);
    newdUk.resize(Nelec);
    newd2Uk.resize(Nelec);

    F.resize(iGroups,eGroups,eGroups);
    F=nullptr;
    elecs_inside.resize(eGroups,Nion);
    elecs_inside_dist.resize(eGroups,Nion);
    elecs_inside_displ.resize(eGroups,Nion);
    ions_nearby.resize(Nion);
    Ion_cutoff.resize(Nion, 0.0);

    //initialize buffers
    Nbuffer=Nelec;
    mVGL.resize(Nbuffer);
    Distjk_Compressed.resize(Nbuffer);
    DistjI_Compressed.resize(Nbuffer);
    DistkI_Compressed.resize(Nbuffer);
    Disp_jk_Compressed.resize(Nbuffer);
    Disp_jI_Compressed.resize(Nbuffer);
    Disp_kI_Compressed.resize(Nbuffer);
    DistIndice_k.resize(Nbuffer);
  }

  void initUnique()
  {
    typename std::map<std::string,FT*>::iterator it(J3Unique.begin()),it_end(J3Unique.end());
    du_dalpha.resize(J3Unique.size());
    dgrad_dalpha.resize(J3Unique.size());
    dhess_dalpha.resize(J3Unique.size());
    int ifunc=0;
    while(it != it_end)
    {
      J3UniqueIndex[it->second]=ifunc;
      FT &functor = *(it->second);
      int numParams = functor.getNumParameters();
      du_dalpha[ifunc].resize(numParams);
      dgrad_dalpha[ifunc].resize(numParams);
      dhess_dalpha[ifunc].resize(numParams);
      ++it;
      ifunc++;
    }
  }

  void addFunc(int iSpecies, int eSpecies1, int eSpecies2, FT* j)
  {
    if(eSpecies1==eSpecies2)
    {
      //if only up-up is specified, assume spin-unpolarized correlations
      if(eSpecies1==0)
        for (int eG1=0; eG1<eGroups; eG1++)
          for (int eG2=0; eG2<eGroups; eG2++)
          {
            if(F(iSpecies,eG1,eG2)==0)
              F(iSpecies,eG1,eG2)=j;
          }
    }
    else
    {
      F(iSpecies,eSpecies1,eSpecies2) = j;
      F(iSpecies,eSpecies2,eSpecies1) = j;
    }
    if(j)
    {
      RealType rcut = 0.5 * j->cutoff_radius;
      for (int i=0; i<Nion; i++)
        if (Ions.GroupID[i] == iSpecies)
          Ion_cutoff[i] = rcut;
    }
    else
    {
      APP_ABORT("JeeIOrbitalSoA::addFunc  Jastrow function pointer is NULL");
    }
    std::stringstream aname;
    aname << iSpecies << "_" << eSpecies1 << "_" << eSpecies2;
    J3Unique[aname.str()]=j;
    initUnique();
  }


  /** check that correlation information is complete
   */
  void check_complete()
  {
    //check that correlation pointers are either all 0 or all assigned
    bool complete = true;
    for(int i=0; i<iGroups; ++i)
    {
      int nfilled = 0;
      bool partial;
      for(int e1=0; e1<eGroups; ++e1)
        for(int e2=0; e2<eGroups; ++e2)
          if(F(i,e1,e2)!=0)
            nfilled++;
      partial = nfilled>0 && nfilled<eGroups*eGroups;
      if(partial)
        app_log() << "J3 eeI is missing correlation for ion "<<i<< std::endl;
      complete = complete && !partial;
    }
    if(!complete)
    {
      APP_ABORT("JeeIOrbitalSoA::check_complete  J3 eeI is missing correlation components\n  see preceding messages for details");
    }
    //first set radii
    for(int i=0; i<Nion; ++i)
    {
      FT* f = F(Ions.GroupID[i],0,0);
      if(f!=0)
        Ion_cutoff[i] = .5*f->cutoff_radius;
    }
    //then check radii
    bool all_radii_match = true;
    for(int i=0; i<iGroups; ++i)
    {
      if(F(i,0,0)!=0)
      {
        bool radii_match = true;
        RealType rcut = F(i,0,0)->cutoff_radius;
        for(int e1=0; e1<eGroups; ++e1)
          for(int e2=0; e2<eGroups; ++e2)
            radii_match = radii_match && F(i,e1,e2)->cutoff_radius==rcut;
        if(!radii_match)
          app_log() << "eeI functors for ion species " << i
                    << " have different radii"<< std::endl;
        all_radii_match = all_radii_match && radii_match;
      }
    }
    if(!all_radii_match)
    {
      APP_ABORT("JeeIOrbitalSoA::check_radii  J3 eeI are inconsistent for some ion species\n  see preceding messages for details");
    }
  }


  //evaluate the distance table with els
  void resetTargetParticleSet(ParticleSet& P) {}

  /** check in an optimizable parameter
   * @param o a super set of optimizable variables
   */
  void checkInVariables(opt_variables_type& active)
  {
    myVars.clear();
    typename std::map<std::string,FT*>::iterator it(J3Unique.begin()),it_end(J3Unique.end());
    while(it != it_end)
    {
      (*it).second->checkInVariables(active);
      (*it).second->checkInVariables(myVars);
      ++it;
    }
  }

  /** check out optimizable variables
   */
  void checkOutVariables(const opt_variables_type& active)
  {
    myVars.clear();
    typename std::map<std::string,FT*>::iterator it(J3Unique.begin()),it_end(J3Unique.end());
    while (it != it_end)
    {
      (*it).second->myVars.getIndex(active);
      myVars.insertFrom((*it).second->myVars);
      ++it;
    }
    myVars.getIndex(active);
    NumVars=myVars.size();
    if (NumVars)
    {
      dLogPsi.resize(NumVars);
      gradLogPsi.resize(NumVars,Nelec);
      lapLogPsi.resize(NumVars,Nelec);
      VarOffset.resize(iGroups, eGroups, eGroups);
      int varoffset=myVars.Index[0];
      for (int ig=0; ig<iGroups; ig++)
        for (int jg=0; jg<eGroups; jg++)
          for (int kg=0; kg<eGroups; kg++)
          {
            FT *func_ijk = F(ig, jg, kg);
            if(func_ijk==nullptr) continue;
            VarOffset(ig,jg,kg).first  = func_ijk->myVars.Index.front()-varoffset;
            VarOffset(ig,jg,kg).second = func_ijk->myVars.Index.size()+VarOffset(ig,jg,kg).first;
          }
    }
  }

  ///reset the value of all the unique Two-Body Jastrow functions
  void resetParameters(const opt_variables_type& active)
  {
    if(!Optimizable)
      return;
    typename std::map<std::string,FT*>::iterator it(J3Unique.begin()),it_end(J3Unique.end());
    while(it != it_end)
    {
      (*it++).second->resetParameters(active);
    }
    for(int i=0; i<myVars.size(); ++i)
    {
      int ii=myVars.Index[i];
      if(ii>=0)
        myVars[i]= active[ii];
    }
  }

  /** print the state, e.g., optimizables */
  void reportStatus(std::ostream& os)
  {
    typename std::map<std::string,FT*>::iterator it(J3Unique.begin()),it_end(J3Unique.end());
    while(it != it_end)
    {
      (*it).second->myVars.print(os);
      ++it;
    }
  }

  void build_compact_list(ParticleSet& P)
  {
    const DistanceTableData& eI_table=(*P.DistTables[myTableID]);

    for(int iat=0; iat<Nion; ++iat)
      for(int jg=0; jg<eGroups; ++jg)
      {
        elecs_inside(jg,iat).clear();
        elecs_inside_dist(jg,iat).clear();
        elecs_inside_displ(jg,iat).clear();
      }

    for(int jg=0; jg<eGroups; ++jg)
      for(int jel=P.first(jg); jel<P.last(jg); jel++)
        for(int iat=0; iat<Nion; ++iat)
          if(eI_table.Distances[jel][iat]<Ion_cutoff[iat])
          {
            elecs_inside(jg,iat).push_back(jel);
            elecs_inside_dist(jg,iat).push_back(eI_table.Distances[jel][iat]);
            elecs_inside_displ(jg,iat).push_back(eI_table.Displacements[jel][iat]);
          }
  }

  RealType evaluateLog(ParticleSet& P,
                       ParticleSet::ParticleGradient_t& G,
                       ParticleSet::ParticleLaplacian_t& L)
  {
    evaluateGL(P,G,L,true);
    return LogValue;
  }

  ValueType evaluate(ParticleSet& P,
                     ParticleSet::ParticleGradient_t& G,
                     ParticleSet::ParticleLaplacian_t& L)
  {
    return std::exp(evaluateLog(P,G,L));
  }

  ValueType ratio(ParticleSet& P, int iat)
  {
    UpdateMode=ORB_PBYP_RATIO;

    const DistanceTableData& eI_table=(*P.DistTables[myTableID]);
    const DistanceTableData& ee_table=(*P.DistTables[0]);
    cur_Uat=computeU(P, iat, P.GroupID[iat], eI_table.Temp_r.data(), ee_table.Temp_r.data());
    DiffVal=Uat[iat]-cur_Uat;
    return std::exp(DiffVal);
  }

<<<<<<< HEAD
  void evaluateRatios(VirtualParticleSet& VP, std::vector<ValueType>& ratios)
  {
    for(int k=0; k<ratios.size(); ++k)
      ratios[k]=std::exp(Uat[VP.refPtcl] -
                         computeU(VP.refPS, VP.refPtcl, VP.DistTables[myTableID]->Distances[k], VP.DistTables[0]->Distances[k]));
=======
  void evaluateRatiosAlltoOne(ParticleSet& P, std::vector<ValueType>& ratios)
  {
    const DistanceTableData* d_table=P.DistTables[0];
    const DistanceTableData& eI_table=(*P.DistTables[myTableID]);
    const DistanceTableData& ee_table=(*P.DistTables[0]);

    for(int jg=0; jg<eGroups; ++jg)
    {
      const valT sumU=computeU(P, -1, jg, eI_table.Temp_r.data(), ee_table.Temp_r.data());

      for(int j=P.first(jg); j<P.last(jg); ++j)
      {
        // remove self-interaction
        valT Uself(0);
        for(int iat=0; iat<Nion; ++iat)
        {
          const valT &r_Ij = eI_table.Temp_r[iat];
          const valT &r_Ik = eI_table.Distances[j][iat];
          if(r_Ij<Ion_cutoff[iat]&&r_Ik<Ion_cutoff[iat])
          {
            const int ig=Ions.GroupID[iat];
            Uself+=F(ig,jg,jg)->evaluate(ee_table.Temp_r[j],r_Ij,r_Ik);
          }
        }
        ratios[j]=std::exp(Uat[j]+Uself-sumU);
      }
    }
>>>>>>> 9348a42e
  }

  GradType evalGrad(ParticleSet& P, int iat)
  {
    return GradType(dUat[iat]);
  }

  ValueType ratioGrad(ParticleSet& P, int iat, GradType& grad_iat)
  {
    UpdateMode=ORB_PBYP_PARTIAL;

    const DistanceTableData& eI_table=(*P.DistTables[myTableID]);
    const DistanceTableData& ee_table=(*P.DistTables[0]);
    computeU3(P, iat, eI_table.Temp_r.data(), eI_table.Temp_dr, ee_table.Temp_r.data(), ee_table.Temp_dr,
              cur_Uat, cur_dUat, cur_d2Uat, newUk, newdUk, newd2Uk);
    DiffVal=Uat[iat]-cur_Uat;
    grad_iat+=cur_dUat;
    return std::exp(DiffVal);
  }

  inline void restore(int iat) {}

  void acceptMove(ParticleSet& P, int iat)
  {
    const DistanceTableData& eI_table=(*P.DistTables[myTableID]);
    const DistanceTableData& ee_table=(*P.DistTables[0]);
    // get the old value, grad, lapl
    computeU3(P, iat, eI_table.Distances[iat], eI_table.Displacements[iat], ee_table.Distances[iat], ee_table.Displacements[iat],
              Uat[iat], dUat_temp, d2Uat[iat], oldUk, olddUk, oldd2Uk);
    if(UpdateMode == ORB_PBYP_RATIO)
    {//ratio-only during the move; need to compute derivatives
      computeU3(P, iat, eI_table.Temp_r.data(), eI_table.Temp_dr, ee_table.Temp_r.data(), ee_table.Temp_dr,
                cur_Uat, cur_dUat, cur_d2Uat, newUk, newdUk, newd2Uk);
    }

    #pragma omp simd
    for(int jel=0; jel<Nelec; jel++)
    {
      Uat[jel]   += newUk[jel]-oldUk[jel];
      d2Uat[jel] += newd2Uk[jel]-oldd2Uk[jel];
    }
    for(int idim=0; idim<OHMMS_DIM; ++idim)
    {
      valT* restrict save_g=dUat.data(idim);
      const valT* restrict new_g=newdUk.data(idim);
      const valT* restrict old_g=olddUk.data(idim);
      #pragma omp simd aligned(save_g,new_g,old_g)
      for(int jel=0; jel<Nelec; jel++)
        save_g[jel]+=new_g[jel]-old_g[jel];
    }

    Uat[iat]   = cur_Uat;
    dUat(iat)  = cur_dUat;
    d2Uat[iat] = cur_d2Uat;

    const int ig = P.GroupID[iat];
    // update compact list elecs_inside
    for (int jat=0; jat < Nion; jat++)
    {
      bool inside = eI_table.Temp_r[jat] < Ion_cutoff[jat];
      auto iter = find(elecs_inside(ig,jat).begin(), elecs_inside(ig,jat).end(), iat);
      auto iter_dist = elecs_inside_dist(ig,jat).begin()+std::distance(elecs_inside(ig,jat).begin(),iter);
      auto iter_displ = elecs_inside_displ(ig,jat).begin()+std::distance(elecs_inside(ig,jat).begin(),iter);
      if(inside)
      {
        if(iter==elecs_inside(ig,jat).end())
        {
          elecs_inside(ig,jat).push_back(iat);
          elecs_inside_dist(ig,jat).push_back(eI_table.Temp_r[jat]);
          elecs_inside_displ(ig,jat).push_back(eI_table.Temp_dr[jat]);
        }
        else
        {
          *iter_dist = eI_table.Temp_r[jat];
          *iter_displ = eI_table.Temp_dr[jat];
        }
      }
      else
      {
        if(iter!=elecs_inside(ig,jat).end())
        {
          *iter = elecs_inside(ig,jat).back();
          elecs_inside(ig,jat).pop_back();
          *iter_dist = elecs_inside_dist(ig,jat).back();
          elecs_inside_dist(ig,jat).pop_back();
          *iter_displ = elecs_inside_displ(ig,jat).back();
          elecs_inside_displ(ig,jat).pop_back();
        }
      }
    }
  }

  inline void recompute(ParticleSet& P)
  {
    const DistanceTableData& eI_table=(*P.DistTables[myTableID]);
    const DistanceTableData& ee_table=(*P.DistTables[0]);

    build_compact_list(P);

    for(int jel=0; jel<Nelec; ++jel)
    {
      computeU3(P, jel, eI_table.Distances[jel], eI_table.Displacements[jel], ee_table.Distances[jel], ee_table.Displacements[jel],
                Uat[jel], dUat_temp, d2Uat[jel], newUk, newdUk, newd2Uk, true);
      dUat(jel) = dUat_temp;
      // add the contribution from the upper triangle
      #pragma omp simd
      for(int kel=0; kel<jel; kel++)
      {
        Uat[kel] += newUk[kel];
        d2Uat[kel] += newd2Uk[kel];
      }
      for(int idim=0; idim<OHMMS_DIM; ++idim)
      {
        valT* restrict save_g=dUat.data(idim);
        const valT* restrict new_g=newdUk.data(idim);
        #pragma omp simd aligned(save_g,new_g)
        for(int kel=0; kel<jel; kel++)
          save_g[kel]+=new_g[kel];
      }
    }
  }

<<<<<<< HEAD
  inline valT computeU(const ParticleSet& P, int jel,
=======
  inline valT computeU(ParticleSet& P, int jel, int jg,
>>>>>>> 9348a42e
                        const RealType* distjI, const RealType* distjk)
  {
    const DistanceTableData& eI_table=(*P.DistTables[myTableID]);

    ions_nearby.clear();
    for(int iat=0; iat<Nion; ++iat)
      if(distjI[iat]<Ion_cutoff[iat])
        ions_nearby.push_back(iat);

    valT Uj = valT(0);
    for(int kg=0; kg<eGroups; ++kg)
    {
      int kel_counter = 0;
      for(int iind=0; iind<ions_nearby.size(); ++iind)
      {
        const int iat = ions_nearby[iind];
        const int ig = Ions.GroupID[iat];
        const valT r_jI = distjI[iat];
        for(int kind=0; kind<elecs_inside(kg,iat).size(); kind++)
        {
          const int kel=elecs_inside(kg,iat)[kind];
          if(kel!=jel)
          {
            DistkI_Compressed[kel_counter]=elecs_inside_dist(kg,iat)[kind];
            Distjk_Compressed[kel_counter]=distjk[kel];
            DistjI_Compressed[kel_counter]=r_jI;
            kel_counter++;
            if(kel_counter==Nbuffer)
            {
              const FT& feeI(*F(ig,jg,kg));
              Uj += feeI.evaluateV(kel_counter, Distjk_Compressed.data(), DistjI_Compressed.data(), DistkI_Compressed.data());
              kel_counter = 0;
	    }
          }
        }
        if((iind+1==ions_nearby.size() || ig!=Ions.GroupID[ions_nearby[iind+1]]) && kel_counter>0)
        {
          const FT& feeI(*F(ig,jg,kg));
          Uj += feeI.evaluateV(kel_counter, Distjk_Compressed.data(), DistjI_Compressed.data(), DistkI_Compressed.data());
          kel_counter = 0;
        }
      }
    }
    return Uj;
  }

<<<<<<< HEAD
  inline void computeU3(const ParticleSet& P, int jel,
=======
  inline void computeU3_engine(const ParticleSet& P,
                               const FT &feeI, int kel_counter,
                               valT& Uj, posT& dUj, valT& d2Uj,
                               Vector<valT>& Uk, gContainer_type& dUk, Vector<valT>& d2Uk)
  {
    const DistanceTableData& eI_table=(*P.DistTables[myTableID]);

    constexpr valT czero(0);
    constexpr valT cone(1);
    constexpr valT ctwo(2);
    constexpr valT lapfac=OHMMS_DIM-cone;

    valT* restrict val=mVGL.data(0);
    valT* restrict gradF0=mVGL.data(1);
    valT* restrict gradF1=mVGL.data(2);
    valT* restrict gradF2=mVGL.data(3);
    valT* restrict hessF00=mVGL.data(4);
    valT* restrict hessF11=mVGL.data(5);
    valT* restrict hessF22=mVGL.data(6);
    valT* restrict hessF01=mVGL.data(7);
    valT* restrict hessF02=mVGL.data(8);

    feeI.evaluateVGL(kel_counter, Distjk_Compressed.data(), DistjI_Compressed.data(), DistkI_Compressed.data(),
                     val, gradF0, gradF1, gradF2, hessF00, hessF11, hessF22, hessF01, hessF02);

    // compute the contribution to jel, kel
    Uj=simd::accumulate_n(val,kel_counter,Uj);
    valT gradF0_sum=simd::accumulate_n(gradF0,kel_counter,czero);
    valT gradF1_sum=simd::accumulate_n(gradF1,kel_counter,czero);
    valT hessF00_sum=simd::accumulate_n(hessF00,kel_counter,czero);
    valT hessF11_sum=simd::accumulate_n(hessF11,kel_counter,czero);
    d2Uj-=hessF00_sum+hessF11_sum+lapfac*(gradF0_sum+gradF1_sum);
    std::fill_n(hessF11,kel_counter,czero);
    for(int idim=0; idim<OHMMS_DIM; ++idim)
    {
      valT *restrict jk = Disp_jk_Compressed.data(idim);
      valT *restrict jI = Disp_jI_Compressed.data(idim);
      valT *restrict kI = Disp_kI_Compressed.data(idim);
      valT dUj_x(0);
      #pragma omp simd aligned(gradF0,gradF1,gradF2,hessF11,jk,jI,kI) reduction(+:dUj_x)
      for(int kel_index=0; kel_index<kel_counter; kel_index++)
      {
        // recycle hessF11
        hessF11[kel_index] += kI[kel_index] * jk[kel_index];
        dUj_x += gradF1[kel_index] * jI[kel_index];
        // destroy jk, kI
        const valT temp = jk[kel_index] * gradF0[kel_index];
        dUj_x += temp;
        jk[kel_index] *= jI[kel_index];
        kI[kel_index] = kI[kel_index] * gradF2[kel_index] - temp;
      }
      dUj[idim] += dUj_x;

      valT *restrict jk0 = Disp_jk_Compressed.data(0);
      if(idim>0)
      {
        #pragma omp simd aligned(jk,jk0)
        for(int kel_index=0; kel_index<kel_counter; kel_index++)
          jk0[kel_index] += jk[kel_index];
      }

      valT *restrict dUk_x = dUk.data(idim);
      for(int kel_index=0; kel_index<kel_counter; kel_index++)
        dUk_x[DistIndice_k[kel_index]] += kI[kel_index];
    }
    valT sum(0);
    valT *restrict jk0 = Disp_jk_Compressed.data(0);
    #pragma omp simd aligned(jk0,hessF01) reduction(+:sum)
    for(int kel_index=0; kel_index<kel_counter; kel_index++)
      sum += hessF01[kel_index] * jk0[kel_index];
    d2Uj -= ctwo * sum;

    #pragma omp simd aligned(hessF00,hessF22,gradF0,gradF2,hessF02,hessF11)
    for(int kel_index=0; kel_index<kel_counter; kel_index++)
      hessF00[kel_index] = hessF00[kel_index] + hessF22[kel_index]
                         + lapfac*(gradF0[kel_index] + gradF2[kel_index])
                         - ctwo*hessF02[kel_index] * hessF11[kel_index];

    for(int kel_index=0; kel_index<kel_counter; kel_index++)
    {
      const int kel=DistIndice_k[kel_index];
      Uk[kel] += val[kel_index];
      d2Uk[kel] -= hessF00[kel_index];
    }
  }

  inline void computeU3(ParticleSet& P, int jel,
>>>>>>> 9348a42e
                        const RealType* distjI, const RowContainer& displjI,
                        const RealType* distjk, const RowContainer& displjk,
                        valT& Uj, posT& dUj, valT& d2Uj,
                        Vector<valT>& Uk, gContainer_type& dUk, Vector<valT>& d2Uk, bool triangle=false)
  {
    constexpr valT czero(0);

    Uj = czero;
    dUj = posT();
    d2Uj = czero;

    const int jg=P.GroupID[jel];

    const int kelmax=triangle?jel:Nelec;
    std::fill_n(Uk.data(),kelmax,czero);
    std::fill_n(d2Uk.data(),kelmax,czero);
    for(int idim=0; idim<OHMMS_DIM; ++idim)
      std::fill_n(dUk.data(idim),kelmax,czero);

    ions_nearby.clear();
    for(int iat=0; iat<Nion; ++iat)
      if(distjI[iat]<Ion_cutoff[iat])
        ions_nearby.push_back(iat);

    for(int kg=0; kg<eGroups; ++kg)
    {
      int kel_counter = 0;
      for(int iind=0; iind<ions_nearby.size(); ++iind)
      {
        const int iat = ions_nearby[iind];
        const int ig = Ions.GroupID[iat];
        const valT r_jI = distjI[iat];
        const posT disp_Ij = displjI[iat];
        for(int kind=0; kind<elecs_inside(kg,iat).size(); kind++)
        {
          const int kel=elecs_inside(kg,iat)[kind];
          if(kel<kelmax && kel!=jel)
          {
            DistkI_Compressed[kel_counter]=elecs_inside_dist(kg,iat)[kind];
            DistjI_Compressed[kel_counter]=r_jI;
            Distjk_Compressed[kel_counter]=distjk[kel];
            Disp_kI_Compressed(kel_counter)=elecs_inside_displ(kg,iat)[kind];
            Disp_jI_Compressed(kel_counter)=disp_Ij;
            Disp_jk_Compressed(kel_counter)=displjk[kel];
            DistIndice_k[kel_counter]=kel;
            kel_counter++;
            if(kel_counter==Nbuffer)
            {
              const FT& feeI(*F(ig,jg,kg));
              computeU3_engine(P, feeI, kel_counter, Uj, dUj, d2Uj, Uk, dUk, d2Uk);
              kel_counter = 0;
	    }
          }
        }
        if((iind+1==ions_nearby.size() || ig!=Ions.GroupID[ions_nearby[iind+1]]) && kel_counter>0)
        {
          const FT& feeI(*F(ig,jg,kg));
          computeU3_engine(P, feeI, kel_counter, Uj, dUj, d2Uj, Uk, dUk, d2Uk);
          kel_counter = 0;
        }
      }
    }
  }

  inline void registerData(ParticleSet& P, WFBufferType& buf)
  {
    if ( Bytes_in_WFBuffer == 0 )
    {
      Bytes_in_WFBuffer = buf.current();
      buf.add(Uat.begin(), Uat.end());
      buf.add(dUat.data(), dUat.end());
      buf.add(d2Uat.begin(), d2Uat.end());
      Bytes_in_WFBuffer = buf.current()-Bytes_in_WFBuffer;
      // free local space
      Uat.free();
      dUat.free();
      d2Uat.free();
    }
    else
    {
      buf.forward(Bytes_in_WFBuffer);
    }
  }

  inline RealType updateBuffer(ParticleSet& P, WFBufferType& buf,
                               bool fromscratch=false)
  {
    evaluateGL(P, P.G, P.L, false);
    buf.forward(Bytes_in_WFBuffer);
    return LogValue;
  }

  inline void copyFromBuffer(ParticleSet& P, WFBufferType& buf)
  {
    Uat.attachReference(buf.lendReference<valT>(Nelec), Nelec);
    dUat.attachReference(Nelec, Nelec_padded, buf.lendReference<valT>(Nelec_padded*OHMMS_DIM));
    d2Uat.attachReference(buf.lendReference<valT>(Nelec), Nelec);
    build_compact_list(P);
  }

  void evaluateGL(ParticleSet& P,
             ParticleSet::ParticleGradient_t& G,
             ParticleSet::ParticleLaplacian_t& L,
             bool fromscratch=false)
  {
    if(fromscratch) recompute(P);
    LogValue=valT(0);
    for(int iat=0; iat<Nelec; ++iat)
    {
      LogValue += Uat[iat];
      G[iat] += dUat[iat];
      L[iat] += d2Uat[iat];
    }

    constexpr valT mhalf(-0.5);
    LogValue=mhalf*LogValue;
  }

  void evaluateDerivatives(ParticleSet& P,
                           const opt_variables_type& optvars,
                           std::vector<RealType>& dlogpsi,
                           std::vector<RealType>& dhpsioverpsi)
  {
    bool recalculate(false);
    std::vector<bool> rcsingles(myVars.size(),false);
    for (int k=0; k<myVars.size(); ++k)
    {
      int kk=myVars.where(k);
      if (kk<0)
        continue;
      if (optvars.recompute(kk))
        recalculate=true;
      rcsingles[k]=true;
    }

    if (recalculate)
    {
      constexpr valT czero(0);
      constexpr valT cone(1);
      constexpr valT cminus(-1);
      constexpr valT ctwo(2);
      constexpr valT lapfac=OHMMS_DIM-cone;

      const DistanceTableData& ee_table=(*P.DistTables[0]);
      const DistanceTableData& eI_table=(*P.DistTables[myTableID]);

      build_compact_list(P);

      dLogPsi = czero;
      gradLogPsi = PosType();
      lapLogPsi = czero;

      for(int iat=0; iat<Nion; ++iat)
      {
        const int ig=Ions.GroupID[iat];
        for(int jg=0; jg<eGroups; ++jg)
          for(int jind=0; jind<elecs_inside(jg,iat).size(); jind++)
          {
            const int jel=elecs_inside(jg,iat)[jind];
            const valT r_Ij     = elecs_inside_dist(jg,iat)[jind];
            const posT disp_Ij  = cminus*elecs_inside_displ(jg,iat)[jind];
            const valT r_Ij_inv = cone/r_Ij;

            for(int kg=0; kg<eGroups; ++kg)
              for(int kind=0; kind<elecs_inside(kg,iat).size(); kind++)
              {
                const int kel=elecs_inside(kg,iat)[kind];
                if(kel<jel)
                {
                  const FT& feeI(*F(ig,jg,kg));

                  const valT r_Ik     = elecs_inside_dist(kg,iat)[kind];
                  const posT disp_Ik  = cminus*elecs_inside_displ(kg,iat)[kind];
                  const valT r_Ik_inv = cone/r_Ik;

                  const valT r_jk     = ee_table.Distances[jel][kel];
                  const posT disp_jk  = ee_table.Displacements[jel][kel];
                  const valT r_jk_inv = cone/r_jk;

                  FT &func = *F(ig, jg, kg);
                  int idx = J3UniqueIndex[F(ig, jg, kg)];
                  func.evaluateDerivatives(r_jk, r_Ij, r_Ik, du_dalpha[idx],
                                       dgrad_dalpha[idx], dhess_dalpha[idx]);
                  int first = VarOffset(ig,jg,kg).first;
                  int last  = VarOffset(ig,jg,kg).second;
                  std::vector<RealType> &dlog = du_dalpha[idx];
                  std::vector<PosType>  &dgrad = dgrad_dalpha[idx];
                  std::vector<Tensor<RealType,3> > &dhess = dhess_dalpha[idx];

                  for (int p=first,ip=0; p<last; p++,ip++)
                  {
                    RealType& dval = dlog[ip];
                    PosType& dg = dgrad[ip];
                    Tensor<RealType,3>& dh = dhess[ip];

                    dg[0]*=r_jk_inv;
                    dg[1]*=r_Ij_inv;
                    dg[2]*=r_Ik_inv;

                    PosType gr_ee = dg[0] * disp_jk;

                    gradLogPsi(p,jel) -= dg[1] * disp_Ij - gr_ee;
                    lapLogPsi(p,jel)  -= (dh(0,0) + lapfac*dg[0] -
                         ctwo*dh(0,1)*dot(disp_jk,disp_Ij)*r_jk_inv*r_Ij_inv
                         + dh(1,1) + lapfac*dg[1]);

                    gradLogPsi(p,kel) -= dg[2] * disp_Ik + gr_ee;
                    lapLogPsi(p,kel)  -= (dh(0,0) + lapfac*dg[0] +
                         ctwo*dh(0,2)*dot(disp_jk,disp_Ik)*r_jk_inv*r_Ik_inv
                         + dh(2,2) + lapfac*dg[2]);

                    dLogPsi[p] -= dval;
                  }
                }
              }
          }
      }

      for (int k=0; k<myVars.size(); ++k)
      {
        int kk=myVars.where(k);
        if (kk<0)
          continue;
        dlogpsi[kk]=dLogPsi[k];
        RealType sum = 0.0;
        for (int i=0; i<Nelec; i++)
        {
#if defined(QMC_COMPLEX)
          sum -= 0.5*lapLogPsi(k,i);
          for(int jdim=0; jdim<OHMMS_DIM; ++jdim)
            sum -= P.G[i][jdim].real()*gradLogPsi(k,i)[jdim];
#else
          sum -= 0.5*lapLogPsi(k,i) + dot(P.G[i], gradLogPsi(k,i));
#endif
        }
        dhpsioverpsi[kk] = sum;
      }
    }
  }
};

}
#endif<|MERGE_RESOLUTION|>--- conflicted
+++ resolved
@@ -428,13 +428,15 @@
     return std::exp(DiffVal);
   }
 
-<<<<<<< HEAD
   void evaluateRatios(VirtualParticleSet& VP, std::vector<ValueType>& ratios)
   {
     for(int k=0; k<ratios.size(); ++k)
       ratios[k]=std::exp(Uat[VP.refPtcl] -
-                         computeU(VP.refPS, VP.refPtcl, VP.DistTables[myTableID]->Distances[k], VP.DistTables[0]->Distances[k]));
-=======
+                         computeU(VP.refPS, VP.refPtcl, VP.refPS.GroupID[VP.refPtcl],
+                                  VP.DistTables[myTableID]->Distances[k],
+                                  VP.DistTables[0]->Distances[k]));
+  }
+
   void evaluateRatiosAlltoOne(ParticleSet& P, std::vector<ValueType>& ratios)
   {
     const DistanceTableData* d_table=P.DistTables[0];
@@ -462,7 +464,6 @@
         ratios[j]=std::exp(Uat[j]+Uself-sumU);
       }
     }
->>>>>>> 9348a42e
   }
 
   GradType evalGrad(ParticleSet& P, int iat)
@@ -585,12 +586,8 @@
     }
   }
 
-<<<<<<< HEAD
-  inline valT computeU(const ParticleSet& P, int jel,
-=======
-  inline valT computeU(ParticleSet& P, int jel, int jg,
->>>>>>> 9348a42e
-                        const RealType* distjI, const RealType* distjk)
+  inline valT computeU(const ParticleSet& P, int jel, int jg,
+                       const RealType* distjI, const RealType* distjk)
   {
     const DistanceTableData& eI_table=(*P.DistTables[myTableID]);
 
@@ -636,9 +633,6 @@
     return Uj;
   }
 
-<<<<<<< HEAD
-  inline void computeU3(const ParticleSet& P, int jel,
-=======
   inline void computeU3_engine(const ParticleSet& P,
                                const FT &feeI, int kel_counter,
                                valT& Uj, posT& dUj, valT& d2Uj,
@@ -725,8 +719,7 @@
     }
   }
 
-  inline void computeU3(ParticleSet& P, int jel,
->>>>>>> 9348a42e
+  inline void computeU3(const ParticleSet& P, int jel,
                         const RealType* distjI, const RowContainer& displjI,
                         const RealType* distjk, const RowContainer& displjk,
                         valT& Uj, posT& dUj, valT& d2Uj,
