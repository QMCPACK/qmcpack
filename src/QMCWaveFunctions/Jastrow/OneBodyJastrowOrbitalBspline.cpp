//////////////////////////////////////////////////////////////////////////////////////
// This file is distributed under the University of Illinois/NCSA Open Source License.
// See LICENSE file in top directory for details.
//
// Copyright (c) 2016 Jeongnim Kim and QMCPACK developers.
//
// File developed by: Ken Esler, kpesler@gmail.com, University of Illinois at Urbana-Champaign
//                    Jeremy McMinnis, jmcminis@gmail.com, University of Illinois at Urbana-Champaign
//                    Jeongnim Kim, jeongnim.kim@gmail.com, University of Illinois at Urbana-Champaign
//                    Ye Luo, yeluo@anl.gov, Argonne National Laboratory
//                    Mark A. Berrill, berrillma@ornl.gov, Oak Ridge National Laboratory
//
// File created by: Jeongnim Kim, jeongnim.kim@gmail.com, University of Illinois at Urbana-Champaign
//////////////////////////////////////////////////////////////////////////////////////
    
    
#include "OneBodyJastrowOrbitalBspline.h"
#include "CudaSpline.h"
#include "Lattice/ParticleBConds.h"
#include "Configuration.h"

namespace qmcplusplus
{
template<class FT>
void
OneBodyJastrowOrbitalBspline<FT>::recompute(MCWalkerConfiguration &W,
                                        bool firstTime)
{
}

template<class FT>
void
OneBodyJastrowOrbitalBspline<FT>::reserve
(PointerPool<gpu::device_vector<CudaRealType> > &pool)
{
}

template<class FT>
void
OneBodyJastrowOrbitalBspline<FT>::checkInVariables(opt_variables_type& active)
{
  J1OrbitalSoA<BsplineFunctor<WaveFunctionComponent::RealType> >::checkInVariables(active);
  for (int i=0; i<NumCenterGroups; i++)
    GPUSplines[i]->set(*this->F[i]);
}

template<class FT>
void
OneBodyJastrowOrbitalBspline<FT>::addFunc(int ig, FT* j, int jg)
{
  J1OrbitalSoA<BsplineFunctor<WaveFunctionComponent::RealType> >::addFunc(ig, j, jg);
  CudaSpline<CudaReal> *newSpline = new CudaSpline<CudaReal>(*j);
  UniqueSplines.push_back(newSpline);
  // if(i==0) { //first time, assign everything
  //   for(int ig=0; ig<NumCenterGroups; ++ig)
  // 	if(GPUSplines[ig]==0) GPUSplines[ig]=newSpline;
  // }
  // else
  GPUSplines[ig]=newSpline;
}

template<class FT>
void
OneBodyJastrowOrbitalBspline<FT>::addLog (MCWalkerConfiguration &W,
                                      std::vector<RealType> &logPsi)
{
  std::vector<Walker_t*> &walkers = W.WalkerList;
  if (SumHost.size() < 4*walkers.size())
  {
    SumGPU.resize(4*walkers.size());
    SumHost.resize(4*walkers.size());
    UpdateListHost.resize(walkers.size());
    UpdateListGPU.resize(walkers.size());
  }
  int numGL = 4*N*walkers.size();
  if (this->GradLaplGPU.size()  < numGL)
  {
    this->GradLaplGPU.resize(numGL);
    this->GradLaplHost.resize(numGL);
  }
  CudaReal RHost[OHMMS_DIM*N*walkers.size()];
  for (int iw=0; iw<walkers.size(); iw++)
  {
    Walker_t &walker = *(walkers[iw]);
    SumHost[iw] = 0.0;
  }
  SumGPU = SumHost;
  int efirst = 0;
  int elast = N-1;
  for (int cgroup=0; cgroup<NumCenterGroups; cgroup++)
  {
    int cfirst = CenterFirst[cgroup];
    int clast  = CenterLast[cgroup];
    CudaSpline<CudaReal> &spline = *(GPUSplines[cgroup]);
    if (GPUSplines[cgroup])
    {
      if (UsePBC)
        one_body_sum_PBC (C.data(), W.RList_GPU.data(),
                          cfirst, clast, efirst, elast,
                          spline.coefs.data(), spline.coefs.size(),
                          spline.rMax, L.data(), Linv.data(),
                          SumGPU.data(), walkers.size());
      else
        one_body_sum (C.data(), W.RList_GPU.data(),
                      cfirst, clast, efirst, elast,
                      spline.coefs.data(), spline.coefs.size(),
                      spline.rMax, SumGPU.data(), walkers.size());
    }
    // Copy data back to CPU memory
  }
  SumHost = SumGPU;
  for (int iw=0; iw<walkers.size(); iw++)
    logPsi[iw] -= SumHost[iw];
#ifdef CUDA_DEBUG
  DTD_BConds<double,3,SUPERCELL_BULK> bconds;
  double host_sum = 0.0;
  for (int cptcl=0; cptcl < CenterRef.getTotalNum(); cptcl++)
  {
    PosType c = CenterRef.R[cptcl];
    for (int eptcl=0; eptcl<N; eptcl++)
    {
      PosType r = walkers[0]->R[eptcl];
      PosType disp = r - c;
      double dist = std::sqrt(bconds.apply(ElecRef.Lattice, disp));
      host_sum -= Fs[cptcl]->evaluate(dist);
    }
  }
  fprintf (stderr, "host = %25.16f\n", host_sum);
  fprintf (stderr, "cuda = %25.16f\n", logPsi[0]);
#endif
}

template<class FT>
void
OneBodyJastrowOrbitalBspline<FT>::update (std::vector<Walker_t*> &walkers, int iat)
{
  // for (int iw=0; iw<walkers.size(); iw++)
  //   UpdateListHost[iw] = (CudaReal*)walkers[iw]->R_GPU.data();
  // UpdateListGPU = UpdateListHost;
  // one_body_update(UpdateListGPU.data(), N, iat, walkers.size());
}

template<class FT>
void
OneBodyJastrowOrbitalBspline<FT>::ratio
(MCWalkerConfiguration &W, int iat,
 std::vector<ValueType> &psi_ratios,
 std::vector<GradType>  &grad,
 std::vector<ValueType> &lapl)
{
  std::vector<Walker_t*> &walkers = W.WalkerList;
  bool zero = true;
  if (SumGPU.size() < 4*walkers.size())
    SumGPU.resize(4*walkers.size());
  for (int group=0; group<NumCenterGroups; group++)
  {
    int first = CenterFirst[group];
    int last  = CenterLast[group];
    if (GPUSplines[group])
    {
      CudaSpline<CudaReal> &spline = *(GPUSplines[group]);
// 	one_body_ratio_PBC (C.data(), W.RList_GPU.data(), first, last,
//  			    (CudaReal*)W.Rnew_GPU.data(), iat,
// 			    spline.coefs.data(), spline.coefs.size(),
// 			    spline.rMax, L.data(), Linv.data(),
// 			    SumGPU.data(), walkers.size());
      if (UsePBC)
      {
        bool use_fast_image = W.Lattice.SimulationCellRadius >= spline.rMax;
        one_body_ratio_grad_PBC (C.data(), W.RList_GPU.data(), first, last,
                                 (CudaReal*)W.Rnew_GPU.data(), iat,
                                 spline.coefs.data(), spline.coefs.size(),
                                 spline.rMax, L.data(), Linv.data(), zero,
                                 SumGPU.data(), walkers.size(), use_fast_image);
      }
      else
        one_body_ratio_grad (C.data(), W.RList_GPU.data(), first, last,
                             (CudaReal*)W.Rnew_GPU.data(), iat,
                             spline.coefs.data(), spline.coefs.size(),
                             spline.rMax, zero, SumGPU.data(), walkers.size());
      zero = false;
    }
  }
  // Copy data back to CPU memory
  SumHost = SumGPU;
  for (int iw=0; iw<walkers.size(); iw++)
  {
    psi_ratios[iw] *= std::exp(-SumHost[4*iw+0]);
    grad[iw][0] -= SumHost[4*iw+1];
    grad[iw][1] -= SumHost[4*iw+2];
    grad[iw][2] -= SumHost[4*iw+3];
  }
#ifdef CUDA_DEBUG
  DTD_BConds<double,3,SUPERCELL_BULK> bconds;
  int iw = 0;
  Walker_t &walker = *(walkers[iw]);
  double host_sum = 0.0;
  for (int cptcl=0; cptcl<CenterRef.getTotalNum(); cptcl++)
  {
    FT* func = Fs[cptcl];
    PosType disp = new_pos[iw] - CenterRef.R[cptcl];
    double dist = std::sqrt(bconds.apply(ElecRef.Lattice, disp));
    host_sum += func->evaluate(dist);
    disp = walkers[iw]->R[iat] - CenterRef.R[cptcl];
    dist = std::sqrt(bconds.apply(ElecRef.Lattice, disp));
    host_sum -= func->evaluate(dist);
  }
  fprintf (stderr, "Host sum = %18.12e\n", host_sum);
  fprintf (stderr, "CUDA sum = %18.12e\n", SumHost[0]);
#endif
}

template<class FT>
void
OneBodyJastrowOrbitalBspline<FT>::calcRatio
(MCWalkerConfiguration &W, int iat,
 std::vector<ValueType> &psi_ratios,
 std::vector<GradType>  &grad,
 std::vector<ValueType> &lapl)
{
  std::vector<Walker_t*> &walkers = W.WalkerList;
  bool zero = true;
  if (SumGPU.size() < 4*walkers.size())
    SumGPU.resize(4*walkers.size());
  for (int group=0; group<NumCenterGroups; group++)
  {
    int first = CenterFirst[group];
    int last  = CenterLast[group];
    if (GPUSplines[group])
    {
      CudaSpline<CudaReal> &spline = *(GPUSplines[group]);
      if (UsePBC)
      {
        bool use_fast_image = W.Lattice.SimulationCellRadius >= spline.rMax;
        one_body_ratio_grad_PBC (C.data(), W.RList_GPU.data(), first, last,
                                 (CudaReal*)W.Rnew_GPU.data(), iat,
                                 spline.coefs.data(), spline.coefs.size(),
                                 spline.rMax, L.data(), Linv.data(), zero,
                                 SumGPU.data(), walkers.size(), use_fast_image);
      }
      else
        one_body_ratio_grad (C.data(), W.RList_GPU.data(), first, last,
                             (CudaReal*)W.Rnew_GPU.data(), iat,
                             spline.coefs.data(), spline.coefs.size(),
                             spline.rMax, zero, SumGPU.data(), walkers.size());
      zero = false;
    }
  }
  // Copy data back to CPU memory
  gpu::streamsSynchronize();
  SumHost.asyncCopy(SumGPU);
  cudaEventRecord(gpu::ratioSyncOneBodyEvent, gpu::memoryStream);
}

template<class FT>
void
OneBodyJastrowOrbitalBspline<FT>::addRatio
(MCWalkerConfiguration &W, int iat,
 std::vector<ValueType> &psi_ratios, std::vector<GradType>  &grad,
 std::vector<ValueType> &lapl)
{
  std::vector<Walker_t*> &walkers = W.WalkerList;
  cudaEventSynchronize(gpu::ratioSyncOneBodyEvent);
  for (int iw=0; iw<walkers.size(); iw++)
  {
    psi_ratios[iw] *= std::exp(-SumHost[4*iw+0]);
    grad[iw][0] -= SumHost[4*iw+1];
    grad[iw][1] -= SumHost[4*iw+2];
    grad[iw][2] -= SumHost[4*iw+3];
  }
#ifdef CUDA_DEBUG
  DTD_BConds<double,3,SUPERCELL_BULK> bconds;
  int iw = 0;
  Walker_t &walker = *(walkers[iw]);
  double host_sum = 0.0;
  for (int cptcl=0; cptcl<CenterRef.getTotalNum(); cptcl++)
  {
    FT* func = Fs[cptcl];
    PosType disp = new_pos[iw] - CenterRef.R[cptcl];
    double dist = std::sqrt(bconds.apply(ElecRef.Lattice, disp));
    host_sum += func->evaluate(dist);
    disp = walkers[iw]->R[iat] - CenterRef.R[cptcl];
    dist = std::sqrt(bconds.apply(ElecRef.Lattice, disp));
    host_sum -= func->evaluate(dist);
  }
  fprintf (stderr, "Host sum = %18.12e\n", host_sum);
  fprintf (stderr, "CUDA sum = %18.12e\n", SumHost[0]);
#endif
}

template<class FT>
void
OneBodyJastrowOrbitalBspline<FT>::NLratios
(MCWalkerConfiguration &W,  std::vector<NLjob> &jobList,
 std::vector<PosType> &quadPoints, std::vector<ValueType> &psi_ratios)
{
  std::vector<Walker_t*> &walkers = W.WalkerList;
  float sim_cell_radius = W.Lattice.SimulationCellRadius;
  int njobs = jobList.size();
  if (NL_JobListHost.size() < njobs)
  {
    NL_JobListHost.resize(njobs);
    NL_SplineCoefsListHost.resize(njobs);
    NL_NumCoefsHost.resize(njobs);
    NL_rMaxHost.resize(njobs);
  }
  if (NL_RatiosHost.size() < quadPoints.size())
  {
    int nalloc = quadPoints.size();
    NL_QuadPointsHost.resize(OHMMS_DIM*nalloc);
    NL_QuadPointsGPU.resize(OHMMS_DIM*nalloc, 1.25);
    NL_RatiosHost.resize(nalloc);
    NL_RatiosGPU.resize(nalloc, 1.25);
  }
  int iratio = 0;
  for (int ijob=0; ijob < njobs; ijob++)
  {
    NLjob &job = jobList[ijob];
    NLjobGPU<CudaReal> &jobGPU = NL_JobListHost[ijob];
    jobGPU.R             = (CudaReal*)walkers[job.walker]->R_GPU.data();
    jobGPU.Elec          = job.elec;
    jobGPU.QuadPoints    = &(NL_QuadPointsGPU.data()[OHMMS_DIM*iratio]);
    jobGPU.NumQuadPoints = job.numQuadPoints;
    jobGPU.Ratios        = &(NL_RatiosGPU.data()[iratio]);
    iratio += job.numQuadPoints;
  }
  NL_JobListGPU         = NL_JobListHost;
  // Copy quad points to GPU
  for (int iq=0; iq<quadPoints.size(); iq++)
  {
    NL_RatiosHost[iq] = 1.0;
    for (int dim=0; dim<OHMMS_DIM; dim++)
      NL_QuadPointsHost[OHMMS_DIM*iq + dim] = quadPoints[iq][dim];
  }
  NL_RatiosGPU = NL_RatiosHost;
  NL_QuadPointsGPU = NL_QuadPointsHost;
  // Now, loop over electron groups
  for (int group=0; group<NumCenterGroups; group++)
  {
    int first = CenterFirst[group];
    int last  = CenterLast[group];
    if (GPUSplines[group])
    {
      CudaSpline<CudaReal> &spline = *(GPUSplines[group]);
      if (UsePBC)
        one_body_NLratios_PBC(NL_JobListGPU.data(), C.data(), first, last,
                              spline.coefs.data(), spline.coefs.size(),
                              spline.rMax, L.data(), Linv.data(), sim_cell_radius,
                              njobs);
      else
        one_body_NLratios(NL_JobListGPU.data(), C.data(), first, last,
                          spline.coefs.data(), spline.coefs.size(),
                          spline.rMax, njobs);
    }
  }
  NL_RatiosHost = NL_RatiosGPU;
  for (int i=0; i < psi_ratios.size(); i++)
    psi_ratios[i] *= NL_RatiosHost[i];
}

template<class FT>
void OneBodyJastrowOrbitalBspline<FT>::calcGradient
(MCWalkerConfiguration &W, int iat, std::vector<GradType> &grad)
{
  CudaReal sim_cell_radius = W.Lattice.SimulationCellRadius;
  std::vector<Walker_t*> &walkers = W.WalkerList;
  if (this->OneGradHost.size() < OHMMS_DIM*walkers.size())
  {
    this->OneGradHost.resize (walkers.size()*OHMMS_DIM);
    this->OneGradGPU.resize (walkers.size()*OHMMS_DIM, 1.25);
  }
  bool zero = true;
  for (int group=0; group<NumCenterGroups; group++)
  {
    int first = CenterFirst[group];
    int last  = CenterLast[group];
    if (GPUSplines[group])
    {
      CudaSpline<CudaReal> &spline = *(GPUSplines[group]);
      if (UsePBC)
        one_body_gradient_PBC (W.RList_GPU.data(), iat, C.data(), first, last,
                               spline.coefs.data(), spline.coefs.size(),
                               spline.rMax, L.data(), Linv.data(),
                               zero, this->OneGradGPU.data(), walkers.size());
      else
        one_body_gradient (W.RList_GPU.data(), iat, C.data(), first, last,
                           spline.coefs.data(), spline.coefs.size(),
                           spline.rMax, zero, this->OneGradGPU.data(), walkers.size());
      zero = false;
    }
  }
  // Copy data back to CPU memory
  gpu::streamsSynchronize();
  this->OneGradHost.asyncCopy(this->OneGradGPU);
  cudaEventRecord(gpu::gradientSyncOneBodyEvent, gpu::memoryStream);
}

template<class FT>
void OneBodyJastrowOrbitalBspline<FT>::addGradient
(MCWalkerConfiguration &W, int iat, std::vector<GradType> &grad)
{
  std::vector<Walker_t*> &walkers = W.WalkerList;
  cudaEventSynchronize(gpu::gradientSyncOneBodyEvent);
  for (int iw=0; iw<walkers.size(); iw++)
    for (int dim=0; dim<OHMMS_DIM; dim++)
      grad[iw][dim] -= this->OneGradHost[OHMMS_DIM*iw+dim];
}

template<class FT>
void
OneBodyJastrowOrbitalBspline<FT>::gradLapl (MCWalkerConfiguration &W,
                                        GradMatrix_t &grad,
                                        ValueMatrix_t &lapl)
{
  std::vector<Walker_t*> &walkers = W.WalkerList;
  int numGL = 4*N*walkers.size();
  if (this->GradLaplGPU.size()  < numGL)
  {
    this->GradLaplGPU.resize(numGL, 1.25);
    this->GradLaplHost.resize(numGL);
  }
  for (int i=0; i<walkers.size()*4*this->N; i++)
    this->GradLaplHost[i] = 0.0;
  this->GradLaplGPU = this->GradLaplHost;
#ifdef CUDA_DEBUG
  std::vector<CudaReal> CPU_GradLapl(4*N);
  DTD_BConds<double,3,SUPERCELL_BULK> bconds;
  int iw = 0;
  for (int eptcl=0; eptcl<N; eptcl++)
  {
    PosType grad(0.0, 0.0, 0.0);
    double lapl(0.0);
    for (int cptcl=0; cptcl<CenterRef.getTotalNum(); cptcl++)
    {
      FT* func = Fs[cptcl];
      PosType disp = walkers[iw]->R[eptcl] - CenterRef.R[cptcl];
      double dist = std::sqrt(bconds.apply(ElecRef.Lattice, disp));
      double u, du, d2u;
      u = func->evaluate(dist, du, d2u);
      du /= dist;
      grad += disp * du;
      lapl += d2u + 2.0*du;
    }
    CPU_GradLapl[eptcl*4+0] = grad[0];
    CPU_GradLapl[eptcl*4+1] = grad[1];
    CPU_GradLapl[eptcl*4+2] = grad[2];
    CPU_GradLapl[eptcl*4+3] = lapl;
  }
#endif
  for (int cgroup=0; cgroup<NumCenterGroups; cgroup++)
  {
    int cfirst = CenterFirst[cgroup];
    int clast  = CenterLast[cgroup];
    int efirst = 0;
    int elast  = N-1;
    if (GPUSplines[cgroup])
    {
      CudaSpline<CudaReal> &spline = *(GPUSplines[cgroup]);
      // spline.check_coefs();
      if (UsePBC)
        one_body_grad_lapl_PBC (C.data(), W.RList_GPU.data(),
                                cfirst, clast, efirst, elast,
                                spline.coefs.data(), spline.coefs.size(),
                                spline.rMax, L.data(), Linv.data(),
                                this->GradLaplGPU.data(), 4*this->N, walkers.size());
      else
        one_body_grad_lapl (C.data(), W.RList_GPU.data(),
                            cfirst, clast, efirst, elast,
                            spline.coefs.data(), spline.coefs.size(),
                            spline.rMax, this->GradLaplGPU.data(),
                            4*this->N, walkers.size());
    }
  }
  // Copy data back to CPU memory
  this->GradLaplHost = this->GradLaplGPU;
#ifdef CUDA_DEBUG
  fprintf (stderr, "GPU  grad = %12.5e %12.5e %12.5e   Lapl = %12.5e\n",
           GradLaplHost[0],  GradLaplHost[1], GradLaplHost[2], GradLaplHost[3]);
  fprintf (stderr, "CPU  grad = %12.5e %12.5e %12.5e   Lapl = %12.5e\n",
           CPU_GradLapl[0],  CPU_GradLapl[1], CPU_GradLapl[2], CPU_GradLapl[3]);
#endif
  for (int iw=0; iw<walkers.size(); iw++)
  {
    for (int ptcl=0; ptcl<N; ptcl++)
    {
      for (int i=0; i<OHMMS_DIM; i++)
        grad(iw,ptcl)[i] += this->GradLaplHost[4*this->N*iw + 4*ptcl + i];
      if (std::isnan(this->GradLaplHost[4*this->N*iw+ + 4*ptcl +3]))
      {
        fprintf (stderr, "NAN in OneBodyJastrowOrbitalBspline<FT> laplacian.\n");
        abort();
      }
      lapl(iw,ptcl) += this->GradLaplHost[4*this->N*iw+ + 4*ptcl +3];
    }
  }
}

template<class FT>
void
OneBodyJastrowOrbitalBspline<FT>::resetParameters(const opt_variables_type& active)
{
  J1OrbitalSoA<BsplineFunctor<WaveFunctionComponent::RealType> >::resetParameters(active);
  for (int i=0; i<NumCenterGroups; i++)
    GPUSplines[i]->set(*this->F[i]);
}

template<class FT>
void
OneBodyJastrowOrbitalBspline<FT>::evaluateDerivatives
(MCWalkerConfiguration &W, const opt_variables_type& optvars,
 RealMatrix_t &d_logpsi, RealMatrix_t &dlapl_over_psi)
{
  CudaReal sim_cell_radius = W.Lattice.SimulationCellRadius;
  std::vector<Walker_t*> &walkers = W.WalkerList;
  int nw = walkers.size();
  if (DerivListGPU.size() < nw)
  {
    MaxCoefs = 0;
    for (int i=0; i<UniqueSplines.size(); i++)
      MaxCoefs = std::max(MaxCoefs, (int)UniqueSplines[i]->coefs.size());
    // Round up to nearest 16 to allow coallesced GPU reads
    MaxCoefs = ((MaxCoefs+15)/16)*16;
    SplineDerivsHost.resize(2*MaxCoefs*nw);
    SplineDerivsGPU.resize(2*MaxCoefs*nw);
    DerivListHost.resize(nw);
    DerivListGPU.resize(nw, 1.25);
    for (int iw=0; iw<nw; iw++)
      DerivListHost[iw] = SplineDerivsGPU.data() + 2*iw*MaxCoefs;
    DerivListGPU = DerivListHost;
  }
  int efirst = 0;
  int elast = N-1;
  for (int cgroup=0; cgroup < NumCenterGroups; cgroup++)
  {
    int cfirst = CenterFirst[cgroup];
    int clast  = CenterLast[cgroup];
    CudaSpline<CudaReal> &spline = *(GPUSplines[cgroup]);
//       std::cerr << "cgroup = " << cgroup << std::endl;
//       std::cerr << "cfirst = " << cfirst << "  clast = " << clast << std::endl;
//       std::cerr << "spline.coefs.size() = " << spline.coefs.size() << std::endl;
//       std::cerr << "spline.rMax = " << spline.rMax << std::endl;
    if (UsePBC)
      one_body_derivs_PBC (C.data(), W.RList_GPU.data(), W.GradList_GPU.data(),
                           cfirst, clast, efirst, elast,
                           spline.coefs.size(), spline.rMax, L.data(),
                           Linv.data(), sim_cell_radius, DerivListGPU.data(),nw);
    else
      one_body_derivs (C.data(), W.RList_GPU.data(), W.GradList_GPU.data(),
                       cfirst, clast, efirst, elast,
                       spline.coefs.size(), spline.rMax, DerivListGPU.data(),nw);
    // Copy data back to CPU memory
    SplineDerivsHost = SplineDerivsGPU;
//       std::cerr << "SplineDerivsHost = " << std::endl;
//       for (int i=0; i<SplineDerivsHost.size(); i++)
<<<<<<< HEAD
//         std::cerr << SplineDerivsHost[i] << std::endl;
    opt_variables_type splineVars = Funique[cgroup]->myVars;
=======
// 	cerr << SplineDerivsHost[i] << std::endl;
    opt_variables_type splineVars = this->F[cgroup]->myVars;
>>>>>>> 9c5ba759
    for (int iv=0; iv<splineVars.size(); iv++)
    {
      int varIndex = splineVars.Index[iv];
      int coefIndex = iv+1;
      for (int iw=0; iw<nw; iw++)
      {
        d_logpsi(iw,varIndex) +=
          SplineDerivsHost[2*(MaxCoefs*iw+coefIndex)+0];
        dlapl_over_psi(iw,varIndex) +=
          SplineDerivsHost[2*(MaxCoefs*iw+coefIndex)+1];
        //	  std::cerr << "dlapl_over_psi(iw,"<<varIndex<<") = " << d_logpsi(iw,varIndex) << std::endl;
      }
    }
    int varIndex = splineVars.Index[1];
    int coefIndex = 0;
    for (int iw=0; iw<nw; iw++)
    {
      d_logpsi(iw,varIndex) +=
        SplineDerivsHost[2*(MaxCoefs*iw+coefIndex)+0];
      dlapl_over_psi(iw,varIndex) +=
        SplineDerivsHost[2*(MaxCoefs*iw+coefIndex)+1];
    }
  }
}

// explicit instantiations of templates
template class OneBodyJastrowOrbitalBspline<BsplineFunctor<WaveFunctionComponent::RealType>>;

}<|MERGE_RESOLUTION|>--- conflicted
+++ resolved
@@ -552,13 +552,8 @@
     SplineDerivsHost = SplineDerivsGPU;
 //       std::cerr << "SplineDerivsHost = " << std::endl;
 //       for (int i=0; i<SplineDerivsHost.size(); i++)
-<<<<<<< HEAD
 //         std::cerr << SplineDerivsHost[i] << std::endl;
-    opt_variables_type splineVars = Funique[cgroup]->myVars;
-=======
-// 	cerr << SplineDerivsHost[i] << std::endl;
     opt_variables_type splineVars = this->F[cgroup]->myVars;
->>>>>>> 9c5ba759
     for (int iv=0; iv<splineVars.size(); iv++)
     {
       int varIndex = splineVars.Index[iv];
