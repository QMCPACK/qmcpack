--- conflicted
+++ resolved
@@ -132,11 +132,7 @@
 
 template<class FT>
 void
-<<<<<<< HEAD
-OneBodyJastrowOrbitalBspline::update (MCWalkerConfiguration *W, std::vector<Walker_t*> &walkers, int iat, std::vector<bool> *acc, int k)
-=======
-OneBodyJastrowOrbitalBspline<FT>::update (std::vector<Walker_t*> &walkers, int iat)
->>>>>>> c4193faa
+OneBodyJastrowOrbitalBspline<FT>::update (MCWalkerConfiguration *W, std::vector<Walker_t*> &walkers, int iat, std::vector<bool> *acc, int k)
 {
   // for (int iw=0; iw<walkers.size(); iw++)
   //   UpdateListHost[iw] = (CTS::RealType*)walkers[iw]->R_GPU.data();
@@ -144,12 +140,9 @@
   // one_body_update(UpdateListGPU.data(), N, iat, N);
 }
 
-<<<<<<< HEAD
 // #define DEBUG_DELAYED
 
-=======
-template<class FT>
->>>>>>> c4193faa
+template<class FT>
 void
 OneBodyJastrowOrbitalBspline<FT>::ratio
 (MCWalkerConfiguration &W, int iat,
@@ -171,40 +164,24 @@
     {
       CudaSpline<CTS::RealType> &spline = *(GPUSplines[group]);
 // 	one_body_ratio_PBC (C.data(), W.RList_GPU.data(), first, last,
-<<<<<<< HEAD
-//  			    (CudaReal*)W.Rnew_GPU.data(), iat,
-// 			    spline.coefs.data(), spline.coefs.size(), walkers.size(),
-=======
 //  			    (CTS::RealType*)W.Rnew_GPU.data(), iat,
 // 			    spline.coefs.data(), spline.coefs.size(),
->>>>>>> c4193faa
 // 			    spline.rMax, L.data(), Linv.data(),
 // 			    SumGPU.data(), N);
       if (UsePBC)
       {
         bool use_fast_image = W.Lattice.SimulationCellRadius >= spline.rMax;
         one_body_ratio_grad_PBC (C.data(), W.RList_GPU.data(), first, last,
-<<<<<<< HEAD
-                                 (CudaReal*)W.Rnew_GPU.data(), iat,
+                                 (CTS::RealType*)W.Rnew_GPU.data(), iat,
                                  spline.coefs.data(), spline.coefs.size(), nw,
-=======
-                                 (CTS::RealType*)W.Rnew_GPU.data(), iat,
-                                 spline.coefs.data(), spline.coefs.size(),
->>>>>>> c4193faa
                                  spline.rMax, L.data(), Linv.data(), zero,
                                  SumGPU.data(), N, use_fast_image);
       }
       else
         one_body_ratio_grad (C.data(), W.RList_GPU.data(), first, last,
-<<<<<<< HEAD
-                             (CudaReal*)W.Rnew_GPU.data(), iat,
-                             spline.coefs.data(), spline.coefs.size(), nw,
+                             (CTS::RealType*)W.Rnew_GPU.data(), iat,
+                             spline.coefs.data(), spline.coefs.size(), nw
                              spline.rMax, zero, SumGPU.data(), N);
-=======
-                             (CTS::RealType*)W.Rnew_GPU.data(), iat,
-                             spline.coefs.data(), spline.coefs.size(),
-                             spline.rMax, zero, SumGPU.data(), walkers.size());
->>>>>>> c4193faa
       zero = false;
     }
   }
@@ -276,27 +253,16 @@
       {
         bool use_fast_image = W.Lattice.SimulationCellRadius >= spline.rMax;
         one_body_ratio_grad_PBC (C.data(), W.RList_GPU.data(), first, last,
-<<<<<<< HEAD
-                                 &(((CudaReal*)W.Rnew_GPU.data())[3*offset]), iat,
+                                 &(((CTS::RealType*)W.Rnew_GPU.data())[3*offset]), iat,
                                  spline.coefs.data(), spline.coefs.size(), walkers.size(),
-=======
-                                 (CTS::RealType*)W.Rnew_GPU.data(), iat,
-                                 spline.coefs.data(), spline.coefs.size(),
->>>>>>> c4193faa
                                  spline.rMax, L.data(), Linv.data(), zero,
                                  SumGPU.data(), nw, use_fast_image);
       }
       else
         one_body_ratio_grad (C.data(), W.RList_GPU.data(), first, last,
-<<<<<<< HEAD
-                             &(((CudaReal*)W.Rnew_GPU.data())[3*offset]), iat,
+                             &(((CTS::RealType*)W.Rnew_GPU.data())[3*offset]), iat,
                              spline.coefs.data(), spline.coefs.size(), walkers.size(),
                              spline.rMax, zero, SumGPU.data(), nw);
-=======
-                             (CTS::RealType*)W.Rnew_GPU.data(), iat,
-                             spline.coefs.data(), spline.coefs.size(),
-                             spline.rMax, zero, SumGPU.data(), walkers.size());
->>>>>>> c4193faa
       zero = false;
     }
   }
@@ -308,13 +274,8 @@
 
 template<class FT>
 void
-<<<<<<< HEAD
-OneBodyJastrowOrbitalBspline::addRatio
+OneBodyJastrowOrbitalBspline<FT>::addRatio
 (MCWalkerConfiguration &W, int iat, int k,
-=======
-OneBodyJastrowOrbitalBspline<FT>::addRatio
-(MCWalkerConfiguration &W, int iat,
->>>>>>> c4193faa
  std::vector<ValueType> &psi_ratios, std::vector<GradType>  &grad,
  std::vector<ValueType> &lapl)
 {
@@ -425,15 +386,9 @@
     psi_ratios[i] *= NL_RatiosHost[i];
 }
 
-<<<<<<< HEAD
-
-void OneBodyJastrowOrbitalBspline::calcGradient
+template<class FT>
+void OneBodyJastrowOrbitalBspline<FT>::calcGradient
 (MCWalkerConfiguration &W, int iat, int k, std::vector<GradType> &grad)
-=======
-template<class FT>
-void OneBodyJastrowOrbitalBspline<FT>::calcGradient
-(MCWalkerConfiguration &W, int iat, std::vector<GradType> &grad)
->>>>>>> c4193faa
 {
   CTS::RealType sim_cell_radius = W.Lattice.SimulationCellRadius;
   std::vector<Walker_t*> &walkers = W.WalkerList;
@@ -480,21 +435,17 @@
     fprintf(stderr,"1B Jastrow grad walker %i: (",iw);
 #endif
     for (int dim=0; dim<OHMMS_DIM; dim++)
-<<<<<<< HEAD
       {
 #ifdef DEBUG_DELAYED
         if(dim>0) fprintf(stderr,", ");
         fprintf(stderr,"%f (before: %f)",OneGradHost[OHMMS_DIM*iw+dim],grad[iw][dim]);
 #endif
-        grad[iw][dim] -= OneGradHost[OHMMS_DIM*iw+dim];
+        grad[iw][dim] -= this->OneGradHost[OHMMS_DIM*iw+dim];
       }
 #ifdef DEBUG_DELAYED
     fprintf(stderr,")\n");
 #endif
   }
-=======
-      grad[iw][dim] -= this->OneGradHost[OHMMS_DIM*iw+dim];
->>>>>>> c4193faa
 }
 
 template<class FT>
