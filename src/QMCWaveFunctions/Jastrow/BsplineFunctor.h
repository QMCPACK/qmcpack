//////////////////////////////////////////////////////////////////////////////////////
// This file is distributed under the University of Illinois/NCSA Open Source License.
// See LICENSE file in top directory for details.
//
// Copyright (c) 2016 Jeongnim Kim and QMCPACK developers.
//
// File developed by: John R. Gergely,  University of Illinois at Urbana-Champaign
//                    Ken Esler, kpesler@gmail.com, University of Illinois at Urbana-Champaign
//                    Miguel Morales, moralessilva2@llnl.gov, Lawrence Livermore National Laboratory
//                    Raymond Clay III, j.k.rofling@gmail.com, Lawrence Livermore National Laboratory
//                    Jeremy McMinnis, jmcminis@gmail.com, University of Illinois at Urbana-Champaign
//                    Jeongnim Kim, jeongnim.kim@gmail.com, University of Illinois at Urbana-Champaign
//                    Jaron T. Krogel, krogeljt@ornl.gov, Oak Ridge National Laboratory
//                    Mark A. Berrill, berrillma@ornl.gov, Oak Ridge National Laboratory
//                    Amrita Mathuriya, amrita.mathuriya@intel.com, Intel Corp.
//
// File created by: Ken Esler, kpesler@gmail.com, University of Illinois at Urbana-Champaign
//////////////////////////////////////////////////////////////////////////////////////
    
    
#ifndef QMCPLUSPLUS_BSPLINE_FUNCTOR_H
#define QMCPLUSPLUS_BSPLINE_FUNCTOR_H
#include "Numerics/OptimizableFunctorBase.h"
#include "Utilities/ProgressReportEngine.h"
#include "OhmmsData/AttributeSet.h"
#include "Numerics/LinearFit.h"
#include "simd/allocator.hpp"
#include <cstdio>

namespace qmcplusplus
{

template<class T>
struct BsplineFunctor: public OptimizableFunctorBase
{

  typedef real_type value_type;
  int NumParams;
  int Dummy;
  const real_type A[16], dA[16], d2A[16], d3A[16];
  aligned_vector<real_type> SplineCoefs;

  //static const real_type A[16], dA[16], d2A[16];
  real_type DeltaR, DeltaRInv;
  real_type CuspValue;
  real_type Y, dY, d2Y;
  // Stores the derivatives w.r.t. SplineCoefs
  // of the u, du/dr, and d2u/dr2
  std::vector<TinyVector<real_type,3> > SplineDerivs;
  std::vector<real_type> Parameters;
  std::vector<std::string> ParameterNames;
  std::string elementType, pairType;
  std::string fileName;

  int ResetCount;
  int ReportLevel;
  bool notOpt;
  bool periodic;

  ///constructor
  BsplineFunctor(real_type cusp=0.0) :
    NumParams(0),
    A{-1.0/6.0,  3.0/6.0, -3.0/6.0, 1.0/6.0,
       3.0/6.0, -6.0/6.0,  0.0/6.0, 4.0/6.0,
      -3.0/6.0,  3.0/6.0,  3.0/6.0, 1.0/6.0,
       1.0/6.0,  0.0/6.0,  0.0/6.0, 0.0/6.0},
    dA{0.0, -0.5,  1.0, -0.5,
       0.0,  1.5, -2.0,  0.0,
       0.0, -1.5,  1.0,  0.5,
       0.0,  0.5,  0.0,  0.0},
    d2A{0.0, 0.0, -1.0,  1.0,
        0.0, 0.0,  3.0, -2.0,
        0.0, 0.0, -3.0,  1.0,
        0.0, 0.0,  1.0,  0.0},
    d3A{0.0, 0.0,  0.0, -1.0,
        0.0, 0.0,  0.0,  3.0,
        0.0, 0.0,  0.0, -3.0,
        0.0, 0.0,  0.0,  1.0},
    CuspValue(cusp), ResetCount(0), ReportLevel(0), notOpt(false), periodic(true)
  {
    cutoff_radius = 0.0;
  }

  OptimizableFunctorBase* makeClone() const
  {
    return new BsplineFunctor(*this);
  }

  inline void setReportLevel(int i, const std::string& fname)
  {
    ReportLevel=i;
    fileName=(ReportLevel)? fname:"0";
  }

  void resize(int n)
  {
    NumParams = n;
    int numCoefs = NumParams + 4;
    int numKnots = numCoefs - 2;
    DeltaR = cutoff_radius / (real_type)(numKnots - 1);
    DeltaRInv = 1.0/DeltaR;
    Parameters.resize(n);
    SplineCoefs.resize(numCoefs);
    SplineDerivs.resize(numCoefs);
  }

  void reset()
  {
    int numCoefs = NumParams + 4;
    int numKnots = numCoefs - 2;
    DeltaR = cutoff_radius / (real_type)(numKnots - 1);
    DeltaRInv = 1.0/DeltaR;
    for (int i=0; i<SplineCoefs.size(); i++)
      SplineCoefs[i] = 0.0;
    // Ensure that cusp conditions is satsified at the origin
    SplineCoefs[1] = Parameters[0];
    SplineCoefs[2] = Parameters[1];
    SplineCoefs[0] = Parameters[1] - 2.0*DeltaR * CuspValue;
    for (int i=2; i<Parameters.size(); i++)
      SplineCoefs[i+1] = Parameters[i];
  }

  /** compute value, gradient and laplacian for [iStart, iEnd) pairs
   * @param iat dummy
   * @param iStart starting particle index
   * @param iEnd ending particle index
   * @param _distArray distance arrUay
   * @param _valArray  u(r_j) for j=[iStart,iEnd)
   * @param _gradArray  du(r_j)/dr /r_j for j=[iStart,iEnd)
   * @param _lapArray  d2u(r_j)/dr2 for j=[iStart,iEnd)
   * @param distArrayCompressed temp storage to filter r_j < cutoff_radius
   * @param distIndices temp storage for the compressed index
   */
  void evaluateVGL(const int iat, const int iStart, const int iEnd,
      const T* _distArray,  
      T* restrict _valArray,
      T* restrict _gradArray, 
      T* restrict _laplArray, 
      T* restrict distArrayCompressed, int* restrict distIndices ) const;

  /** evaluate sum of the pair potentials for [iStart,iEnd)
   * @param iat dummy
   * @param iStart starting particle index
   * @param iEnd ending particle index
   * @param _distArray distance arrUay
   * @param distArrayCompressed temp storage to filter r_j < cutoff_radius
   * @return \f$\sum u(r_j)\f$ for r_j < cutoff_radius
   */
  T evaluateV(const int iat, const int iStart, const int iEnd,
      const T* restrict _distArray, 
      T* restrict distArrayCompressed) const;

  inline real_type evaluate(real_type r)
  {
    if (r >= cutoff_radius)
      return 0.0;
    r *= DeltaRInv;
    real_type ipart, t;
    t = std::modf(r, &ipart);
    int i = (int) ipart;
    real_type tp[4];
    tp[0] = t*t*t;
    tp[1] = t*t;
    tp[2] = t;
    tp[3] = 1.0;
    return
      (SplineCoefs[i+0]*(A[ 0]*tp[0] + A[ 1]*tp[1] + A[ 2]*tp[2] + A[ 3]*tp[3])+
       SplineCoefs[i+1]*(A[ 4]*tp[0] + A[ 5]*tp[1] + A[ 6]*tp[2] + A[ 7]*tp[3])+
       SplineCoefs[i+2]*(A[ 8]*tp[0] + A[ 9]*tp[1] + A[10]*tp[2] + A[11]*tp[3])+
       SplineCoefs[i+3]*(A[12]*tp[0] + A[13]*tp[1] + A[14]*tp[2] + A[15]*tp[3]));
  }
  inline real_type evaluate(real_type r, real_type rinv)
  {
    return Y=evaluate(r,dY,d2Y);
  }

  inline void evaluateAll(real_type r, real_type rinv)
  {
    Y=evaluate(r,dY,d2Y);
  }

  inline real_type
  evaluate(real_type r, real_type& dudr, real_type& d2udr2)
  {
    if (r >= cutoff_radius)
    {
      dudr = d2udr2 = 0.0;
      return 0.0;
    }
//       real_type eps = 1.0e-5;
//       real_type dudr_FD = (evaluate(r+eps)-evaluate(r-eps))/(2.0*eps);
//       real_type d2udr2_FD = (evaluate(r+eps)+evaluate(r-eps)-2.0*evaluate(r))/(eps*eps);
    r *= DeltaRInv;
    real_type ipart, t;
    t = std::modf(r, &ipart);
    int i = (int) ipart;
    real_type tp[4];
    tp[0] = t*t*t;
    tp[1] = t*t;
    tp[2] = t;
    tp[3] = 1.0;
    d2udr2 = DeltaRInv * DeltaRInv *
             (SplineCoefs[i+0]*(d2A[ 0]*tp[0] + d2A[ 1]*tp[1] + d2A[ 2]*tp[2] + d2A[ 3]*tp[3])+
              SplineCoefs[i+1]*(d2A[ 4]*tp[0] + d2A[ 5]*tp[1] + d2A[ 6]*tp[2] + d2A[ 7]*tp[3])+
              SplineCoefs[i+2]*(d2A[ 8]*tp[0] + d2A[ 9]*tp[1] + d2A[10]*tp[2] + d2A[11]*tp[3])+
              SplineCoefs[i+3]*(d2A[12]*tp[0] + d2A[13]*tp[1] + d2A[14]*tp[2] + d2A[15]*tp[3]));
    dudr = DeltaRInv *
           (SplineCoefs[i+0]*(dA[ 0]*tp[0] + dA[ 1]*tp[1] + dA[ 2]*tp[2] + dA[ 3]*tp[3])+
            SplineCoefs[i+1]*(dA[ 4]*tp[0] + dA[ 5]*tp[1] + dA[ 6]*tp[2] + dA[ 7]*tp[3])+
            SplineCoefs[i+2]*(dA[ 8]*tp[0] + dA[ 9]*tp[1] + dA[10]*tp[2] + dA[11]*tp[3])+
            SplineCoefs[i+3]*(dA[12]*tp[0] + dA[13]*tp[1] + dA[14]*tp[2] + dA[15]*tp[3]));
//       if (std::abs(dudr_FD-dudr) > 1.0e-8)
//  std::cerr << "Error in BsplineFunction:  dudr = " << dudr
//       << "  dudr_FD = " << dudr_FD << std::endl;
//       if (std::abs(d2udr2_FD-d2udr2) > 1.0e-4)
//  std::cerr << "Error in BsplineFunction:  r = " << r << "  d2udr2 = " << dudr
//       << "  d2udr2_FD = " << d2udr2_FD << "  rcut = " << cutoff_radius << std::endl;
    return
      (SplineCoefs[i+0]*(A[ 0]*tp[0] + A[ 1]*tp[1] + A[ 2]*tp[2] + A[ 3]*tp[3])+
       SplineCoefs[i+1]*(A[ 4]*tp[0] + A[ 5]*tp[1] + A[ 6]*tp[2] + A[ 7]*tp[3])+
       SplineCoefs[i+2]*(A[ 8]*tp[0] + A[ 9]*tp[1] + A[10]*tp[2] + A[11]*tp[3])+
       SplineCoefs[i+3]*(A[12]*tp[0] + A[13]*tp[1] + A[14]*tp[2] + A[15]*tp[3]));
  }


  inline real_type
  evaluate(real_type r, real_type& dudr, real_type& d2udr2, real_type &d3udr3)
  {
    if (r >= cutoff_radius)
    {
      dudr = d2udr2 = d3udr3 = 0.0;
      return 0.0;
    }
    // real_type eps = 1.0e-5;
//       real_type dudr_FD = (evaluate(r+eps)-evaluate(r-eps))/(2.0*eps);
//       real_type d2udr2_FD = (evaluate(r+eps)+evaluate(r-eps)-2.0*evaluate(r))/(eps*eps);
    // real_type d3udr3_FD = (-1.0*evaluate(r+1.0*eps)
    //         +2.0*evaluate(r+0.5*eps)
    //         -2.0*evaluate(r-0.5*eps)
    //         +1.0*evaluate(r-1.0*eps))/(eps*eps*eps);
    r *= DeltaRInv;
    real_type ipart, t;
    t = std::modf(r, &ipart);
    int i = (int) ipart;
    real_type tp[4];
    tp[0] = t*t*t;
    tp[1] = t*t;
    tp[2] = t;
    tp[3] = 1.0;
    d3udr3 = DeltaRInv * DeltaRInv * DeltaRInv *
             (SplineCoefs[i+0]*(d3A[ 0]*tp[0] + d3A[ 1]*tp[1] + d3A[ 2]*tp[2] + d3A[ 3]*tp[3])+
              SplineCoefs[i+1]*(d3A[ 4]*tp[0] + d3A[ 5]*tp[1] + d3A[ 6]*tp[2] + d3A[ 7]*tp[3])+
              SplineCoefs[i+2]*(d3A[ 8]*tp[0] + d3A[ 9]*tp[1] + d3A[10]*tp[2] + d3A[11]*tp[3])+
              SplineCoefs[i+3]*(d3A[12]*tp[0] + d3A[13]*tp[1] + d3A[14]*tp[2] + d3A[15]*tp[3]));
    d2udr2 = DeltaRInv * DeltaRInv *
             (SplineCoefs[i+0]*(d2A[ 0]*tp[0] + d2A[ 1]*tp[1] + d2A[ 2]*tp[2] + d2A[ 3]*tp[3])+
              SplineCoefs[i+1]*(d2A[ 4]*tp[0] + d2A[ 5]*tp[1] + d2A[ 6]*tp[2] + d2A[ 7]*tp[3])+
              SplineCoefs[i+2]*(d2A[ 8]*tp[0] + d2A[ 9]*tp[1] + d2A[10]*tp[2] + d2A[11]*tp[3])+
              SplineCoefs[i+3]*(d2A[12]*tp[0] + d2A[13]*tp[1] + d2A[14]*tp[2] + d2A[15]*tp[3]));
    dudr = DeltaRInv *
           (SplineCoefs[i+0]*(dA[ 0]*tp[0] + dA[ 1]*tp[1] + dA[ 2]*tp[2] + dA[ 3]*tp[3])+
            SplineCoefs[i+1]*(dA[ 4]*tp[0] + dA[ 5]*tp[1] + dA[ 6]*tp[2] + dA[ 7]*tp[3])+
            SplineCoefs[i+2]*(dA[ 8]*tp[0] + dA[ 9]*tp[1] + dA[10]*tp[2] + dA[11]*tp[3])+
            SplineCoefs[i+3]*(dA[12]*tp[0] + dA[13]*tp[1] + dA[14]*tp[2] + dA[15]*tp[3]));
//       if (std::abs(dudr_FD-dudr) > 1.0e-8)
//  std::cerr << "Error in BsplineFunction:  dudr = " << dudr
//       << "  dudr_FD = " << dudr_FD << std::endl;
//       if (std::abs(d2udr2_FD-d2udr2) > 1.0e-4)
//  std::cerr << "Error in BsplineFunction:  r = " << r << "  d2udr2 = " << dudr
//       << "  d2udr2_FD = " << d2udr2_FD << "  rcut = " << cutoff_radius << std::endl;
    // if (std::abs(d3udr3_FD-d3udr3) > 1.0e-4)
    //  std::cerr << "Error in BsplineFunction:  r = " << r << "  d3udr3 = " << dudr
    //       << "  d3udr3_FD = " << d3udr3_FD << "  rcut = " << cutoff_radius << std::endl;
    return
      (SplineCoefs[i+0]*(A[ 0]*tp[0] + A[ 1]*tp[1] + A[ 2]*tp[2] + A[ 3]*tp[3])+
       SplineCoefs[i+1]*(A[ 4]*tp[0] + A[ 5]*tp[1] + A[ 6]*tp[2] + A[ 7]*tp[3])+
       SplineCoefs[i+2]*(A[ 8]*tp[0] + A[ 9]*tp[1] + A[10]*tp[2] + A[11]*tp[3])+
       SplineCoefs[i+3]*(A[12]*tp[0] + A[13]*tp[1] + A[14]*tp[2] + A[15]*tp[3]));
  }



  inline bool
  evaluateDerivatives(real_type r, std::vector<TinyVector<real_type,3> >& derivs)
  {
    if (r >= cutoff_radius)
      return false;
    r *= DeltaRInv;
    real_type ipart, t;
    t = std::modf(r, &ipart);
    int i = (int) ipart;
    real_type tp[4];
    tp[0] = t*t*t;
    tp[1] = t*t;
    tp[2] = t;
    tp[3] = 1.0;

    SplineDerivs[0] = TinyVector<real_type,3>(0.0);
    // d/dp_i u(r)
    SplineDerivs[i+0][0] = A[ 0]*tp[0] + A[ 1]*tp[1] + A[ 2]*tp[2] + A[ 3]*tp[3];
    SplineDerivs[i+1][0] = A[ 4]*tp[0] + A[ 5]*tp[1] + A[ 6]*tp[2] + A[ 7]*tp[3];
    SplineDerivs[i+2][0] = A[ 8]*tp[0] + A[ 9]*tp[1] + A[10]*tp[2] + A[11]*tp[3];
    SplineDerivs[i+3][0] = A[12]*tp[0] + A[13]*tp[1] + A[14]*tp[2] + A[15]*tp[3];
    // d/dp_i du/dr
    SplineDerivs[i+0][1] = DeltaRInv * (dA[ 1]*tp[1] + dA[ 2]*tp[2] + dA[ 3]*tp[3]);
    SplineDerivs[i+1][1] = DeltaRInv * (dA[ 5]*tp[1] + dA[ 6]*tp[2] + dA[ 7]*tp[3]);
    SplineDerivs[i+2][1] = DeltaRInv * (dA[ 9]*tp[1] + dA[10]*tp[2] + dA[11]*tp[3]);
    SplineDerivs[i+3][1] = DeltaRInv * (dA[13]*tp[1] + dA[14]*tp[2] + dA[15]*tp[3]);
    // d/dp_i d2u/dr2
    SplineDerivs[i+0][2] = DeltaRInv * DeltaRInv * (d2A[ 2]*tp[2] + d2A[ 3]*tp[3]);
    SplineDerivs[i+1][2] = DeltaRInv * DeltaRInv * (d2A[ 6]*tp[2] + d2A[ 7]*tp[3]);
    SplineDerivs[i+2][2] = DeltaRInv * DeltaRInv * (d2A[10]*tp[2] + d2A[11]*tp[3]);
    SplineDerivs[i+3][2] = DeltaRInv * DeltaRInv * (d2A[14]*tp[2] + d2A[15]*tp[3]);

    int imin=std::max(i,1);
    int imax=std::min(i+4,NumParams+1);
    for (int n=imin; n<imax; ++n)
      derivs[n-1] = SplineDerivs[n];
    derivs[1]+=SplineDerivs[0];

    //real_type v[4],dv[4],d2v[4];
    //v[0] = A[ 0]*tp[0] + A[ 1]*tp[1] + A[ 2]*tp[2] + A[ 3]*tp[3];
    //v[1] = A[ 4]*tp[0] + A[ 5]*tp[1] + A[ 6]*tp[2] + A[ 7]*tp[3];
    //v[2] = A[ 8]*tp[0] + A[ 9]*tp[1] + A[10]*tp[2] + A[11]*tp[3];
    //v[3] = A[12]*tp[0] + A[13]*tp[1] + A[14]*tp[2] + A[15]*tp[3];
    //// d/dp_i du/dr
    //dv[0] = DeltaRInv * (dA[ 1]*tp[1] + dA[ 2]*tp[2] + dA[ 3]*tp[3]);
    //dv[1] = DeltaRInv * (dA[ 5]*tp[1] + dA[ 6]*tp[2] + dA[ 7]*tp[3]);
    //dv[2] = DeltaRInv * (dA[ 9]*tp[1] + dA[10]*tp[2] + dA[11]*tp[3]);
    //dv[3] = DeltaRInv * (dA[13]*tp[1] + dA[14]*tp[2] + dA[15]*tp[3]);
    //// d/dp_i d2u/dr2
    //d2v[0] = DeltaRInv * DeltaRInv * (d2A[ 2]*tp[2] + d2A[ 3]*tp[3]);
    //d2v[1] = DeltaRInv * DeltaRInv * (d2A[ 6]*tp[2] + d2A[ 7]*tp[3]);
    //d2v[2] = DeltaRInv * DeltaRInv * (d2A[10]*tp[2] + d2A[11]*tp[3]);
    //d2v[3] = DeltaRInv * DeltaRInv * (d2A[14]*tp[2] + d2A[15]*tp[3]);

    //int imin=std::max(i,1);
    //int imax=std::min(i+4,NumParams+1)-1;
    //int n=imin-1, j=imin-i;
    //while(n<imax && j<4)
    //{
    //  derivs[n] = TinyVector<real_type,3>(v[j],dv[j],d2v[j]);
    //  n++; j++;
    //}
    //if(i==0) derivs[1]+= TinyVector<real_type,3>(v[0],dv[0],d2v[0]);

    return true;
  }

  inline bool evaluateDerivatives(real_type r, std::vector<real_type>& derivs)
  {
    if (r >= cutoff_radius) return false;
    real_type tp[4],v[4],ipart,t;
    t = std::modf(r*DeltaRInv, &ipart);
    tp[0] = t*t*t;
    tp[1] = t*t;
    tp[2] = t;
    tp[3] = 1.0;
    v[0] = A[ 0]*tp[0] + A[ 1]*tp[1] + A[ 2]*tp[2] + A[ 3]*tp[3];
    v[1] = A[ 4]*tp[0] + A[ 5]*tp[1] + A[ 6]*tp[2] + A[ 7]*tp[3];
    v[2] = A[ 8]*tp[0] + A[ 9]*tp[1] + A[10]*tp[2] + A[11]*tp[3];
    v[3] = A[12]*tp[0] + A[13]*tp[1] + A[14]*tp[2] + A[15]*tp[3];
    int i = (int) ipart;
    int imin=std::max(i,1);
    int imax=std::min(i+4,NumParams+1)-1;
    int n=imin-1, j=imin-i;
    while(n<imax && j<4)
    {
      derivs[n] = v[j];
      n++; j++;
    }
    if(i==0) derivs[1]+= v[0];
    return true;
  }

  inline real_type f(real_type r)
  {
    if (r>=cutoff_radius)
      return 0.0;
    return evaluate(r);
  }
  inline real_type df(real_type r)
  {
    if (r>=cutoff_radius)
      return 0.0;
    real_type du, d2u;
    evaluate(r, du, d2u);
    return du;
  }


  bool put(xmlNodePtr cur)
  {
    ReportEngine PRE("BsplineFunctor","put(xmlNodePtr)");
    //CuspValue = -1.0e10;
    NumParams = 0;
    //cutoff_radius = 0.0;
    OhmmsAttributeSet rAttrib;
    real_type radius = -1.0;
    rAttrib.add(NumParams,   "size");
    rAttrib.add(radius,      "rcut");
    rAttrib.add(radius,      "cutoff");
    rAttrib.put(cur);
    if (radius < 0.0)
      if (periodic)
        app_log() << "  Jastrow cutoff unspecified.  Setting to Wigner-Seitz radius = " << cutoff_radius << ".\n";
      else
      {
        APP_ABORT("  Jastrow cutoff unspecified.  Cutoff must be given when using open boundary conditions");
      }
    else
      if (periodic && radius > cutoff_radius)
      {
        if (radius - cutoff_radius > 1e-4)
        {
          APP_ABORT( "  The Jastrow cutoff specified should not be larger than Wigner-Seitz radius.");
        }
        else
        {
          app_log() << "  The Jastrow cutoff specified is slightly larger than the Wigner-Seitz radius.";
          app_log() << "  Setting to Wigner-Seitz radius = " << cutoff_radius << ".\n";
        }
      }
      else
        cutoff_radius = radius;
    if (NumParams == 0)
    {
      PRE.error("You must specify a positive number of parameters for the Bspline jastrow function.",true);
    }
    app_log() << " size = " << NumParams << " parameters " << std::endl;
    app_log() << " cusp = " << CuspValue << std::endl;
    app_log() << " rcut = " << cutoff_radius << std::endl;
    resize(NumParams);
    // Now read coefficents
    xmlNodePtr xmlCoefs = cur->xmlChildrenNode;
    while (xmlCoefs != NULL)
    {
      std::string cname((const char*)xmlCoefs->name);
      if (cname == "coefficients")
      {
        std::string type("0"), id("0");
        std::string optimize("yes");
        OhmmsAttributeSet cAttrib;
        cAttrib.add(id, "id");
        cAttrib.add(type, "type");
        cAttrib.add(optimize, "optimize");
        cAttrib.put(xmlCoefs);
        if (type != "Array")
        {
          PRE.error("Unknown correlation type " + type + " in BsplineFunctor." + "Resetting to \"Array\"");
          xmlNewProp(xmlCoefs, (const xmlChar*) "type", (const xmlChar*) "Array");
        }
        std::vector<real_type> params;
        putContent(params, xmlCoefs);
        if (params.size() == NumParams)
          Parameters = params;
        else
        {
          app_log() << "Changing number of Bspline parameters from "
                    << params.size() << " to " << NumParams << ".  Performing fit:\n";
          // Fit function to new number of parameters
          const int numPoints = 500;
          BsplineFunctor<T> tmp_func(CuspValue);
          tmp_func.cutoff_radius = cutoff_radius;
          tmp_func.resize(params.size());
          tmp_func.Parameters = params;
          tmp_func.reset();
          std::vector<real_type> y(numPoints);
          Matrix<real_type> basis(numPoints,NumParams);
          std::vector<TinyVector<real_type,3> > derivs(NumParams);
          for (int i=0; i<numPoints; i++)
          {
            real_type r = (real_type)i / (real_type)numPoints * cutoff_radius;
            y[i] = tmp_func.evaluate(r);
            evaluateDerivatives(r, derivs);
            for (int j=0; j<NumParams; j++)
              basis(i,j) = derivs[j][0];
          }
          resize(NumParams);
          LinearFit(y, basis, Parameters);
          app_log() << "New parameters are:\n";
          for (int i=0; i < Parameters.size(); i++)
            app_log() << "   " << Parameters[i] << std::endl;
        }
        if(optimize == "yes")
        {
          notOpt=false;
        }
        else
        {
          notOpt=true;
        }
        for (int i=0; i< NumParams; i++)
        {
          std::stringstream sstr;
          sstr << id << "_" << i;
          myVars.insert(sstr.str(),Parameters[i],!notOpt,optimize::LOGLINEAR_P);
        }
        app_log() << "Parameter     Name      Value\n";
        myVars.print(app_log());
      }
      xmlCoefs = xmlCoefs->next;
    }
    reset();
    real_type zeros=0;
    for (int i=0; i< NumParams; i++)
      zeros+=Parameters[i]*Parameters[i];
    return zeros>1.0e-12; //true if Parameters are not zero
  }

  void initialize(int numPoints, std::vector<real_type>& x, std::vector<real_type>& y
                  , real_type cusp, real_type rcut, std::string& id, std::string& optimize )
  {
    ReportEngine PRE("BsplineFunctor","initialize");
    NumParams = numPoints;
    cutoff_radius = rcut;
    CuspValue = cusp;
    if (NumParams == 0)
    {
      PRE.error("You must specify a positive number of parameters for the Bspline jastrow function.",true);
    }
    app_log() << "Initializing BsplineFunctor from array. \n";
    app_log() << " size = " << NumParams << " parameters " << std::endl;
    app_log() << " cusp = " << CuspValue << std::endl;
    app_log() << " rcut = " << cutoff_radius << std::endl;
    resize(NumParams);
    int npts = x.size();
    Matrix<real_type> basis(npts,NumParams);
    std::vector<TinyVector<real_type,3> > derivs(NumParams);
    for (int i=0; i<npts; i++)
    {
      real_type r = x[i];
      if (r > cutoff_radius)
      {
        PRE.error("Error in BsplineFunctor::initialize: r > cutoff_radius.",true);
      }
      evaluateDerivatives(r, derivs);
      for (int j=0; j<NumParams; j++)
        basis(i,j) = derivs[j][0];
    }
    resize(NumParams);
    LinearFit(y, basis, Parameters);
    app_log() << "New parameters are:\n";
    for (int i=0; i < Parameters.size(); i++)
      app_log() << "   " << Parameters[i] << std::endl;
#if QMC_BUILD_LEVEL < 5
    if(optimize == "yes")
    {
      // Setup parameter names
      for (int i=0; i< NumParams; i++)
      {
        std::stringstream sstr;
        sstr << id << "_" << i;
        myVars.insert(sstr.str(),Parameters[i],true,optimize::LOGLINEAR_P);
      }
      app_log() << "Parameter     Name      Value\n";
      myVars.print(app_log());
    }
    else
#endif
    {
      notOpt=true;
      app_log() << "Parameters of BsplineFunctor id:"
                <<id <<" are not being optimized.\n";
    }
    reset();
  }

  void reportStatus(std::ostream& os)
  {
    if (notOpt)
      return;
    myVars.print(os);
  }

  void checkOutVariables(const opt_variables_type& active)
  {
    if (notOpt)
      return;
    myVars.getIndex(active);
  }

  void checkInVariables(opt_variables_type& active)
  {
    if (notOpt)
      return;
    active.insertFrom(myVars);
  }

  void resetParameters(const opt_variables_type& active)
  {
    if (notOpt)
      return;
    for (int i=0; i<Parameters.size(); ++i)
    {
      int loc=myVars.where(i);
      if (loc>=0)
        Parameters[i]=myVars[i]=active[loc];
    }
//         if (ResetCount++ == 100)
//         {
//           ResetCount = 0;
//           if(ReportLevel) print();
//         }
    reset();
  }

  // check if this object has active optimizable parameters
  bool isOptimizable()
  {
    if (notOpt)
      return false;
    for (int i=0; i<Parameters.size(); ++i)
    {
      int loc=myVars.where(i);
      if (loc>=0)
        return true;
    }
    return false;
  }

  void print()
  {
    if(ReportLevel)
    {
      std::ofstream fout(fileName.c_str());
      this->print(fout);
    }
  }


  void print(std::ostream& os)
  {
    int n=100;
    T d=cutoff_radius/100.,r=0;
    T u,du,d2du;
    for (int i=0; i<n; ++i)
    {
      u=evaluate(r,du,d2du);
      os << std::setw(22) << r << std::setw(22) << u << std::setw(22) << du
         << std::setw(22) << d2du << std::endl;
      r+=d;
    }
  }
};

template<typename T>
inline T 
BsplineFunctor<T>::evaluateV(const int iat, const int iStart, const int iEnd,
    const T* restrict _distArray, T* restrict distArrayCompressed ) const
{
  const real_type* restrict distArray = _distArray + iStart;

  ASSUME_ALIGNED(distArrayCompressed);
  int iCount = 0;
  const int iLimit = iEnd-iStart;

#pragma vector always 
  for ( int jat = 0; jat < iLimit; jat++ ) {
    real_type r = distArray[jat];
<<<<<<< HEAD
=======
    // pick the distances smaller than the cutoff and avoid the reference atom
>>>>>>> 746c318d
    if ( r < cutoff_radius && iStart+jat != iat )
      distArrayCompressed[iCount++] = distArray[jat];
  }

  real_type d = 0.0;
#pragma omp simd reduction (+:d)
  for ( int jat = 0; jat < iCount; jat++ ) {
    real_type r = distArrayCompressed[jat];
    r *= DeltaRInv;
    int i = (int)r;
    real_type t = r - real_type(i);
    real_type tp0 = t*t*t;
    real_type tp1 = t*t;
    real_type tp2 = t;

    real_type d1 = SplineCoefs[i+0]*(A[ 0]*tp0 + A[ 1]*tp1 + A[ 2]*tp2 + A[ 3]);
    real_type d2 = SplineCoefs[i+1]*(A[ 4]*tp0 + A[ 5]*tp1 + A[ 6]*tp2 + A[ 7]);
    real_type d3 = SplineCoefs[i+2]*(A[ 8]*tp0 + A[ 9]*tp1 + A[10]*tp2 + A[11]);
    real_type d4 = SplineCoefs[i+3]*(A[12]*tp0 + A[13]*tp1 + A[14]*tp2 + A[15]);
    d += ( d1 + d2 + d3 + d4 );
  }
  return d;
}

template<typename T> 
inline void BsplineFunctor<T>::evaluateVGL(const int iat, const int iStart, const int iEnd,
    const T* _distArray,  T* restrict _valArray, 
    T* restrict _gradArray, T* restrict _laplArray, 
    T* restrict distArrayCompressed, int* restrict distIndices ) const
{

  real_type dSquareDeltaRinv = DeltaRInv * DeltaRInv;
  constexpr real_type cZero(0); 
  constexpr real_type cOne(1);
  constexpr real_type cMOne(-1); 

  //    START_MARK_FIRST();

  ASSUME_ALIGNED(distIndices);
  ASSUME_ALIGNED(distArrayCompressed);
  int iCount = 0;
  int iLimit = iEnd-iStart;
  const real_type* distArray = _distArray + iStart;
  real_type* valArray = _valArray + iStart;
  real_type* gradArray = _gradArray + iStart;
  real_type* laplArray = _laplArray + iStart;

#pragma vector always
  for ( int jat = 0; jat < iLimit; jat++ ) {
    real_type r = distArray[jat];
    if ( r < cutoff_radius && iStart+jat != iat ) {
      distIndices[iCount] = jat;
      distArrayCompressed[iCount] = r;
      iCount++;
    }
  }

#pragma omp simd 
  for ( int j = 0; j < iCount; j++ ) {

    real_type r = distArrayCompressed[j];
    int iScatter = distIndices[j]; 
    real_type rinv = cOne/r; 
    r *= DeltaRInv;
    int iGather = (int)r;
    real_type t = r - real_type(iGather);
    real_type tp0 = t*t*t;
    real_type tp1 = t*t;
    real_type tp2 = t;

    real_type sCoef0 = SplineCoefs[iGather+0];
    real_type sCoef1 = SplineCoefs[iGather+1];
    real_type sCoef2 = SplineCoefs[iGather+2];
    real_type sCoef3 = SplineCoefs[iGather+3];

    laplArray[iScatter] = dSquareDeltaRinv *
      (sCoef0*( d2A[ 2]*tp2 + d2A[ 3])+
       sCoef1*( d2A[ 6]*tp2 + d2A[ 7])+
       sCoef2*( d2A[10]*tp2 + d2A[11])+
       sCoef3*( d2A[14]*tp2 + d2A[15]));

    gradArray[iScatter] = DeltaRInv * rinv *
      (sCoef0*( dA[ 1]*tp1 + dA[ 2]*tp2 + dA[ 3])+
       sCoef1*( dA[ 5]*tp1 + dA[ 6]*tp2 + dA[ 7])+
       sCoef2*( dA[ 9]*tp1 + dA[10]*tp2 + dA[11])+
       sCoef3*( dA[13]*tp1 + dA[14]*tp2 + dA[15]));

    valArray[iScatter] = (sCoef0*(A[ 0]*tp0 + A[ 1]*tp1 + A[ 2]*tp2 + A[ 3])+
        sCoef1*(A[ 4]*tp0 + A[ 5]*tp1 + A[ 6]*tp2 + A[ 7])+
        sCoef2*(A[ 8]*tp0 + A[ 9]*tp1 + A[10]*tp2 + A[11])+
        sCoef3*(A[12]*tp0 + A[13]*tp1 + A[14]*tp2 + A[15]));
  }

}
}
#endif<|MERGE_RESOLUTION|>--- conflicted
+++ resolved
@@ -658,10 +658,7 @@
 #pragma vector always 
   for ( int jat = 0; jat < iLimit; jat++ ) {
     real_type r = distArray[jat];
-<<<<<<< HEAD
-=======
     // pick the distances smaller than the cutoff and avoid the reference atom
->>>>>>> 746c318d
     if ( r < cutoff_radius && iStart+jat != iat )
       distArrayCompressed[iCount++] = distArray[jat];
   }
