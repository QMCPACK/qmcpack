--- conflicted
+++ resolved
@@ -162,11 +162,7 @@
       for(int jg=0; jg<NumGroups; ++jg)
       {
         if(F[jg]!=nullptr)
-<<<<<<< HEAD
           curVat += F[jg]->evaluateV(-1, Ions.first(jg), Ions.last(jg), dist, DistCompressed.data());
-=======
-          curAt += F[jg]->evaluateV(-1, Ions.first(jg), Ions.last(jg), dist, DistCompressed.data());
->>>>>>> 9348a42e
       }
     }
     else
