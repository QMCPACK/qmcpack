//////////////////////////////////////////////////////////////////////////////////////
// This file is distributed under the University of Illinois/NCSA Open Source License.
// See LICENSE file in top directory for details.
//
// Copyright (c) 2016 Jeongnim Kim and QMCPACK developers.
//
// File developed by: Ken Esler, kpesler@gmail.com, University of Illinois at Urbana-Champaign
//                    Jeremy McMinnis, jmcminis@gmail.com, University of Illinois at Urbana-Champaign
//                    Jeongnim Kim, jeongnim.kim@gmail.com, University of Illinois at Urbana-Champaign
//                    Mark A. Berrill, berrillma@ornl.gov, Oak Ridge National Laboratory
//
// File created by: Jeongnim Kim, jeongnim.kim@gmail.com, University of Illinois at Urbana-Champaign
//////////////////////////////////////////////////////////////////////////////////////
    
    
#ifndef ONE_BODY_JASTROW_ORBITAL_BSPLINE_H
#define ONE_BODY_JASTROW_ORBITAL_BSPLINE_H

#include "Particle/DistanceTableData.h"
#include "Particle/DistanceTable.h"
#include "QMCWaveFunctions/Jastrow/J1OrbitalSoA.h"
#include "QMCWaveFunctions/Jastrow/BsplineFunctor.h"
#include "QMCWaveFunctions/Jastrow/CudaSpline.h"
#include "QMCWaveFunctions/Jastrow/BsplineJastrowCuda.h"
#include "QMCWaveFunctions/Jastrow/BsplineJastrowCudaPBC.h"
#include "Configuration.h"
#include "type_traits/CUDATypes.h"

namespace qmcplusplus
{

template<class FT>
class OneBodyJastrowOrbitalBspline :
  public J1OrbitalSoA<FT>
{
private:
  bool UsePBC;
  using CTS = CUDAGlobalTypes;
  // The following is so we can refer to type aliases(defs) below the
  // templated base class in the object hierarchy
  // Mostly QMCTraits here
  using JBase = J1OrbitalSoA<FT>;
  // Duplication that should be removed
  using RealType = typename JBase::RealType;
  using ValueType = typename JBase::ValueType;
  using GradType = typename JBase::GradType;
  using PosType = typename JBase::PosType;
  using GradMatrix_t = typename JBase::GradMatrix_t;
  using ValueMatrix_t = typename JBase::ValueMatrix_t;
  using RealMatrix_t = typename JBase::RealMatrix_t;

  std::vector<CudaSpline<CTS::RealType>*> GPUSplines, UniqueSplines;
  int MaxCoefs;
  ParticleSet &ElecRef;
  gpu::device_vector<CTS::RealType> L, Linv;

  // Holds center positions
  gpu::device_vector<CTS::RealType> C;

  gpu::device_vector<CTS::RealType*> UpdateListGPU;
  gpu::device_vector<CTS::RealType> SumGPU, GradLaplGPU, OneGradGPU;

  gpu::host_vector<CTS::RealType*> UpdateListHost;
  gpu::host_vector<CTS::RealType> SumHost, GradLaplHost, OneGradHost;
  int NumCenterGroups, NumElecGroups;
  std::vector<int> CenterFirst, CenterLast;
  gpu::host_vector<CTS::RealType> SplineDerivsHost;
  gpu::device_vector<CTS::RealType> SplineDerivsGPU;
  gpu::host_vector<CTS::RealType*> DerivListHost;
  gpu::device_vector<CTS::RealType*> DerivListGPU;

  gpu::host_vector<CTS::RealType*> NL_SplineCoefsListHost;
  gpu::device_vector<CTS::RealType*> NL_SplineCoefsListGPU;
  gpu::host_vector<NLjobGPU<CTS::RealType> > NL_JobListHost;
  gpu::device_vector<NLjobGPU<CTS::RealType> > NL_JobListGPU;
  gpu::host_vector<int> NL_NumCoefsHost, NL_NumQuadPointsHost;
  gpu::device_vector<int> NL_NumCoefsGPU,  NL_NumQuadPointsGPU;
  gpu::host_vector<CTS::RealType> NL_rMaxHost, NL_QuadPointsHost, NL_RatiosHost;
  gpu::device_vector<CTS::RealType> NL_rMaxGPU,  NL_QuadPointsGPU,  NL_RatiosGPU;

  int N;
public:
  typedef ParticleSet::Walker_t     Walker_t;

<<<<<<< HEAD
  void resetParameters(const opt_variables_type& active);
  void checkInVariables(opt_variables_type& active);
  void addFunc(int ig, FT* j, int jg);
  void recompute(MCWalkerConfiguration &W, bool firstTime);
  void reserve (PointerPool<gpu::device_vector<CudaRealType> > &pool);
  void addLog (MCWalkerConfiguration &W, std::vector<RealType> &logPsi);
  void update (MCWalkerConfiguration *W, std::vector<Walker_t*> &walkers, int iat, std::vector<bool> *acc, int k);
=======
  GPU_XRAY_TRACE void resetParameters(const opt_variables_type& active);
  GPU_XRAY_TRACE void checkInVariables(opt_variables_type& active);
  GPU_XRAY_TRACE void addFunc(int ig, FT* j, int jg=-1);
  GPU_XRAY_TRACE void recompute(MCWalkerConfiguration &W, bool firstTime);
  GPU_XRAY_TRACE void reserve (PointerPool<gpu::device_vector<CTS::RealType> > &pool);
  GPU_XRAY_TRACE void addLog (MCWalkerConfiguration &W, std::vector<RealType> &logPsi);
  GPU_XRAY_TRACE void update (std::vector<Walker_t*> &walkers, int iat);
>>>>>>> c4193faa
  void update (const std::vector<Walker_t*> &walkers, const std::vector<int> &iatList)
  {
    /* This function doesn't really need to return the ratio */
  }
  GPU_XRAY_TRACE void ratio (MCWalkerConfiguration &W, int iat,
              std::vector<ValueType> &psi_ratios,	std::vector<GradType>  &grad,
              std::vector<ValueType> &lapl);
  GPU_XRAY_TRACE void calcRatio (MCWalkerConfiguration &W, int iat,
                  std::vector<ValueType> &psi_ratios,	std::vector<GradType>  &grad,
                  std::vector<ValueType> &lapl);
<<<<<<< HEAD
  void addRatio (MCWalkerConfiguration &W, int iat, int k,
=======
  GPU_XRAY_TRACE void addRatio (MCWalkerConfiguration &W, int iat,
>>>>>>> c4193faa
                 std::vector<ValueType> &psi_ratios,	std::vector<GradType>  &grad,
                 std::vector<ValueType> &lapl);
  GPU_XRAY_TRACE void ratio (std::vector<Walker_t*> &walkers,    std::vector<int> &iatList,
              std::vector<PosType> &rNew, std::vector<ValueType> &psi_ratios,
              std::vector<GradType>  &grad, std::vector<ValueType> &lapl)
  {
    /* This function doesn't really need to return the ratio */
  }

  void det_lookahead (MCWalkerConfiguration &W,
                      std::vector<ValueType> &psi_ratios,
                      std::vector<GradType>  &grad,
                      std::vector<ValueType> &lapl,
                      int iat, int k, int kd, int nw)
  {
    /* The one-body jastrow can be calculated for the entire k-block, so this function doesn't need to return anything */
  }

<<<<<<< HEAD
  void calcGradient(MCWalkerConfiguration &W, int iat, int k,
=======
  GPU_XRAY_TRACE void calcGradient(MCWalkerConfiguration &W, int iat,
>>>>>>> c4193faa
                    std::vector<GradType> &grad);
  GPU_XRAY_TRACE void addGradient(MCWalkerConfiguration &W, int iat,
                   std::vector<GradType> &grad);
  GPU_XRAY_TRACE void gradLapl (MCWalkerConfiguration &W, GradMatrix_t &grads,
                 ValueMatrix_t &lapl);
  GPU_XRAY_TRACE void NLratios (MCWalkerConfiguration &W,  std::vector<NLjob> &jobList,
                 std::vector<PosType> &quadPoints, std::vector<ValueType> &psi_ratios);
  GPU_XRAY_TRACE void evaluateDerivatives (MCWalkerConfiguration &W,
                            const opt_variables_type& optvars,
                            RealMatrix_t &dlogpsi,
                            RealMatrix_t &dlapl_over_psi);
  OneBodyJastrowOrbitalBspline(ParticleSet &centers, ParticleSet& elecs) :
    J1OrbitalSoA<FT>(centers,elecs),
    ElecRef(elecs),
    L("OneBodyJastrowOrbitalBspline::L"),
    Linv("OneBodyJastrowOrbitalBspline::Linv"),
    C("OneBodyJastrowOrbitalBspline::C"),
    UpdateListGPU("OneBodyJastrowOrbitalBspline::UpdateListGPU"),
    SumGPU("OneBodyJastrowOrbitalBspline::SumGPU"),
    GradLaplGPU("OneBodyJastrowOrbitalBspline::GradLaplGPU"),
    OneGradGPU("OneBodyJastrowOrbitalBspline::OneGradGPU"),
    SplineDerivsGPU("OneBodyJastrowOrbitalBspline::SplineDerivsGPU"),
    DerivListGPU("OneBodyJastrowOrbitalBspline::DerivListGPU"),
    NL_SplineCoefsListGPU("OneBodyJastrowOrbitalBspline::NL_SplineCoefsListGPU"),
    NL_JobListGPU("OneBodyJastrowOrbitalBspline::NL_JobListGPU"),
    NL_NumCoefsGPU("OneBodyJastrowOrbitalBspline::NL_NumCoefsGPU"),
    NL_NumQuadPointsGPU("OneBodyJastrowOrbitalBspline::NL_NumQuadPointsGPU"),
    NL_rMaxGPU("OneBodyJastrowOrbitalBspline::NL_rMaxGPU"),
    NL_QuadPointsGPU("OneBodyJastrowOrbitalBspline::NL_QuadPointsGPU"),
    NL_RatiosGPU("OneBodyJastrowOrbitalBspline::NL_RatiosGPU")
  {
    UsePBC = elecs.Lattice.SuperCellEnum;
    NumElecGroups = elecs.groups();
    SpeciesSet &sSet = centers.getSpeciesSet();
    NumCenterGroups = sSet.getTotalNum();
    //      NumCenterGroups = centers.groups();
    // std::cerr << "NumCenterGroups = " << NumCenterGroups << std::endl;
    GPUSplines.resize(NumCenterGroups,0);
    if (UsePBC)
    {
      gpu::host_vector<CTS::RealType> LHost(OHMMS_DIM*OHMMS_DIM),
          LinvHost(OHMMS_DIM*OHMMS_DIM);
      for (int i=0; i<OHMMS_DIM; i++)
        for (int j=0; j<OHMMS_DIM; j++)
        {
          LHost[OHMMS_DIM*i+j]    = (CTS::RealType)elecs.Lattice.a(i)[j];
          LinvHost[OHMMS_DIM*i+j] = (CTS::RealType)elecs.Lattice.b(j)[i];
        }
      L = LHost;
      Linv = LinvHost;
    }
    N = elecs.getTotalNum();
    // Copy center positions to GPU, sorting by GroupID
    gpu::host_vector<CTS::RealType> C_host(OHMMS_DIM*centers.getTotalNum());
    int index=0;
    for (int cgroup=0; cgroup<NumCenterGroups; cgroup++)
    {
      CenterFirst.push_back(index);
      for (int i=0; i<centers.getTotalNum(); i++)
      {
        if (centers.GroupID[i] == cgroup)
        {
          for (int dim=0; dim<OHMMS_DIM; dim++)
            C_host[OHMMS_DIM*index+dim] = centers.R[i][dim];
          index++;
        }
      }
      CenterLast.push_back(index-1);
    }
    // gpu::host_vector<CTS::RealType> C_host(OHMMS_DIM*centers.getTotalNum());
    // for (int i=0; i<centers.getTotalNum(); i++)
    // 	for (int dim=0; dim<OHMMS_DIM; dim++)
    // 	  C_host[OHMMS_DIM*i+dim] = centers.R[i][dim];
    C = C_host;
    this->ClassName = "OneBodyJastrowOrbitalBspline";
  }
};
}


#endif<|MERGE_RESOLUTION|>--- conflicted
+++ resolved
@@ -82,23 +82,14 @@
 public:
   typedef ParticleSet::Walker_t     Walker_t;
 
-<<<<<<< HEAD
-  void resetParameters(const opt_variables_type& active);
-  void checkInVariables(opt_variables_type& active);
-  void addFunc(int ig, FT* j, int jg);
-  void recompute(MCWalkerConfiguration &W, bool firstTime);
-  void reserve (PointerPool<gpu::device_vector<CudaRealType> > &pool);
-  void addLog (MCWalkerConfiguration &W, std::vector<RealType> &logPsi);
-  void update (MCWalkerConfiguration *W, std::vector<Walker_t*> &walkers, int iat, std::vector<bool> *acc, int k);
-=======
   GPU_XRAY_TRACE void resetParameters(const opt_variables_type& active);
   GPU_XRAY_TRACE void checkInVariables(opt_variables_type& active);
   GPU_XRAY_TRACE void addFunc(int ig, FT* j, int jg=-1);
   GPU_XRAY_TRACE void recompute(MCWalkerConfiguration &W, bool firstTime);
   GPU_XRAY_TRACE void reserve (PointerPool<gpu::device_vector<CTS::RealType> > &pool);
   GPU_XRAY_TRACE void addLog (MCWalkerConfiguration &W, std::vector<RealType> &logPsi);
-  GPU_XRAY_TRACE void update (std::vector<Walker_t*> &walkers, int iat);
->>>>>>> c4193faa
+  GPU_XRAY_TRACE void update (MCWalkerConfiguration *W, std::vector<Walker_t*> &walkers, int iat, std::vector<bool> *acc, int k);
+
   void update (const std::vector<Walker_t*> &walkers, const std::vector<int> &iatList)
   {
     /* This function doesn't really need to return the ratio */
@@ -109,11 +100,7 @@
   GPU_XRAY_TRACE void calcRatio (MCWalkerConfiguration &W, int iat,
                   std::vector<ValueType> &psi_ratios,	std::vector<GradType>  &grad,
                   std::vector<ValueType> &lapl);
-<<<<<<< HEAD
-  void addRatio (MCWalkerConfiguration &W, int iat, int k,
-=======
-  GPU_XRAY_TRACE void addRatio (MCWalkerConfiguration &W, int iat,
->>>>>>> c4193faa
+  GPU_XRAY_TRACE void addRatio (MCWalkerConfiguration &W, int iat, int k,
                  std::vector<ValueType> &psi_ratios,	std::vector<GradType>  &grad,
                  std::vector<ValueType> &lapl);
   GPU_XRAY_TRACE void ratio (std::vector<Walker_t*> &walkers,    std::vector<int> &iatList,
@@ -132,12 +119,8 @@
     /* The one-body jastrow can be calculated for the entire k-block, so this function doesn't need to return anything */
   }
 
-<<<<<<< HEAD
-  void calcGradient(MCWalkerConfiguration &W, int iat, int k,
-=======
-  GPU_XRAY_TRACE void calcGradient(MCWalkerConfiguration &W, int iat,
->>>>>>> c4193faa
-                    std::vector<GradType> &grad);
+  GPU_XRAY_TRACE void calcGradient(MCWalkerConfiguration &W, int iat, int k,
+                   std::vector<GradType> &grad);
   GPU_XRAY_TRACE void addGradient(MCWalkerConfiguration &W, int iat,
                    std::vector<GradType> &grad);
   GPU_XRAY_TRACE void gradLapl (MCWalkerConfiguration &W, GradMatrix_t &grads,
