--- conflicted
+++ resolved
@@ -474,14 +474,8 @@
 
   TrialWaveFunction::mw_completeUpdates(wf_ref_list);
   TrialWaveFunction::mw_evaluateGL(wf_ref_list, p_ref_list, false);
-<<<<<<< HEAD
-
   std::cout << "invMat next electron " << std::setprecision(14) << det_up->get_det_engine().get_psiMinv()[0][0] << " "
             << det_up->get_det_engine().get_psiMinv()[0][1] << " " << det_up->get_det_engine().get_psiMinv()[1][0] << " " << det_up->get_det_engine().get_psiMinv()[1][1]
-=======
-  std::cout << "invMat next electron " << std::setprecision(14) << det_up->getPsiMinv()[0][0] << " "
-            << det_up->getPsiMinv()[0][1] << " " << det_up->getPsiMinv()[1][0] << " " << det_up->getPsiMinv()[1][1]
->>>>>>> 4afd4eec
             << " " << std::endl;
 #if defined(QMC_COMPLEX)
   CHECK(det_up->get_det_engine().get_psiMinv()[0][0] == ComplexApprox(ValueType(38.503358805635, -38.503358805645)).epsilon(1e-4));
