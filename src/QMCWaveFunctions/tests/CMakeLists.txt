#//////////////////////////////////////////////////////////////////////////////////////
#// This file is distributed under the University of Illinois/NCSA Open Source License.
#// See LICENSE file in top directory for details.
#//
#// Copyright (c) 2020 QMCPACK developers.
#//
#// File developed by: Ye Luo, yeluo@anl.gov, Argonne National Laboratory
#//                    Mark Dewing, markdewing@gmail.com, University of Illinois at Urbana-Champaign
#//
#// File created by: Ye Luo, yeluo@anl.gov, Argonne National Laboratory
#//////////////////////////////////////////////////////////////////////////////////////

set(SRC_DIR wavefunction)
set(UTEST_DIR ${CMAKE_CURRENT_BINARY_DIR})
#SET(UTEST_HDF_INPUT ${qmcpack_SOURCE_DIR}/tests/solids/monoO_1x1x1_pp/pwscf.pwscf.h5)
set(UTEST_HDF_INPUT0 ${qmcpack_SOURCE_DIR}/tests/solids/diamondC_1x1x1_pp/pwscf.pwscf.h5)
set(UTEST_HDF_INPUT1 ${qmcpack_SOURCE_DIR}/tests/solids/diamondC_2x1x1_pp/pwscf.pwscf.h5)
set(UTEST_HDF_INPUT2 ${qmcpack_SOURCE_DIR}/tests/solids/bccH_1x1x1_ae/pwscf.pwscf.h5)
set(UTEST_HDF_INPUT3 ${qmcpack_SOURCE_DIR}/tests/solids/LiH_solid_1x1x1_pp/LiH-arb.pwscf.h5)
set(UTEST_HDF_INPUT4 ${qmcpack_SOURCE_DIR}/tests/solids/monoO_noncollinear_1x1x1_pp/o2_45deg_spins.pwscf.h5)
set(UTEST_HDF_INPUT5 ${qmcpack_SOURCE_DIR}/tests/solids/diamondC_1x1x1-Gaussian_pp_Tw_cplx/C_diamond-twist-third.h5)
set(UTEST_HDF_INPUT6 ${qmcpack_SOURCE_DIR}/src/QMCWaveFunctions/tests/lcao_spinor.h5)
set(UTEST_HDF_INPUT7 ${qmcpack_SOURCE_DIR}/tests/molecules/LiH_ae_MSD/LiH.orbs.h5)
set(UTEST_HDF_INPUT8 ${qmcpack_SOURCE_DIR}/tests/molecules/LiH_ae_MSD/LiH.Multidet.h5)
set(UTEST_HDF_INPUT9 ${qmcpack_SOURCE_DIR}/tests/converter/test_Bi_dirac/gold.orbs.h5)
set(UTEST_HDF_INPUT10 ${qmcpack_SOURCE_DIR}/src/QMCWaveFunctions/tests/lcao_spinor_molecule.h5)
set(UTEST_HDF_INPUT11 ${qmcpack_SOURCE_DIR}/tests/solids/hcpBe_1x1x1_pp/pwscf.pwscf.h5)
set(UTEST_HDF_INPUT12 ${qmcpack_SOURCE_DIR}/tests/solids/diamondC_2x1x1-Gaussian_pp/C_Diamond.h5)
set(UTEST_HDF_INPUT13 ${qmcpack_SOURCE_DIR}/tests/solids/diamondC_2x1x1-Gaussian_pp_cplx/C_diamond-tiled-cplx.h5)

maybe_symlink(${UTEST_HDF_INPUT0} ${UTEST_DIR}/diamondC_1x1x1.pwscf.h5)
maybe_symlink(${UTEST_HDF_INPUT1} ${UTEST_DIR}/diamondC_2x1x1.pwscf.h5)
maybe_symlink(${UTEST_HDF_INPUT2} ${UTEST_DIR}/bccH.pwscf.h5)
maybe_symlink(${UTEST_HDF_INPUT3} ${UTEST_DIR}/LiH-arb.pwscf.h5)
maybe_symlink(${UTEST_HDF_INPUT4} ${UTEST_DIR}/o2_45deg_spins.pwscf.h5)
maybe_symlink(${UTEST_HDF_INPUT5} ${UTEST_DIR}/C_diamond-twist-third.h5)
maybe_symlink(${UTEST_HDF_INPUT6} ${UTEST_DIR}/lcao_spinor.h5)
maybe_symlink(${UTEST_HDF_INPUT7} ${UTEST_DIR}/LiH.orbs.h5)
maybe_symlink(${UTEST_HDF_INPUT8} ${UTEST_DIR}/LiH.Multidet.h5)
maybe_symlink(${UTEST_HDF_INPUT9} ${UTEST_DIR}/Bi.orbs.h5)
maybe_symlink(${UTEST_HDF_INPUT10} ${UTEST_DIR}/lcao_spinor_molecule.h5)
maybe_symlink(${UTEST_HDF_INPUT11} ${UTEST_DIR}/hcpBe.pwscf.h5)
maybe_symlink(${UTEST_HDF_INPUT12} ${UTEST_DIR}/C_Diamond_2x1x1-Gaussian.h5)
maybe_symlink(${UTEST_HDF_INPUT13} ${UTEST_DIR}/C_Diamond_2x1x1-Gaussian-tiled-cplx.h5)

if(NOT QMC_DATA)
  message(VERBOSE "QMC_DATA not set. NiO_a16 based tests not added.")
elseif(NOT EXISTS ${QMC_DATA}/NiO)
  message("NiO directory under QMC_DATA does not exist. NiO_a16 based tests not added.")
else()

  set(H5_FILE NiO-fcc-supertwist111-supershift000-S4.h5)
  set(H5_FULL_PATH "${QMC_DATA}/NiO/${H5_FILE}")

  if(EXISTS ${H5_FULL_PATH})
    #symlink h5 file
    maybe_symlink(${H5_FULL_PATH} ${UTEST_DIR}/${H5_FILE})
    set(NiO_a16_H5_FOUND TRUE)
  else()
    message(VERBOSE "NiO_a16 based tests not added because the corresponding h5 file not found: ${H5_FULL_PATH}")
  endif()
endif()

set(FILES_TO_COPY
    he_sto3g.wfj.xml
    ne_def2_svp.wfnoj.xml
    hcn.structure.xml
    hcn.wfnoj.xml
    hcn_downdet.cuspInfo.xml
    hcn_updet.cuspInfo.xml
    ethanol.structure.xml
    ethanol.wfnoj.xml
    ethanol_updet.cuspInfo.xml
    ethanol_downdet.cuspInfo.xml
    C_diamond-twist-third.structure.xml
    C_diamond-twist-third.wfj.xml
    cartesian_order.wfnoj.xml
    dirac_order.wfnoj.xml
    rot_Be_STO.wfnoj.xml
    rot_multi_1det_Be_STO.wfnoj.xml
    rot_multi_2det_Be_STO.wfnoj.xml)

foreach(fname ${FILES_TO_COPY})
  execute_process(COMMAND ${CMAKE_COMMAND} -E copy "${CMAKE_CURRENT_SOURCE_DIR}/${fname}" ${UTEST_DIR})
endforeach()

if(NOT QMC_COMPLEX)
  set(MO_SRCS test_MO.cpp test_multiquintic_spline.cpp test_cartesian_ao.cpp test_RotatedSPOs_LCAO.cpp)
  if(NOT QMC_MIXED_PRECISION)
    set(MO_SRCS ${MO_SRCS} test_soa_cusp_corr.cpp)
  endif()
else()
  set(MO_SRCS test_pyscf_complex_MO.cpp test_MO_spinor.cpp)
endif()

set(COMMON_SRC test_variable_set.cpp test_OptimizableObject.cpp test_NaNguard.cpp)
set(TRIALWF_SRC
    test_TrialWaveFunction.cpp
    test_wavefunction_factory.cpp
    test_TrialWaveFunction_diamondC_2x1x1.cpp
    test_TrialWaveFunction_He.cpp
    test_wavefunction_pool.cpp
    test_example_he.cpp
    test_lattice_gaussian.cpp
    test_TWFGrads.cpp)

set(SPOSET_SRC
    test_spo_collection_input_spline.cpp
    test_spo_collection_input_LCAO_xml.cpp
    test_spo_collection_input_MSD_LCAO_h5.cpp
    test_einset.cpp
    test_einset_spinor.cpp
    test_spline_applyrotation.cpp
    test_CompositeSPOSet.cpp
    test_hybridrep.cpp
    test_pw.cpp
    test_ConstantSPOSet.cpp
<<<<<<< HEAD
    test_LCAOrbitalBuilder.cpp
=======
    test_LCAO_diamondC_2x1x1.cpp
>>>>>>> 470e00c1
    ${MO_SRCS})
if(NiO_a16_H5_FOUND)
  set(SPOSET_SRC ${SPOSET_SRC} test_einset_NiO_a16.cpp)
endif()

set(JASTROW_SRC
    test_counting_jastrow.cpp
    test_polynomial_eeI_jastrow.cpp
    test_rpa_jastrow.cpp
    test_user_jastrow.cpp
    test_kspace_jastrow.cpp
    test_pade_jastrow.cpp
    test_short_range_cusp_jastrow.cpp
    test_J1_bspline.cpp
    test_J1OrbitalSoA.cpp
    test_J1Spin.cpp
    test_J2_bspline.cpp
    test_J2_derivatives.cpp
    test_2d_jastrow.cpp)

set(DETERMINANT_SRC
    test_DiracDeterminant.cpp
    test_DiracDeterminantBatched.cpp
    test_multi_dirac_determinant.cpp
    test_DiracMatrix.cpp
    test_ci_configuration.cpp
    test_multi_slater_determinant.cpp)

add_library(sposets_for_testing FakeSPO.cpp ConstantSPOSet.cpp)
target_include_directories(sposets_for_testing PUBLIC "${CMAKE_CURRENT_SOURCE_DIR}")
target_link_libraries(sposets_for_testing PUBLIC qmcwfs)

# @TODO: Remove when rotations work for complex stuff
if(NOT QMC_COMPLEX)
  if(NOT ENABLE_CUDA)
    set(SPOSET_SRC test_RotatedSPOs.cpp ${SPOSET_SRC})
  endif()
endif()

if(ENABLE_CUDA)
  set(DETERMINANT_SRC ${DETERMINANT_SRC} test_DiracMatrixComputeCUDA.cpp test_cuBLAS_LU.cpp)
  if(NOT QMC_CUDA2HIP)
    set(DETERMINANT_SRC ${DETERMINANT_SRC} test_cuSolverInverter.cpp)
  endif()
endif(ENABLE_CUDA)
if(ENABLE_CUDA AND QMC_CUDA2HIP)
  set(DETERMINANT_SRC ${DETERMINANT_SRC} test_rocSolverInverter.cpp)
endif()
if(ENABLE_SYCL)
  set(DETERMINANT_SRC ${DETERMINANT_SRC} test_syclSolverInverter.cpp)
endif()
if(ENABLE_OFFLOAD)
  set(DETERMINANT_SRC ${DETERMINANT_SRC} test_DiracMatrixComputeOMPTarget.cpp)
endif(ENABLE_OFFLOAD)

foreach(CATEGORY common trialwf sposet jastrow determinant)
  set(UTEST_EXE test_${SRC_DIR}_${CATEGORY})
  set(UTEST_NAME deterministic-unit_${UTEST_EXE})
  string(TOUPPER "${CATEGORY}_SRC" SOURCE_FILE_VAR_NAME)
  add_executable(${UTEST_EXE} ${${SOURCE_FILE_VAR_NAME}})

  target_link_libraries(
    ${UTEST_EXE}
    catch_main
    qmcwfs
    qmcwfs_omptarget
    qmcparticle_omptarget
    platform_LA
    platform_runtime
    sposets_for_testing
    utilities_for_test
    container_testing)
  if(USE_OBJECT_TARGET)
    target_link_libraries(${UTEST_EXE} qmcparticle qmcparticle_omptarget qmcwfs_omptarget qmcutil platform_omptarget_LA)
  endif()

  add_unit_test(${UTEST_NAME} 1 1 $<TARGET_FILE:${UTEST_EXE}>)
  set_tests_properties(${UTEST_NAME} PROPERTIES WORKING_DIRECTORY ${UTEST_DIR})
endforeach()

if(ENABLE_CUDA AND BUILD_MICRO_BENCHMARKS)
  set(UTEST_EXE benchmark_diracmatrixcompute)
  set(UTEST_NAME deterministic-unit_${UTEST_EXE})
  set(BENCHMARK_SRC benchmark_DiracMatrixComputeCUDA.cpp)
  if(QMC_CUDA2HIP)
    set(BENCHMARK_SRC ${BENCHMARK_SRC} benchmark_rocSolverInverter.cpp)
  else()
    set(BENCHMARK_SRC ${BENCHMARK_SRC} benchmark_cuSolverInverter.cpp)
  endif()
  add_executable(${UTEST_EXE} ${BENCHMARK_SRC})
  target_link_libraries(
    ${UTEST_EXE}
    catch_main
    qmcwfs
    platform_LA
    platform_runtime
    utilities_for_test
    container_testing)
  if(USE_OBJECT_TARGET)
    target_link_libraries(${UTEST_EXE} qmcutil qmcparticle qmcparticle_omptarget qmcwfs_omptarget platform_omptarget_LA)
  endif()
  #  target_include_directories(${UTEST_EXE} PUBLIC "${CMAKE_CURRENT_SOURCE_DIR}/../..")
  target_include_directories(${UTEST_EXE} PUBLIC "${CMAKE_CURRENT_SOURCE_DIR}/..")
  add_unit_test(${UTEST_NAME} 1 1 $<TARGET_FILE:${UTEST_EXE}>)
endif()<|MERGE_RESOLUTION|>--- conflicted
+++ resolved
@@ -115,11 +115,8 @@
     test_hybridrep.cpp
     test_pw.cpp
     test_ConstantSPOSet.cpp
-<<<<<<< HEAD
     test_LCAOrbitalBuilder.cpp
-=======
     test_LCAO_diamondC_2x1x1.cpp
->>>>>>> 470e00c1
     ${MO_SRCS})
 if(NiO_a16_H5_FOUND)
   set(SPOSET_SRC ${SPOSET_SRC} test_einset_NiO_a16.cpp)
