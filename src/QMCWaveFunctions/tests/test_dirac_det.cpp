//////////////////////////////////////////////////////////////////////////////////////
// This file is distributed under the University of Illinois/NCSA Open Source License.
// See LICENSE file in top directory for details.
//
<<<<<<< HEAD
// Copyright (c) 2020 QMCPACK developers.
=======
// Copyright (c) 2020 Jeongnim Kim and QMCPACK developers.
>>>>>>> 62375d04
//
// File developed by: Mark Dewing, mdewing@anl.gov, Argonne National Laboratory
//                    Ye Luo, yeluo@anl.gov, Argonne National Laboratory
//
// File created by: Mark Dewing, mdewing@anl.gov, Argonne National Laboratory
//////////////////////////////////////////////////////////////////////////////////////


#include "catch.hpp"

#include "OhmmsData/Libxml2Doc.h"
#include "OhmmsPETE/OhmmsMatrix.h"
#include "QMCWaveFunctions/WaveFunctionComponent.h"
#include "QMCWaveFunctions/Fermion/DiracDeterminant.h"
#include "QMCWaveFunctions/tests/FakeSPO.h"

#ifdef QMC_COMPLEX //This is for the spinor test.
#include "QMCWaveFunctions/ElectronGas/ElectronGasComplexOrbitalBuilder.h"
#endif

#include "QMCWaveFunctions/SpinorSet.h"

#include <stdio.h>
#include <string>

using std::string;


namespace qmcplusplus
{
using RealType     = QMCTraits::RealType;
using ValueType    = QMCTraits::ValueType;
using ComplexType  = QMCTraits::ComplexType;
using LogValueType = std::complex<QMCTraits::QTFull::RealType>;
using PsiValueType = QMCTraits::QTFull::ValueType;

#ifdef ENABLE_CUDA
typedef DiracDeterminant<DelayedUpdateCUDA<ValueType, QMCTraits::QTFull::ValueType>> DetType;
#else
typedef DiracDeterminant<> DetType;
#endif

template<typename T1, typename T2>
void check_matrix(Matrix<T1>& a, Matrix<T2>& b)
{
  REQUIRE(a.size() == b.size());
  for (int i = 0; i < a.rows(); i++)
  {
    for (int j = 0; j < a.cols(); j++)
    {
      REQUIRE(a(i, j) == ValueApprox(b(i, j)));
    }
  }
}

TEST_CASE("DiracDeterminant_first", "[wavefunction][fermion]")
{
  FakeSPO* spo = new FakeSPO();
  spo->setOrbitalSetSize(3);
  DetType ddb(spo);

  int norb = 3;
  ddb.set(0, norb);

  // occurs in call to registerData
  ddb.dpsiV.resize(norb);
  ddb.d2psiV.resize(norb);


  ParticleSet elec;

  elec.create(3);
  ddb.recompute(elec);

  Matrix<ValueType> b;
  b.resize(3, 3);

  b(0, 0) = 0.6159749342;
  b(0, 1) = -0.2408954682;
  b(0, 2) = -0.1646081192;
  b(1, 0) = 0.07923894288;
  b(1, 1) = 0.1496231042;
  b(1, 2) = -0.1428117337;
  b(2, 0) = -0.2974298429;
  b(2, 1) = -0.04586322768;
  b(2, 2) = 0.3927890292;

  check_matrix(ddb.psiM, b);


  ParticleSet::GradType grad;
  PsiValueType det_ratio  = ddb.ratioGrad(elec, 0, grad);
  PsiValueType det_ratio1 = 0.178276269185;
  REQUIRE(det_ratio1 == ValueApprox(det_ratio));

  ddb.acceptMove(elec, 0);

  b(0, 0) = 3.455170657;
  b(0, 1) = -1.35124809;
  b(0, 2) = -0.9233316353;
  b(1, 0) = 0.05476311768;
  b(1, 1) = 0.1591951095;
  b(1, 2) = -0.1362710138;
  b(2, 0) = -2.235099338;
  b(2, 1) = 0.7119205298;
  b(2, 2) = 0.9105960265;

  check_matrix(ddb.psiM, b);
}

//#define DUMP_INFO

TEST_CASE("DiracDeterminant_second", "[wavefunction][fermion]")
{
  FakeSPO* spo = new FakeSPO();
  spo->setOrbitalSetSize(4);
  DetType ddb(spo);

  int norb = 4;
  ddb.set(0, norb);

  // occurs in call to registerData
  ddb.dpsiV.resize(norb);
  ddb.d2psiV.resize(norb);


  ParticleSet elec;

  elec.create(4);
  ddb.recompute(elec);

  Matrix<ValueType> orig_a;
  orig_a.resize(4, 4);
  orig_a = spo->a2;

  for (int i = 0; i < 3; i++)
  {
    for (int j = 0; j < norb; j++)
    {
      orig_a(j, i) = spo->v2(i, j);
    }
  }

  //check_matrix(ddb.psiM, b);
  DiracMatrix<ValueType> dm;

  Matrix<ValueType> a_update1, scratchT;
  a_update1.resize(4, 4);
  scratchT.resize(4, 4);
  a_update1 = spo->a2;
  for (int j = 0; j < norb; j++)
  {
    a_update1(j, 0) = spo->v2(0, j);
  }

  Matrix<ValueType> a_update2;
  a_update2.resize(4, 4);
  a_update2 = spo->a2;
  for (int j = 0; j < norb; j++)
  {
    a_update2(j, 0) = spo->v2(0, j);
    a_update2(j, 1) = spo->v2(1, j);
  }

  Matrix<ValueType> a_update3;
  a_update3.resize(4, 4);
  a_update3 = spo->a2;
  for (int j = 0; j < norb; j++)
  {
    a_update3(j, 0) = spo->v2(0, j);
    a_update3(j, 1) = spo->v2(1, j);
    a_update3(j, 2) = spo->v2(2, j);
  }

  ParticleSet::GradType grad;
  PsiValueType det_ratio = ddb.ratioGrad(elec, 0, grad);

  simd::transpose(a_update1.data(), a_update1.rows(), a_update1.cols(), scratchT.data(), scratchT.rows(),
                  scratchT.cols());
  LogValueType det_update1;
  dm.invert_transpose(scratchT, a_update1, det_update1);
  PsiValueType det_ratio1 = LogToValue<ValueType>::convert(det_update1 - ddb.LogValue);
#ifdef DUMP_INFO
  std::cout << "det 0 = " << std::exp(ddb.LogValue) << std::endl;
  std::cout << "det 1 = " << std::exp(det_update1) << std::endl;
  std::cout << "det ratio 1 = " << det_ratio1 << std::endl;
#endif
  //double det_ratio1 = 0.178276269185;

  REQUIRE(det_ratio1 == ValueApprox(det_ratio));

  ddb.acceptMove(elec, 0);

  PsiValueType det_ratio2 = ddb.ratioGrad(elec, 1, grad);
  LogValueType det_update2;
  simd::transpose(a_update2.data(), a_update2.rows(), a_update2.cols(), scratchT.data(), scratchT.rows(),
                  scratchT.cols());
  dm.invert_transpose(scratchT, a_update2, det_update2);
  PsiValueType det_ratio2_val = LogToValue<ValueType>::convert(det_update2 - det_update1);
#ifdef DUMP_INFO
  std::cout << "det 1 = " << std::exp(ddb.LogValue) << std::endl;
  std::cout << "det 2 = " << std::exp(det_update2) << std::endl;
  std::cout << "det ratio 2 = " << det_ratio2 << std::endl;
#endif
  //double det_ratio2_val = 0.178276269185;
  REQUIRE(det_ratio2 == ValueApprox(det_ratio2_val));

  ddb.acceptMove(elec, 1);

  PsiValueType det_ratio3 = ddb.ratioGrad(elec, 2, grad);
  LogValueType det_update3;
  simd::transpose(a_update3.data(), a_update3.rows(), a_update3.cols(), scratchT.data(), scratchT.rows(),
                  scratchT.cols());
  dm.invert_transpose(scratchT, a_update3, det_update3);
  PsiValueType det_ratio3_val = LogToValue<ValueType>::convert(det_update3 - det_update2);
#ifdef DUMP_INFO
  std::cout << "det 2 = " << std::exp(ddb.LogValue) << std::endl;
  std::cout << "det 3 = " << std::exp(det_update3) << std::endl;
  std::cout << "det ratio 3 = " << det_ratio3 << std::endl;
#endif
  REQUIRE(det_ratio3 == ValueApprox(det_ratio3_val));
  //check_value(det_ratio3, det_ratio3_val);

  ddb.acceptMove(elec, 2);

  simd::transpose(orig_a.data(), orig_a.rows(), orig_a.cols(), scratchT.data(), scratchT.rows(), scratchT.cols());
  dm.invert_transpose(scratchT, orig_a, det_update3);

#ifdef DUMP_INFO
  std::cout << "original " << std::endl;
  std::cout << orig_a << std::endl;
  std::cout << "block update " << std::endl;
  std::cout << ddb.psiM << std::endl;
#endif

  check_matrix(orig_a, ddb.psiM);
}

TEST_CASE("DiracDeterminant_delayed_update", "[wavefunction][fermion]")
{
  FakeSPO* spo = new FakeSPO();
  spo->setOrbitalSetSize(4);
  DetType ddc(spo);

  int norb = 4;
  // maximum delay 2
  ddc.set(0, norb, 2);

  // occurs in call to registerData
  ddc.dpsiV.resize(norb);
  ddc.d2psiV.resize(norb);


  ParticleSet elec;

  elec.create(4);
  ddc.recompute(elec);

  Matrix<ValueType> orig_a;
  orig_a.resize(4, 4);
  orig_a = spo->a2;

  for (int i = 0; i < 3; i++)
  {
    for (int j = 0; j < norb; j++)
    {
      orig_a(j, i) = spo->v2(i, j);
    }
  }

  //check_matrix(ddc.psiM, b);
  DiracMatrix<ValueType> dm;

  Matrix<ValueType> a_update1, scratchT;
  scratchT.resize(4, 4);
  a_update1.resize(4, 4);
  a_update1 = spo->a2;
  for (int j = 0; j < norb; j++)
  {
    a_update1(j, 0) = spo->v2(0, j);
  }

  Matrix<ValueType> a_update2;
  a_update2.resize(4, 4);
  a_update2 = spo->a2;
  for (int j = 0; j < norb; j++)
  {
    a_update2(j, 0) = spo->v2(0, j);
    a_update2(j, 1) = spo->v2(1, j);
  }

  Matrix<ValueType> a_update3;
  a_update3.resize(4, 4);
  a_update3 = spo->a2;
  for (int j = 0; j < norb; j++)
  {
    a_update3(j, 0) = spo->v2(0, j);
    a_update3(j, 1) = spo->v2(1, j);
    a_update3(j, 2) = spo->v2(2, j);
  }


  ParticleSet::GradType grad;
  PsiValueType det_ratio = ddc.ratioGrad(elec, 0, grad);

  simd::transpose(a_update1.data(), a_update1.rows(), a_update1.cols(), scratchT.data(), scratchT.rows(),
                  scratchT.cols());
  LogValueType det_update1;
  dm.invert_transpose(scratchT, a_update1, det_update1);
  PsiValueType det_ratio1 = LogToValue<ValueType>::convert(det_update1 - ddc.LogValue);
#ifdef DUMP_INFO
  std::cout << "det 0 = " << std::exp(ddc.LogValue) << std::endl;
  std::cout << "det 1 = " << std::exp(det_update1) << std::endl;
  std::cout << "det ratio 1 = " << det_ratio1 << std::endl;
#endif
  //double det_ratio1 = 0.178276269185;

  REQUIRE(det_ratio1 == ValueApprox(det_ratio));

  // update of Ainv in ddc is delayed
  ddc.acceptMove(elec, 0, true);
  // force update Ainv in ddc using SM-1 code path
  ddc.completeUpdates();

  check_matrix(a_update1, ddc.psiM);

  grad                    = ddc.evalGrad(elec, 1);
  PsiValueType det_ratio2 = ddc.ratioGrad(elec, 1, grad);
  simd::transpose(a_update2.data(), a_update2.rows(), a_update2.cols(), scratchT.data(), scratchT.rows(),
                  scratchT.cols());
  LogValueType det_update2;
  dm.invert_transpose(scratchT, a_update2, det_update2);
  PsiValueType det_ratio2_val = LogToValue<ValueType>::convert(det_update2 - det_update1);
#ifdef DUMP_INFO
  std::cout << "det 1 = " << std::exp(ddc.LogValue) << std::endl;
  std::cout << "det 2 = " << std::exp(det_update2) << std::endl;
  std::cout << "det ratio 2 = " << det_ratio2 << std::endl;
#endif
  // check ratio computed directly and the one computed by ddc with no delay
  //double det_ratio2_val = 0.178276269185;
  REQUIRE(det_ratio2 == ValueApprox(det_ratio2_val));

  // update of Ainv in ddc is delayed
  ddc.acceptMove(elec, 1, true);

  grad                    = ddc.evalGrad(elec, 2);
  PsiValueType det_ratio3 = ddc.ratioGrad(elec, 2, grad);
  simd::transpose(a_update3.data(), a_update3.rows(), a_update3.cols(), scratchT.data(), scratchT.rows(),
                  scratchT.cols());
  LogValueType det_update3;
  dm.invert_transpose(scratchT, a_update3, det_update3);
  PsiValueType det_ratio3_val = LogToValue<ValueType>::convert(det_update3 - det_update2);
#ifdef DUMP_INFO
  std::cout << "det 2 = " << std::exp(ddc.LogValue) << std::endl;
  std::cout << "det 3 = " << std::exp(det_update3) << std::endl;
  std::cout << "det ratio 3 = " << det_ratio3 << std::endl;
#endif
  // check ratio computed directly and the one computed by ddc with 1 delay
  REQUIRE(det_ratio3 == ValueApprox(det_ratio3_val));
  //check_value(det_ratio3, det_ratio3_val);

  // maximal delay reached and Ainv is updated fully
  ddc.acceptMove(elec, 2, true);
  ddc.completeUpdates();

  // fresh invert orig_a
  simd::transpose(orig_a.data(), orig_a.rows(), orig_a.cols(), scratchT.data(), scratchT.rows(), scratchT.cols());
  dm.invert_transpose(scratchT, orig_a, det_update3);

#ifdef DUMP_INFO
  std::cout << "original " << std::endl;
  std::cout << orig_a << std::endl;
  std::cout << "delayed update " << std::endl;
  std::cout << ddc.psiM << std::endl;
#endif

  // compare all the elements of psiM in ddc and orig_a
  check_matrix(orig_a, ddc.psiM);
}

#ifdef QMC_COMPLEX
TEST_CASE("DiracDeterminant_spinor_update", "[wavefunction][fermion]")
{
  typedef QMCTraits::ValueType ValueType;
  typedef QMCTraits::PosType PosType;
  typedef QMCTraits::GradType GradType;
  typedef WaveFunctionComponent::LogValueType LogValueType;
  typedef ParticleSet::ParticlePos_t ParticlePos_t;
  typedef ParticleSet::ParticleGradient_t ParticleGradient_t;
  typedef ParticleSet::ParticleLaplacian_t ParticleLaplacian_t;
  //Shamelessly stealing this from test_einset.cpp.  3 particles though.
  ParticleSet ions_;
  ParticleSet elec_;
  ions_.setName("ion");
  ions_.create(2);

  ions_.R[0][0] = 0.00000000;
  ions_.R[0][1] = 0.00000000;
  ions_.R[0][2] = 1.08659253;
  ions_.R[1][0] = 0.00000000;
  ions_.R[1][1] = 0.00000000;
  ions_.R[1][2] = -1.08659253;

  elec_.setName("elec");
  elec_.create(3);
  elec_.R[0][0] = 0.1;
  elec_.R[0][1] = -0.3;
  elec_.R[0][2] = 1.0;
  elec_.R[1][0] = -0.1;
  elec_.R[1][1] = 0.3;
  elec_.R[1][2] = 1.0;
  elec_.R[2][0] = 0.1;
  elec_.R[2][1] = 0.2;
  elec_.R[2][2] = 0.3;

  elec_.spins[0] = 0.0;
  elec_.spins[1] = 0.2;
  elec_.spins[2] = 0.4;

  // O2 test example from pwscf non-collinear calculation.
  elec_.Lattice.R(0, 0) = 5.10509515;
  elec_.Lattice.R(0, 1) = -3.23993545;
  elec_.Lattice.R(0, 2) = 0.00000000;
  elec_.Lattice.R(1, 0) = 5.10509515;
  elec_.Lattice.R(1, 1) = 3.23993545;
  elec_.Lattice.R(1, 2) = 0.00000000;
  elec_.Lattice.R(2, 0) = -6.49690625;
  elec_.Lattice.R(2, 1) = 0.00000000;
  elec_.Lattice.R(2, 2) = 7.08268015;

  SpeciesSet& tspecies       = elec_.getSpeciesSet();
  int upIdx                  = tspecies.addSpecies("u");
  int chargeIdx              = tspecies.addAttribute("charge");
  tspecies(chargeIdx, upIdx) = -1;

#ifdef ENABLE_SOA
  elec_.addTable(ions_, DT_SOA);
#else
  elec_.addTable(ions_, DT_AOS);
#endif
  elec_.resetGroups();
  elec_.update();
  // </steal>


  QMCTraits::IndexType nelec = elec_.R.size();
  QMCTraits::IndexType norb  = 3;
  //Our test case is going to be three electron gas orbitals distinguished by 3 different kpoints.
  //Independent SPO's for the up and down channels.
  //
  std::vector<PosType> kup, kdn;
  std::vector<RealType> k2up, k2dn;


  kup.resize(nelec);
  kup[0] = PosType(0, 0, 0);
  kup[1] = PosType(0.1, 0.2, 0.3);
  kup[2] = PosType(0.4, 0.5, 0.6);

  k2up.resize(nelec);
  //For some goofy reason, EGOSet needs to be initialized with:
  //1.) A k-vector list (fine).
  //2.) A list of -|k|^2.  To save on expensive - sign multiplication apparently.
  k2up[0] = -dot(kup[0], kup[0]);
  k2up[1] = -dot(kup[1], kup[1]);
  k2up[2] = -dot(kup[2], kup[2]);

  kdn.resize(nelec);
  kdn[0] = PosType(0, 0, 0);
  kdn[1] = PosType(-0.1, 0.2, -0.3);
  kdn[2] = PosType(0.4, -0.5, 0.6);

  k2dn.resize(nelec);
  k2dn[0] = -dot(kdn[0], kdn[0]);
  k2dn[1] = -dot(kdn[1], kdn[1]);
  k2dn[2] = -dot(kdn[2], kdn[2]);

  std::shared_ptr<EGOSet> spo_up(new EGOSet(kup, k2up));
  std::shared_ptr<EGOSet> spo_dn(new EGOSet(kdn, k2dn));

  SpinorSet* spinor_set = new SpinorSet();
  spinor_set->set_spos(spo_up, spo_dn);

  DetType dd(spinor_set);
  dd.resize(nelec, norb);
  app_log() << " nelec=" << nelec << " norb=" << norb << std::endl;

  ParticleGradient_t G;
  ParticleLaplacian_t L;
  ParticleAttrib<ComplexType> SG;

  G.resize(nelec);
  L.resize(nelec);
  SG.resize(nelec);

  G  = 0.0;
  L  = 0.0;
  SG = 0.0;

  PosType dr(0.1, -0.05, 0.2);
  RealType ds = 0.3;

  app_log() << " BEFORE\n";
  app_log() << " R = " << elec_.R << std::endl;
  app_log() << " s = " << elec_.spins << std::endl;

  //In this section, we're going to test that values and various derivatives come out
  //correctly at the reference configuration.

  LogValueType logref = dd.evaluateLog(elec_, G, L);

  REQUIRE(logref == ComplexApprox(ValueType(-1.1619939279564413, 0.8794794652468605)));
  REQUIRE(G[0][0] == ComplexApprox(ValueType(0.13416635, 0.2468612)));
  REQUIRE(G[0][1] == ComplexApprox(ValueType(-1.1165475, 0.71497753)));
  REQUIRE(G[0][2] == ComplexApprox(ValueType(0.0178403, 0.08212244)));
  REQUIRE(G[1][0] == ComplexApprox(ValueType(1.00240841, 0.12371593)));
  REQUIRE(G[1][1] == ComplexApprox(ValueType(1.62679698, -0.41080777)));
  REQUIRE(G[1][2] == ComplexApprox(ValueType(1.81324632, 0.78589013)));
  REQUIRE(G[2][0] == ComplexApprox(ValueType(-1.10994555, 0.15525902)));
  REQUIRE(G[2][1] == ComplexApprox(ValueType(-0.46335602, -0.50809713)));
  REQUIRE(G[2][2] == ComplexApprox(ValueType(-1.751199, 0.10949589)));
  REQUIRE(L[0] == ComplexApprox(ValueType(-2.06554158, 1.18145239)));
  REQUIRE(L[1] == ComplexApprox(ValueType(-5.06340536, 0.82126749)));
  REQUIRE(L[2] == ComplexApprox(ValueType(-4.82375261, -1.97943258)));

  //This is a workaround for the fact that I haven't implemented
  // evaluateLogWithSpin().  Shouldn't be needed unless we do drifted all-electron moves...
  for (int iat = 0; iat < nelec; iat++)
    dd.evalGradWithSpin(elec_, iat, SG[iat]);

  REQUIRE(SG[0] == ComplexApprox(ValueType(-1.05686704, -2.01802154)));
  REQUIRE(SG[1] == ComplexApprox(ValueType(1.18922259, 2.80414598)));
  REQUIRE(SG[2] == ComplexApprox(ValueType(-0.62617675, -0.51093984)));

  GradType g_singleeval(0.0);
  g_singleeval = dd.evalGrad(elec_, 1);

  REQUIRE(g_singleeval[0] == ComplexApprox(G[1][0]));
  REQUIRE(g_singleeval[1] == ComplexApprox(G[1][1]));
  REQUIRE(g_singleeval[2] == ComplexApprox(G[1][2]));


  //And now we're going to propose a trial spin+particle move and check the ratio and gradients at the
  //new location.
  //
  elec_.makeMoveAndCheckWithSpin(1, dr, ds);

  ValueType ratio_new;
  ValueType spingrad_new;
  GradType grad_new;

  //This tests ratio only evaluation.  Indirectly a call to evaluate(P,iat)
  ratio_new = dd.ratio(elec_, 1);
  REQUIRE(ratio_new == ComplexApprox(ValueType(1.7472917722050971, 1.1900872950904169)));

  ratio_new = dd.ratioGrad(elec_, 1, grad_new);
  REQUIRE(ratio_new == ComplexApprox(ValueType(1.7472917722050971, 1.1900872950904169)));
  REQUIRE(grad_new[0] == ComplexApprox(ValueType(0.5496675534224996, -0.07968022499097227)));
  REQUIRE(grad_new[1] == ComplexApprox(ValueType(0.4927399293808675, -0.29971549854643653)));
  REQUIRE(grad_new[2] == ComplexApprox(ValueType(1.2792642963632226, 0.12110307514989149)));

  grad_new     = 0;
  spingrad_new = 0;
  ratio_new    = dd.ratioGradWithSpin(elec_, 1, grad_new, spingrad_new);
  REQUIRE(ratio_new == ComplexApprox(ValueType(1.7472917722050971, 1.1900872950904169)));
  REQUIRE(grad_new[0] == ComplexApprox(ValueType(0.5496675534224996, -0.07968022499097227)));
  REQUIRE(grad_new[1] == ComplexApprox(ValueType(0.4927399293808675, -0.29971549854643653)));
  REQUIRE(grad_new[2] == ComplexApprox(ValueType(1.2792642963632226, 0.12110307514989149)));
  REQUIRE(spingrad_new == ComplexApprox(ValueType(1.164708841479661, 0.9576425115390172)));


  //Cool.  Now we test the transition between rejecting a move and accepting a move.
  //Reject the move first.  We want to see if everything stays the same.  evalGrad and evalSpinGrad for ease of use.

  elec_.rejectMove(1);
  //Going to check evalGrad and evalGradWithSpin for simplicity.
  g_singleeval = dd.evalGrad(elec_, 1);
  REQUIRE(g_singleeval[0] == ComplexApprox(G[1][0]));
  REQUIRE(g_singleeval[1] == ComplexApprox(G[1][1]));
  REQUIRE(g_singleeval[2] == ComplexApprox(G[1][2]));

  ValueType spingrad_old_test;
  g_singleeval = dd.evalGradWithSpin(elec_, 1, spingrad_old_test);

  REQUIRE(spingrad_old_test == ComplexApprox(SG[1]));
  REQUIRE(g_singleeval[0] == ComplexApprox(G[1][0]));
  REQUIRE(g_singleeval[1] == ComplexApprox(G[1][1]));
  REQUIRE(g_singleeval[2] == ComplexApprox(G[1][2]));

  //Now we test what happens if we accept a move...
  elec_.makeMoveAndCheckWithSpin(1, dr, ds);
  elec_.acceptMove(1);

  LogValueType lognew(0.0);
  G      = 0.0; //evalauteLog += onto the G and L arguments.  So we zero them out.
  L      = 0.0;
  SG     = 0.0;
  lognew = dd.evaluateLog(elec_, G, L);

  for (int iat = 0; iat < nelec; iat++)
    dd.evalGradWithSpin(elec_, iat, SG[iat]);
  //logval for the new configuration has been computed with python.
  //The others reference values are computed earlier in this section.  New values equal the previous
  // "new values" associated with the previous trial moves.
  REQUIRE(lognew == ComplexApprox(ValueType(-0.41337396772929913, 1.4774106123071726)));
  REQUIRE(G[1][0] == ComplexApprox(grad_new[0]));
  REQUIRE(G[1][1] == ComplexApprox(grad_new[1]));
  REQUIRE(G[1][2] == ComplexApprox(grad_new[2]));
  REQUIRE(SG[1] == ComplexApprox(spingrad_new));
}
#endif

} // namespace qmcplusplus<|MERGE_RESOLUTION|>--- conflicted
+++ resolved
@@ -2,11 +2,7 @@
 // This file is distributed under the University of Illinois/NCSA Open Source License.
 // See LICENSE file in top directory for details.
 //
-<<<<<<< HEAD
 // Copyright (c) 2020 QMCPACK developers.
-=======
-// Copyright (c) 2020 Jeongnim Kim and QMCPACK developers.
->>>>>>> 62375d04
 //
 // File developed by: Mark Dewing, mdewing@anl.gov, Argonne National Laboratory
 //                    Ye Luo, yeluo@anl.gov, Argonne National Laboratory
