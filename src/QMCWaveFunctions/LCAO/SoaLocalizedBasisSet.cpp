//////////////////////////////////////////////////////////////////////////////////////
// This file is distributed under the University of Illinois/NCSA Open Source License.
// See LICENSE file in top directory for details.
//
// Copyright (c) 2016 Jeongnim Kim and QMCPACK developers.
//
// File developed by:
//
// File created by: Jeongnim Kim, jeongnim.kim@intel.com, Intel Corp.
//////////////////////////////////////////////////////////////////////////////////////


#include <memory>
#include "SoaLocalizedBasisSet.h"
#include "Particle/DistanceTable.h"
#include "SoaAtomicBasisSet.h"
#include "MultiQuinticSpline1D.h"
#include "MultiFunctorAdapter.h"
#include "Numerics/SoaCartesianTensor.h"
#include "Numerics/SoaSphericalTensor.h"

namespace qmcplusplus
{
template<class COT, typename ORBT>
SoaLocalizedBasisSet<COT, ORBT>::SoaLocalizedBasisSet(ParticleSet& ions, ParticleSet& els)
    : ions_(ions),
      myTableIndex(els.addTable(ions, DTModes::NEED_FULL_TABLE_ANYTIME | DTModes::NEED_VP_FULL_TABLE_ON_HOST)),
      SuperTwist(0.0)
{
  NumCenters = ions.getTotalNum();
  NumTargets = els.getTotalNum();
  LOBasisSet.resize(ions.getSpeciesSet().getTotalNum());
  BasisOffset.resize(NumCenters + 1);
  BasisSetSize = 0;
}

template<class COT, typename ORBT>
SoaLocalizedBasisSet<COT, ORBT>::SoaLocalizedBasisSet(const SoaLocalizedBasisSet& a)
    : SoaBasisSetBase<ORBT>(a),
      NumCenters(a.NumCenters),
      NumTargets(a.NumTargets),
      ions_(a.ions_),
      myTableIndex(a.myTableIndex),
      SuperTwist(a.SuperTwist),
      BasisOffset(a.BasisOffset)
{
  LOBasisSet.reserve(a.LOBasisSet.size());
  for (auto& elem : a.LOBasisSet)
    LOBasisSet.push_back(std::make_unique<COT>(*elem));
}

template<class COT, typename ORBT>
void SoaLocalizedBasisSet<COT, ORBT>::setPBCParams(const TinyVector<int, 3>& PBCImages,
                                                   const TinyVector<double, 3> Sup_Twist,
                                                   const std::vector<QMCTraits::ValueType>& phase_factor)
{
  for (int i = 0; i < LOBasisSet.size(); ++i)
    LOBasisSet[i]->setPBCParams(PBCImages, Sup_Twist, phase_factor);

  SuperTwist = Sup_Twist;
}

template<class COT, typename ORBT>
void SoaLocalizedBasisSet<COT, ORBT>::setBasisSetSize(int nbs)
{
  const auto& IonID(ions_.GroupID);
  if (BasisSetSize > 0 && nbs == BasisSetSize)
    return;

  if (auto& mapping = ions_.get_map_storage_to_input(); mapping.empty())
  {
    //evaluate the total basis dimension and offset for each center
    BasisOffset[0] = 0;
    for (int c = 0; c < NumCenters; c++)
      BasisOffset[c + 1] = BasisOffset[c] + LOBasisSet[IonID[c]]->getBasisSetSize();
    BasisSetSize = BasisOffset[NumCenters];
  }
  else
  {
    // when particles are reordered due to grouping, AOs need to restore the input order to match MOs.
    std::vector<int> map_input_to_storage(mapping.size());
    for (int c = 0; c < NumCenters; c++)
      map_input_to_storage[mapping[c]] = c;

    std::vector<size_t> basis_offset_input_order(BasisOffset.size(), 0);
    for (int c = 0; c < NumCenters; c++)
      basis_offset_input_order[c + 1] =
          basis_offset_input_order[c] + LOBasisSet[IonID[map_input_to_storage[c]]]->getBasisSetSize();

    for (int c = 0; c < NumCenters; c++)
      BasisOffset[c] = basis_offset_input_order[mapping[c]];

    BasisSetSize = basis_offset_input_order[NumCenters];
  }
}

template<class COT, typename ORBT>
void SoaLocalizedBasisSet<COT, ORBT>::queryOrbitalsForSType(const std::vector<bool>& corrCenter,
                                                            std::vector<bool>& is_s_orbital) const
{
  const auto& IonID(ions_.GroupID);
  for (int c = 0; c < NumCenters; c++)
  {
    int idx = BasisOffset[c];
    int bss = LOBasisSet[IonID[c]]->BasisSetSize;
    std::vector<bool> local_is_s_orbital(bss);
    LOBasisSet[IonID[c]]->queryOrbitalsForSType(local_is_s_orbital);
    for (int k = 0; k < bss; k++)
    {
      if (corrCenter[c])
      {
        is_s_orbital[idx++] = local_is_s_orbital[k];
      }
      else
      {
        is_s_orbital[idx++] = false;
      }
    }
  }
}

template<class COT, typename ORBT>
void SoaLocalizedBasisSet<COT, ORBT>::evaluateVGL(const ParticleSet& P, int iat, vgl_type& vgl)
{
  const auto& IonID(ions_.GroupID);
  const auto& coordR  = P.activeR(iat);
  const auto& d_table = P.getDistTableAB(myTableIndex);
  const auto& dist    = (P.getActivePtcl() == iat) ? d_table.getTempDists() : d_table.getDistRow(iat);
  const auto& displ   = (P.getActivePtcl() == iat) ? d_table.getTempDispls() : d_table.getDisplRow(iat);

  PosType Tv;
  for (int c = 0; c < NumCenters; c++)
  {
    Tv[0] = (ions_.R[c][0] - coordR[0]) - displ[c][0];
    Tv[1] = (ions_.R[c][1] - coordR[1]) - displ[c][1];
    Tv[2] = (ions_.R[c][2] - coordR[2]) - displ[c][2];
    LOBasisSet[IonID[c]]->evaluateVGL(P.getLattice(), dist[c], displ[c], BasisOffset[c], vgl, Tv);
  }
}

template<class COT, typename ORBT>
void SoaLocalizedBasisSet<COT, ORBT>::mw_evaluateVGL(const RefVectorWithLeader<ParticleSet>& P_list,
                                                     int iat,
                                                     OffloadMWVGLArray& vgl_v)
{
  for (size_t iw = 0; iw < P_list.size(); iw++)
  {
    const auto& IonID(ions_.GroupID);
    const auto& coordR  = P_list[iw].activeR(iat);
    const auto& d_table = P_list[iw].getDistTableAB(myTableIndex);
    const auto& dist    = (P_list[iw].getActivePtcl() == iat) ? d_table.getTempDists() : d_table.getDistRow(iat);
    const auto& displ   = (P_list[iw].getActivePtcl() == iat) ? d_table.getTempDispls() : d_table.getDisplRow(iat);

    PosType Tv;

    // number of walkers * BasisSetSize
    auto stride = vgl_v.size(1) * BasisSetSize;
    assert(BasisSetSize == vgl_v.size(2));
    vgl_type vgl_iw(vgl_v.data_at(0, iw, 0), BasisSetSize, stride);

    for (int c = 0; c < NumCenters; c++)
    {
      Tv[0] = (ions_.R[c][0] - coordR[0]) - displ[c][0];
      Tv[1] = (ions_.R[c][1] - coordR[1]) - displ[c][1];
      Tv[2] = (ions_.R[c][2] - coordR[2]) - displ[c][2];
      LOBasisSet[IonID[c]]->evaluateVGL(P_list[iw].getLattice(), dist[c], displ[c], BasisOffset[c], vgl_iw, Tv);
    }
  }
}


template<class COT, typename ORBT>
void SoaLocalizedBasisSet<COT, ORBT>::evaluateVGH(const ParticleSet& P, int iat, vgh_type& vgh)
{
  const auto& IonID(ions_.GroupID);
  const auto& d_table = P.getDistTableAB(myTableIndex);
  const auto& dist    = (P.getActivePtcl() == iat) ? d_table.getTempDists() : d_table.getDistRow(iat);
  const auto& displ   = (P.getActivePtcl() == iat) ? d_table.getTempDispls() : d_table.getDisplRow(iat);
  for (int c = 0; c < NumCenters; c++)
  {
    LOBasisSet[IonID[c]]->evaluateVGH(P.getLattice(), dist[c], displ[c], BasisOffset[c], vgh);
  }
}

template<class COT, typename ORBT>
void SoaLocalizedBasisSet<COT, ORBT>::evaluateVGHGH(const ParticleSet& P, int iat, vghgh_type& vghgh)
{
  // APP_ABORT("SoaLocalizedBasisSet::evaluateVGH() not implemented\n");

  const auto& IonID(ions_.GroupID);
  const auto& d_table = P.getDistTableAB(myTableIndex);
  const auto& dist    = (P.getActivePtcl() == iat) ? d_table.getTempDists() : d_table.getDistRow(iat);
  const auto& displ   = (P.getActivePtcl() == iat) ? d_table.getTempDispls() : d_table.getDisplRow(iat);
  for (int c = 0; c < NumCenters; c++)
  {
    LOBasisSet[IonID[c]]->evaluateVGHGH(P.getLattice(), dist[c], displ[c], BasisOffset[c], vghgh);
  }
}


template<class COT, typename ORBT>
void SoaLocalizedBasisSet<COT, ORBT>::mw_evaluateV_mvp(const RefVectorWithLeader<const VirtualParticleSet>& vp_list,
                                                       OffloadMWVArray& vp_basis_v)
{
  const size_t nVPs    = vp_basis_v.size(0);
  const size_t nBasTot = vp_basis_v.size(1);
  const auto& IonID(ions_.GroupID);

  auto& vps_leader = vp_list.getLeader();


  const auto dt_list(vps_leader.extractDTRefList_vp(vp_list, myTableIndex));
  const auto coordR_list(vps_leader.extractCoordsRefList_vp(vp_list));
  std::vector<std::vector<PosType>> Tv_list;
  std::vector<std::vector<PosType>> displ_list_tr;
  Tv_list.resize(NumCenters);
  // transpose vps/centers to pass one center at a time instead of striding through full
  displ_list_tr.resize(NumCenters);

  std::vector<DistanceTableAB::DisplRow> displ_list;

  size_t index = 0; // flattened (ragged) nw x nvp
  for (size_t iw = 0; iw < vp_list.size(); iw++)
    for (int iat = 0; iat < vp_list[iw].getTotalNum(); iat++)
    {
      const auto& displ = dt_list[iw].getDisplRow(iat);

      PosType Tv;
      for (int c = 0; c < NumCenters; c++)
      {
        Tv[0] = (ions_.R[c][0] - coordR_list[index][0]) - displ[c][0];
        Tv[1] = (ions_.R[c][1] - coordR_list[index][1]) - displ[c][1];
        Tv[2] = (ions_.R[c][2] - coordR_list[index][2]) - displ[c][2];
        Tv_list[c].push_back(Tv);
        displ_list_tr[c].push_back(displ[c]);
      }
      index++;
    }
  // TODO: group/sort centers by species?
  for (int c = 0; c < NumCenters; c++)
    LOBasisSet[IonID[c]]->mw_evaluateV_mvp(vps_leader.getLattice(), vp_list, vp_basis_v.data_at(0, 0) + BasisOffset[c],
                                           displ_list_tr[c].data(), Tv_list[c].data(), nVPs, nBasTot);
}
template<class COT, typename ORBT>
void SoaLocalizedBasisSet<COT, ORBT>::evaluateV(const ParticleSet& P, int iat, ORBT* restrict vals)
{
  const auto& IonID(ions_.GroupID);
  const auto& coordR  = P.activeR(iat);
  const auto& d_table = P.getDistTableAB(myTableIndex);
  const auto& dist    = (P.getActivePtcl() == iat) ? d_table.getTempDists() : d_table.getDistRow(iat);
  const auto& displ   = (P.getActivePtcl() == iat) ? d_table.getTempDispls() : d_table.getDisplRow(iat);

  PosType Tv;
  for (int c = 0; c < NumCenters; c++)
  {
    Tv[0] = (ions_.R[c][0] - coordR[0]) - displ[c][0];
    Tv[1] = (ions_.R[c][1] - coordR[1]) - displ[c][1];
    Tv[2] = (ions_.R[c][2] - coordR[2]) - displ[c][2];
    LOBasisSet[IonID[c]]->evaluateV(P.getLattice(), dist[c], displ[c], vals + BasisOffset[c], Tv);
  }
}

template<class COT, typename ORBT>
void SoaLocalizedBasisSet<COT, ORBT>::mw_evaluateValue(const RefVectorWithLeader<ParticleSet>& P_list,
                                                       int iat,
                                                       OffloadMWVArray& v)
{
  for (size_t iw = 0; iw < P_list.size(); iw++)
    evaluateV(P_list[iw], iat, v.data_at(iw, 0));
}

template<class COT, typename ORBT>
<<<<<<< HEAD
void SoaLocalizedBasisSet<COT, ORBT>::mw_evaluateValue_mvp(const RefVectorWithLeader<const VirtualParticleSet>& vp_list,
                                                           OffloadMWVArray& vp_basis_v)
{
  mw_evaluateV_mvp(vp_list, vp_basis_v);
=======
void SoaLocalizedBasisSet<COT, ORBT>::mw_evaluateValueVPs(const RefVectorWithLeader<const VirtualParticleSet>& vp_list,
                                                          OffloadMWVArray& v)
{
  assert(BasisSetSize == v.size(1));
  size_t index = 0;
  for (size_t iw = 0; iw < vp_list.size(); iw++)
    for (int iat = 0; iat < vp_list[iw].getTotalNum(); iat++)
      evaluateV(vp_list[iw], iat, v.data_at(index++, 0));
>>>>>>> dacfcfb8
}


template<class COT, typename ORBT>
void SoaLocalizedBasisSet<COT, ORBT>::evaluateGradSourceV(const ParticleSet& P,
                                                          int iat,
                                                          const ParticleSet& ions,
                                                          int jion,
                                                          vgl_type& vgl)
{
  //We need to zero out the temporary array vgl.
  auto* restrict gx = vgl.data(1);
  auto* restrict gy = vgl.data(2);
  auto* restrict gz = vgl.data(3);

  for (int ib = 0; ib < BasisSetSize; ib++)
  {
    gx[ib] = 0;
    gy[ib] = 0;
    gz[ib] = 0;
  }

  const auto& IonID(ions_.GroupID);
  const auto& d_table = P.getDistTableAB(myTableIndex);
  const auto& dist    = (P.getActivePtcl() == iat) ? d_table.getTempDists() : d_table.getDistRow(iat);
  const auto& displ   = (P.getActivePtcl() == iat) ? d_table.getTempDispls() : d_table.getDisplRow(iat);


  PosType Tv;
  Tv[0] = Tv[1] = Tv[2] = 0;
  //Since LCAO's are written only in terms of (r-R), ionic derivatives only exist for the atomic center
  //that we wish to take derivatives of.  Moreover, we can obtain an ion derivative by multiplying an electron
  //derivative by -1.0.  Handling this sign is left to LCAOrbitalSet.  For now, just note this is the electron VGL function.
  LOBasisSet[IonID[jion]]->evaluateVGL(P.getLattice(), dist[jion], displ[jion], BasisOffset[jion], vgl, Tv);
}

template<class COT, typename ORBT>
void SoaLocalizedBasisSet<COT, ORBT>::evaluateGradSourceVGL(const ParticleSet& P,
                                                            int iat,
                                                            const ParticleSet& ions,
                                                            int jion,
                                                            vghgh_type& vghgh)
{
  //We need to zero out the temporary array vghgh.
  auto* restrict gx = vghgh.data(1);
  auto* restrict gy = vghgh.data(2);
  auto* restrict gz = vghgh.data(3);

  auto* restrict hxx = vghgh.data(4);
  auto* restrict hxy = vghgh.data(5);
  auto* restrict hxz = vghgh.data(6);
  auto* restrict hyy = vghgh.data(7);
  auto* restrict hyz = vghgh.data(8);
  auto* restrict hzz = vghgh.data(9);

  auto* restrict gxxx = vghgh.data(10);
  auto* restrict gxxy = vghgh.data(11);
  auto* restrict gxxz = vghgh.data(12);
  auto* restrict gxyy = vghgh.data(13);
  auto* restrict gxyz = vghgh.data(14);
  auto* restrict gxzz = vghgh.data(15);
  auto* restrict gyyy = vghgh.data(16);
  auto* restrict gyyz = vghgh.data(17);
  auto* restrict gyzz = vghgh.data(18);
  auto* restrict gzzz = vghgh.data(19);


  for (int ib = 0; ib < BasisSetSize; ib++)
  {
    gx[ib] = 0;
    gy[ib] = 0;
    gz[ib] = 0;

    hxx[ib] = 0;
    hxy[ib] = 0;
    hxz[ib] = 0;
    hyy[ib] = 0;
    hyz[ib] = 0;
    hzz[ib] = 0;

    gxxx[ib] = 0;
    gxxy[ib] = 0;
    gxxz[ib] = 0;
    gxyy[ib] = 0;
    gxyz[ib] = 0;
    gxzz[ib] = 0;
    gyyy[ib] = 0;
    gyyz[ib] = 0;
    gyzz[ib] = 0;
    gzzz[ib] = 0;
  }

  // Since jion is indexed on the source ions not the ions_ the distinction between
  // ions_ and ions is extremely important.
  const auto& IonID(ions.GroupID);
  const auto& d_table = P.getDistTableAB(myTableIndex);
  const auto& dist    = (P.getActivePtcl() == iat) ? d_table.getTempDists() : d_table.getDistRow(iat);
  const auto& displ   = (P.getActivePtcl() == iat) ? d_table.getTempDispls() : d_table.getDisplRow(iat);

  //Since LCAO's are written only in terms of (r-R), ionic derivatives only exist for the atomic center
  //that we wish to take derivatives of.  Moreover, we can obtain an ion derivative by multiplying an electron
  //derivative by -1.0.  Handling this sign is left to LCAOrbitalSet.  For now, just note this is the electron VGL function.

  LOBasisSet[IonID[jion]]->evaluateVGHGH(P.getLattice(), dist[jion], displ[jion], BasisOffset[jion], vghgh);
}

template<class COT, typename ORBT>
void SoaLocalizedBasisSet<COT, ORBT>::add(int icenter, std::unique_ptr<COT> aos)
{
  LOBasisSet[icenter] = std::move(aos);
}

template class SoaLocalizedBasisSet<
    SoaAtomicBasisSet<MultiQuinticSpline1D<QMCTraits::RealType>, SoaCartesianTensor<QMCTraits::RealType>>,
    QMCTraits::ValueType>;
template class SoaLocalizedBasisSet<
    SoaAtomicBasisSet<MultiQuinticSpline1D<QMCTraits::RealType>, SoaSphericalTensor<QMCTraits::RealType>>,
    QMCTraits::ValueType>;
template class SoaLocalizedBasisSet<
    SoaAtomicBasisSet<MultiFunctorAdapter<GaussianCombo<QMCTraits::RealType>>, SoaCartesianTensor<QMCTraits::RealType>>,
    QMCTraits::ValueType>;
template class SoaLocalizedBasisSet<
    SoaAtomicBasisSet<MultiFunctorAdapter<GaussianCombo<QMCTraits::RealType>>, SoaSphericalTensor<QMCTraits::RealType>>,
    QMCTraits::ValueType>;
template class SoaLocalizedBasisSet<
    SoaAtomicBasisSet<MultiFunctorAdapter<SlaterCombo<QMCTraits::RealType>>, SoaCartesianTensor<QMCTraits::RealType>>,
    QMCTraits::ValueType>;
template class SoaLocalizedBasisSet<
    SoaAtomicBasisSet<MultiFunctorAdapter<SlaterCombo<QMCTraits::RealType>>, SoaSphericalTensor<QMCTraits::RealType>>,
    QMCTraits::ValueType>;
} // namespace qmcplusplus<|MERGE_RESOLUTION|>--- conflicted
+++ resolved
@@ -270,21 +270,21 @@
 }
 
 template<class COT, typename ORBT>
-<<<<<<< HEAD
+///<<<<<<< VirtualParticle_AO_batched
 void SoaLocalizedBasisSet<COT, ORBT>::mw_evaluateValue_mvp(const RefVectorWithLeader<const VirtualParticleSet>& vp_list,
                                                            OffloadMWVArray& vp_basis_v)
 {
   mw_evaluateV_mvp(vp_list, vp_basis_v);
-=======
-void SoaLocalizedBasisSet<COT, ORBT>::mw_evaluateValueVPs(const RefVectorWithLeader<const VirtualParticleSet>& vp_list,
-                                                          OffloadMWVArray& v)
-{
-  assert(BasisSetSize == v.size(1));
-  size_t index = 0;
-  for (size_t iw = 0; iw < vp_list.size(); iw++)
-    for (int iat = 0; iat < vp_list[iw].getTotalNum(); iat++)
-      evaluateV(vp_list[iw], iat, v.data_at(index++, 0));
->>>>>>> dacfcfb8
+///=======
+///void SoaLocalizedBasisSet<COT, ORBT>::mw_evaluateValueVPs(const RefVectorWithLeader<const VirtualParticleSet>& vp_list,
+///                                                          OffloadMWVArray& v)
+///{
+/// assert(BasisSetSize == v.size(1));
+///  size_t index = 0;
+///  for (size_t iw = 0; iw < vp_list.size(); iw++)
+///    for (int iat = 0; iat < vp_list[iw].getTotalNum(); iat++)
+///      evaluateV(vp_list[iw], iat, v.data_at(index++, 0));
+///>>>>>>> develop
 }
 
 
