--- conflicted
+++ resolved
@@ -271,40 +271,8 @@
   return LogValue = evaluateLogAndPhase(psi,PhaseValue);
 }
 
-<<<<<<< HEAD
-OrbitalBase::RealType MultiSlaterDeterminantFast::evaluateLog(ParticleSet& P,
-    ParticleSet::ParticleGradient_t& G,
-    ParticleSet::ParticleLaplacian_t& L,
-    PooledData<RealType>& buf,
-    bool fillBuffer )
-{
-  if(fillBuffer)
-  {
-    Dets[0]->evaluateForWalkerMove(P);
-    Dets[0]->copyToDerivativeBuffer(P,buf);
-    Dets[1]->evaluateForWalkerMove(P);
-    Dets[1]->copyToDerivativeBuffer(P,buf);
-  }
-  else
-  {
-    Dets[0]->copyFromDerivativeBuffer(P,buf);
-    Dets[1]->copyFromDerivativeBuffer(P,buf);
-  }
-
-  psiCurrent=evaluate_vgl_impl(P,myG,myL);
-
-  buf.add(psiCurrent);
-
-  G += myG;
-  for(int i=0; i<L.size(); i++)
-    L[i] += myL[i] - dot(myG[i],myG[i]);
-
-  return evaluateLogAndPhase(psiCurrent,PhaseValue);
-}
-
-
-OrbitalBase::ValueType 
-MultiSlaterDeterminantFast::evalGrad_impl(ParticleSet& P, int iat, bool newpos, GradType& g_at) 
+OrbitalBase::ValueType
+MultiSlaterDeterminantFast::evalGrad_impl(ParticleSet& P, int iat, bool newpos, GradType& g_at)
 {
   const bool upspin=(iat<FirstIndex_dn);
   const int spin0=(upspin)? 0: 1;
@@ -316,7 +284,7 @@
     Dets[spin0]->evaluateGrads(P,iat);
 
   const GradMatrix_t& grads = (newpos)? Dets[spin0]->new_grads:Dets[spin0]->grads;
-  const ValueType *restrict detValues0 = (newpos)? Dets[spin0]->new_detValues.data(): Dets[spin0]->detValues.data(); 
+  const ValueType *restrict detValues0 = (newpos)? Dets[spin0]->new_detValues.data(): Dets[spin0]->detValues.data();
   const ValueType *restrict detValues1 = Dets[spin1]->detValues.data();
   const size_t *restrict det0=(upspin)? C2node_up->data():C2node_dn->data();
   const size_t *restrict det1=(upspin)? C2node_dn->data():C2node_up->data();
@@ -337,8 +305,6 @@
   return psi;
 }
 
-=======
->>>>>>> 6b49ebbd
 OrbitalBase::GradType MultiSlaterDeterminantFast::evalGrad(ParticleSet& P, int iat)
 {
   if(usingBF)
@@ -453,21 +419,6 @@
   return LogValue;
 }
 
-<<<<<<< HEAD
-// this routine does not initialize the data, just reserves the space
-void MultiSlaterDeterminantFast::registerDataForDerivatives(ParticleSet& P, 
-    BufferType& buf, int storageType)
-{
-  if(usingBF)
-  {
-    APP_ABORT("Fast MSD+BF: registerDataForDerivatives not implemented. \n");
-  }
-  Dets[0]->registerDataForDerivatives(P,buf,storageType);
-  Dets[1]->registerDataForDerivatives(P,buf,storageType);
-}
-
-=======
->>>>>>> 6b49ebbd
 // FIX FIX FIX
 OrbitalBase::RealType MultiSlaterDeterminantFast::updateBuffer(ParticleSet& P, BufferType& buf, bool fromscratch)
 {
