--- conflicted
+++ resolved
@@ -204,24 +204,6 @@
     computeInvertAndLog(psiM_fp.data(), n, lda, LogDet);
     invMat = psiM_fp;
   }
-<<<<<<< HEAD
-
-  template<typename TMAT, typename TREAL>
-  inline std::enable_if_t<!std::is_same<T_FP, TMAT>::value>
-  mw_invert_transpose(const RefVector<Matrix<TMAT>>& amat,
-		      RefVector<Matrix<TMAT>>& invMat,
-		      std::vector<std::complex<TREAL>>& LogDet)
-  {
-    const int n   = invMat.rows();
-    const int lda = invMat.cols();
-    psiM_fp.resize(n,lda);
-    simd::transpose(amat.data(), n, amat.cols(), psiM_fp.data(), n, lda);
-    computeInvertAndLog(psiM_fp.data(), n, lda, LogDet);
-    invMat = psiM_fp;
-  }
-  
-=======
->>>>>>> 4aa8a431
 };
 } // namespace qmcplusplus
 
