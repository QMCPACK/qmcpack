--- conflicted
+++ resolved
@@ -2,9 +2,10 @@
 // This file is distributed under the University of Illinois/NCSA Open Source License.
 // See LICENSE file in top directory for details.
 //
-// Copyright (c) 2020 QMCPACK developers.
+// Copyright (c) 2021 QMCPACK developers.
 //
 // File developed by: Ye Luo, yeluo@anl.gov, Argonne National Laboratory
+//                    Peter Doak, doakpw@ornl.gov, Oak Ridge National Laboratory
 //
 // File created by: Ye Luo, yeluo@anl.gov, Argonne National Laboratory
 //////////////////////////////////////////////////////////////////////////////////////
@@ -61,6 +62,118 @@
   // multi walker of grads
   std::vector<GradType> grad_new_local;
 };
+
+namespace dd_details
+{
+
+template<class DET_ENGINE>
+void mw_recomputeDispatch(const RefVectorWithLeader<WaveFunctionComponent>& wfc_list,
+                          const RefVectorWithLeader<ParticleSet>& p_list,
+                          const std::vector<bool>& recompute)
+{
+  auto& wfc_leader = wfc_list.getCastedLeader<DiracDeterminantBatched<DET_ENGINE>>();
+  const auto nw    = wfc_list.size();
+
+  RefVectorWithLeader<WaveFunctionComponent> wfc_filtered_list(wfc_list.getLeader());
+  RefVectorWithLeader<ParticleSet> p_filtered_list(p_list.getLeader());
+  RefVectorWithLeader<SPOSet> phi_list(*wfc_leader.Phi);
+  RefVector<ValueMatrix_t> psiM_temp_list;
+  RefVector<GradMatrix_t> dpsiM_list;
+  RefVector<ValueMatrix_t> d2psiM_list;
+
+  wfc_filtered_list.reserve(nw);
+  p_filtered_list.reserve(nw);
+  phi_list.reserve(nw);
+  psiM_temp_list.reserve(nw);
+  dpsiM_list.reserve(nw);
+  d2psiM_list.reserve(nw);
+
+  for (int iw = 0; iw < nw; iw++)
+    if (recompute[iw])
+    {
+      wfc_filtered_list.push_back(wfc_list[iw]);
+      p_filtered_list.push_back(p_list[iw]);
+
+      auto& det = wfc_list.getCastedElement<DiracDeterminantBatched<DET_ENGINE_TYPE>>(iw);
+      phi_list.push_back(*det.Phi);
+      psiM_temp_list.push_back(det.psiM_temp);
+      dpsiM_list.push_back(det.dpsiM);
+      d2psiM_list.push_back(det.d2psiM);
+    }
+
+  if (!wfc_filtered_list.size())
+    return;
+
+  {
+    ScopedTimer spo_timer(wfc_leader.SPOVGLTimer);
+    wfc_leader.Phi->mw_evaluate_notranspose(phi_list, p_filtered_list, wfc_leader.FirstIndex, wfc_leader.LastIndex,
+                                            psiM_temp_list, dpsiM_list, d2psiM_list);
+  }
+
+  { // transfer dpsiM, d2psiM, psiMinv to device
+    ScopedTimer d2h(H2DTimer);
+
+    RefVector<const ValueMatrix_t> const_psiM_temp_list;
+    for (int iw = 0; iw < wfc_filtered_list.size(); iw++)
+    {
+      auto& det          = wfc_filtered_list.getCastedElement<DiracDeterminantBatched<DET_ENGINE_TYPE>>(iw);
+      auto* psiM_vgl_ptr = det.psiM_vgl.data();
+      size_t stride      = wfc_leader.psiM_vgl.capacity();
+      PRAGMA_OFFLOAD("omp target update to(psiM_vgl_ptr[stride:stride*4]) nowait")
+      const_psiM_temp_list.push_back(det.psiM_temp);
+    }
+    mw_invertPsiM(wfc_filtered_list, const_psiM_temp_list);
+    PRAGMA_OFFLOAD("omp taskwait")
+  }
+}
+
+template<>
+void mw_recomputeDispatch<MatrixDelayedUpdateCUDA>(const RefVectorWithLeader<WaveFunctionComponent>& wfc_list,
+                                                   const RefVectorWithLeader<ParticleSet>& p_list,
+                                                   const std::vector<bool>& recompute)
+{
+  auto& wfc_leader = wfc_list.getCastedLeader<DiracDeterminantBatched<DET_ENGINE>>();
+  const auto nw    = wfc_list.size();
+
+  {
+    ScopedTimer spo_timer(wfc_leader.SPOVGLTimer);
+
+    RefVectorWithLeader<SPOSet> phi_list(*wfc_leader.Phi);
+    RefVector<GradMatrix_t> dpsiM_list;
+    RefVector<ValueMatrix_t> d2psiM_list;
+    phi_list.reserve(wfc_list.size());
+    dpsiM_list.reserve(nw);
+    d2psiM_list.reserve(nw);
+    std::vector<ValueMatrix_t> psiM_temp_host_list;
+    psiM_temp_host_list.reserve(nw);
+
+    for (int iw = 0; iw < nw; iw++)
+    {
+      auto& det = wfc_list.getCastedElement<DiracDeterminantBatched<DET_ENGINE>>(iw);
+      phi_list.push_back(*det.Phi);
+      psiM_temp_host_list.emplace_back(det.psiM_temp.data(), det.psiM_temp.rows(), det.psiM_temp.cols());
+      dpsiM_list.push_back(det.dpsiM);
+      d2psiM_list.push_back(det.d2psiM);
+    }
+
+    wfc_leader.Phi->mw_evaluate_notranspose(phi_list, p_list, wfc_leader.FirstIndex, wfc_leader.LastIndex,
+                                            makeRefVector<ValueMatrix_t>(psiM_temp_host_list), dpsiM_list, d2psiM_list);
+  }
+  RefVector<OffloadPinnedValueMatrix_t> psiM_temp_list;
+  psiM_temp_list.reserve(nw);
+
+  for (int iw = 0; iw < nw; iw++)
+  {
+    auto& det          = wfc_list.getCastedElement<DiracDeterminantBatched<DET_ENGINE>>(iw);
+    auto* psiM_vgl_ptr = det.psiM_vgl.data();
+    size_t stride      = wfc_leader.psiM_vgl.capacity();
+    PRAGMA_OFFLOAD("omp target update to(psiM_vgl_ptr[stride:stride*4]) nowait")
+    psiM_temp_list.push_back(det.psiM_temp);
+  }
+  mw_invertPsiM(*(wfc_leader.mw_res_), wfc_list, psiM_temp_list);
+  PRAGMA_OFFLOAD("omp taskwait")
+}
+}
 
 template<typename DET_ENGINE = MatrixUpdateOMPTarget<QMCTraits::ValueType, QMCTraits::QTFull::ValueType>>
 class DiracDeterminantBatched : public DiracDeterminantBase
@@ -78,7 +191,7 @@
   using mGradType     = TinyVector<mValueType, DIM>;
   using LogValue      = std::complex<QTFull::RealType>;
   using DetEngine_t   = DET_ENGINE;
-  
+
   template<typename DT>
   using OffloadPinnedAllocator        = OMPallocator<DT, PinnedAlignedAllocator<DT>>;
   using OffloadPinnedValueVector_t    = Vector<ValueType, OffloadPinnedAllocator<ValueType>>;
@@ -193,11 +306,7 @@
                       const RefVector<ParticleSet::ParticleGradient_t>& G_list,
                       const RefVector<ParticleSet::ParticleLaplacian_t>& L_list) const override;
 
-<<<<<<< HEAD
-  void recompute(DiracDeterminantBatchedMultiWalkerResource<DET_ENGINE>& mw_res, ParticleSet& P);
-=======
-  void recompute(const ParticleSet& P) override;
->>>>>>> 4aa8a431
+  void recompute(DiracDeterminantBatchedMultiWalkerResource<DET_ENGINE>& mw_res, const ParticleSet& P);
 
   LogValueType evaluateGL(const ParticleSet& P,
                           ParticleSet::ParticleGradient_t& G,
@@ -265,13 +374,30 @@
 
   std::unique_ptr<DiracDeterminantBatchedMultiWalkerResource<DET_ENGINE>> mw_res_;
 
-<<<<<<< HEAD
   LogValue get_log_value() const { return log_value_; }
-=======
-  void mw_recompute(const RefVectorWithLeader<WaveFunctionComponent>& wfc_list,
-                    const RefVectorWithLeader<ParticleSet>& p_list,
-                    const std::vector<bool>& recompute) const override;
->>>>>>> 4aa8a431
+
+private:
+  /// Smelly second source of truth for this DDB's logvalue in the mw_res_;
+  LogValue log_value_;
+
+  /// compute G adn L assuming psiMinv, dpsiM, d2psiM are ready for use
+  void computeGL(ParticleSet::ParticleGradient_t& G, ParticleSet::ParticleLaplacian_t& L) const;
+
+  /// invert logdetT(psiM), result is in the engine.
+  void invertPsiM(DiracDeterminantBatchedMultiWalkerResource<DET_ENGINE>& mw_res, OffloadPinnedValueMatrix_t& logdetT);
+
+  static void mw_invertPsiM(DiracDeterminantBatchedMultiWalkerResource<DET_ENGINE>& mw_res,
+                            const RefVectorWithLeader<WaveFunctionComponent>& wfc_list,
+                            RefVector<OffloadPinnedValueMatrix_t>& logdetT_list);
+
+  /// Resize all temporary arrays required for force computation.
+  void resizeScratchObjectsForIonDerivs();
+
+  /// maximal number of delayed updates
+  int ndelay;
+
+  /// timers
+  NewTimer &D2HTimer, &H2DTimer;
 
   // make this class unit tests friendly without the need of setup resources.
   void guardMultiWalkerRes()
@@ -287,36 +413,8 @@
     }
   }
 
-private:
-  /// Smelly second source of truth for this DDB's logvalue in the mw_res_;
-  LogValue log_value_;
-
-  /// compute G adn L assuming psiMinv, dpsiM, d2psiM are ready for use
-  void computeGL(ParticleSet::ParticleGradient_t& G, ParticleSet::ParticleLaplacian_t& L) const;
-
-  /// invert logdetT(psiM), result is in the engine.
-  void invertPsiM(DiracDeterminantBatchedMultiWalkerResource<DET_ENGINE>& mw_res, OffloadPinnedValueMatrix_t& logdetT);
-
-  static void mw_invertPsiM(DiracDeterminantBatchedMultiWalkerResource<DET_ENGINE>& mw_res,
-                            const RefVectorWithLeader<WaveFunctionComponent>& wfc_list,
-                            RefVector<OffloadPinnedValueMatrix_t>& logdetT_list);
-
-  static void mw_recompute(DiracDeterminantBatchedMultiWalkerResource<DET_ENGINE>& mw_res,
-                           const RefVectorWithLeader<WaveFunctionComponent>& wfc_list,
-                           const RefVectorWithLeader<ParticleSet>& p_list);
-
-  /// Resize all temporary arrays required for force computation.
-  void resizeScratchObjectsForIonDerivs();
-
-  /// maximal number of delayed updates
-  int ndelay;
-
-  /// timers
-  NewTimer &D2HTimer, &H2DTimer;
-
   friend class qmcplusplus::testing::DiracDeterminantBatchedTest;
 };
-
 
 extern template struct DiracDeterminantBatchedMultiWalkerResource<>;
 extern template class DiracDeterminantBatched<>;
