//////////////////////////////////////////////////////////////////////////////////////
// This file is distributed under the University of Illinois/NCSA Open Source License.
// See LICENSE file in top directory for details.
//
// Copyright (c) 2021 QMCPACK developers.
//
// File developed by: Ye Luo, yeluo@anl.gov, Argonne National Laboratory
//                    Peter Doak, doakpw@ornl.gov, Oak Ridge National Laboratory
//
// File created by: Ye Luo, yeluo@anl.gov, Argonne National Laboratory
//////////////////////////////////////////////////////////////////////////////////////


/**@file DiracDeterminantBatched.h
 * @brief Declaration of DiracDeterminantBatched with a S(ingle)P(article)O(rbital)Set
 */
#ifndef QMCPLUSPLUS_DIRACDETERMINANTBATCHED_H
#define QMCPLUSPLUS_DIRACDETERMINANTBATCHED_H

#include "Configuration.h"
#include "QMCWaveFunctions/Fermion/DiracDeterminantBase.h"
#if defined(ENABLE_CUDA)
#include "QMCWaveFunctions/Fermion/MatrixDelayedUpdateCUDA.h"
#endif
<<<<<<< HEAD
#if defined(ENABLE_OFFLOAD)
#include "QMCWaveFunctions/Fermion/MatrixUpdateOMPTarget.h"
#endif
#include "Platforms/PinnedAllocator.h"
#include "OMPTarget/OMPallocator.hpp"
#include "Fermion/DiracMatrix.h"

namespace qmcplusplus
{
namespace testing
{
class DiracDeterminantBatchedTest;
struct SetupDiracDetResources;
} // namespace testing

struct DiracDeterminantBatchedMultiWalkerResource : public Resource
{
  using ValueType    = QMCTraits::ValueType;
  using GradType     = QMCTraits::GradType;
  using Real         = QMCTraits::RealType;
  using FullPrecReal = QMCTraits::FullPrecRealType;
  template<typename DT>
  using OffloadPinnedAllocator = OMPallocator<DT, PinnedAlignedAllocator<DT>>;
  using OffloadVGLVector_t     = VectorSoaContainer<ValueType, QMCTraits::DIM + 2, OffloadPinnedAllocator<ValueType>>;
  // I don't think its a good idea create a hard dependency all the way back to WaveFunctionComponent for this.
  using LogValue                    = std::complex<FullPrecReal>;
  using OffloadPinnedLogValueVector = Vector<LogValue, OffloadPinnedAllocator<LogValue>>;

  DiracDeterminantBatchedMultiWalkerResource() : Resource("DiracDeterminantBatched") {}

  DiracDeterminantBatchedMultiWalkerResource(const DiracDeterminantBatchedMultiWalkerResource&)
      : DiracDeterminantBatchedMultiWalkerResource()
  {}

  Resource* makeClone() const override { return new DiracDeterminantBatchedMultiWalkerResource(*this); }

  OffloadPinnedLogValueVector log_values;
  /// value, grads, laplacian of single-particle orbital for particle-by-particle update and multi walker [5][nw*norb]
  OffloadVGLVector_t phi_vgl_v;
  // multi walker of ratio
  std::vector<ValueType> ratios_local;
  // multi walker of grads
  std::vector<GradType> grad_new_local;
};
=======
#include "DualAllocatorAliases.hpp"
#include "WaveFunctionTypes.hpp"
#include "type_traits/complex_help.hpp"

namespace qmcplusplus
{
>>>>>>> 94f095b9

template<typename DET_ENGINE>
class DiracDeterminantBatched : public DiracDeterminantBase
{
public:
<<<<<<< HEAD
  using ValueVector_t = SPOSet::ValueVector_t;
  using ValueMatrix_t = SPOSet::ValueMatrix_t;
  using GradVector_t  = SPOSet::GradVector_t;
  using GradMatrix_t  = SPOSet::GradMatrix_t;
  using HessMatrix_t  = SPOSet::HessMatrix_t;
  using HessVector_t  = SPOSet::HessVector_t;
  using HessType      = SPOSet::HessType;
  using Real          = QMCTraits::RealType;
  using mValueType    = QMCTraits::QTFull::ValueType;
  using mGradType     = TinyVector<mValueType, DIM>;
  using DetEngine_t   = DET_ENGINE;

  template<typename DT>
  using OffloadPinnedAllocator        = OMPallocator<DT, PinnedAlignedAllocator<DT>>;
  using OffloadPinnedValueVector_t    = Vector<ValueType, OffloadPinnedAllocator<ValueType>>;
  using OffloadPinnedLogValueVector_t = Vector<LogValueType, OffloadPinnedAllocator<LogValueType>>;
  using OffloadPinnedValueMatrix_t    = Matrix<ValueType, OffloadPinnedAllocator<ValueType>>;
  using OffloadPinnedPsiValueVector_t = Vector<PsiValueType, OffloadPinnedAllocator<PsiValueType>>;
  using OffloadPinnedGradVector       = Vector<OrbitalSetTraits<SPOSet::ValueType>::GradType,
                                         OffloadPinnedAllocator<OrbitalSetTraits<SPOSet::ValueType>::GradType>>;
  using OffloadPinnedGradMatrix       = Matrix<OrbitalSetTraits<SPOSet::ValueType>::GradType,
                                         OffloadPinnedAllocator<OrbitalSetTraits<SPOSet::ValueType>::GradType>>;

  using OffloadVGLVector_t = VectorSoaContainer<ValueType, DIM + 2, OffloadPinnedAllocator<ValueType>>;
=======
  using WFT           = typename DET_ENGINE::WFT;
  using Value         = typename WFT::Value;
  using FullPrecValue = typename WFT::FullPrecValue;
  using PsiValue      = typename WFT::PsiValue;
  using LogValue      = typename WFT::LogValue;
  using Grad          = typename WFT::Grad;
  using Hess          = typename WFT::Hess;
  using Real          = typename WFT::Real;
  using FullPrecGrad  = TinyVector<FullPrecValue, DIM>;
  template<typename DT>
  using PinnedVector = Vector<DT, PinnedDualAllocator<DT>>;
  template<typename DT>
  using DualMatrix    = Matrix<DT, PinnedDualAllocator<DT>>;
  using DualVGLVector = VectorSoaContainer<Value, DIM + 2, PinnedDualAllocator<Value>>;

  struct DiracDeterminantBatchedMultiWalkerResource : public Resource
  {
    DiracDeterminantBatchedMultiWalkerResource() : Resource("DiracDeterminantBatched") {}
    DiracDeterminantBatchedMultiWalkerResource(const DiracDeterminantBatchedMultiWalkerResource&)
        : DiracDeterminantBatchedMultiWalkerResource()
    {}

    Resource* makeClone() const override { return new DiracDeterminantBatchedMultiWalkerResource(*this); }
    PinnedVector<LogValue> log_values;
    /// value, grads, laplacian of single-particle orbital for particle-by-particle update and multi walker [5][nw*norb]
    DualVGLVector phi_vgl_v;
    // multi walker of ratio
    std::vector<Value> ratios_local;
    // multi walker of grads
    std::vector<Grad> grad_new_local;
  };
>>>>>>> 94f095b9

  /** constructor
   *@param spos the single-particle orbital set
   *@param first index of the first particle
   */
  DiracDeterminantBatched(std::shared_ptr<SPOSet>&& spos, int first = 0);

  // copy constructor and assign operator disabled
  DiracDeterminantBatched(const DiracDeterminantBatched& s) = delete;
  DiracDeterminantBatched& operator=(const DiracDeterminantBatched& s) = delete;

  /** set the index of the first particle in the determinant and reset the size of the determinant
   *@param first index of first particle
   *@param nel number of particles in the determinant
   */
  void set(int first, int nel, int delay = 1) final;

  void evaluateDerivatives(ParticleSet& P,
                           const opt_variables_type& active,
                           std::vector<Value>& dlogpsi,
                           std::vector<Value>& dhpsioverpsi) override;

  ///reset the size: with the number of particles and number of orbtials
  void resize(int nel, int morb);

  void mw_resize(const RefVectorWithLeader<WaveFunctionComponent>& wfc_list, int nel, int morb);

  void registerData(ParticleSet& P, WFBufferType& buf) override;

  LogValue updateBuffer(ParticleSet& P, WFBufferType& buf, bool fromscratch = false) override;

  void copyFromBuffer(ParticleSet& P, WFBufferType& buf) override;

  /** return the ratio only for the  iat-th partcle move
   * @param P current configuration
   * @param iat the particle thas is being moved
   */
  PsiValue ratio(ParticleSet& P, int iat) override;

  void mw_calcRatio(const RefVectorWithLeader<WaveFunctionComponent>& wfc_list,
                    const RefVectorWithLeader<ParticleSet>& p_list,
                    int iat,
                    std::vector<PsiValue>& ratios) const override;

  /** compute multiple ratios for a particle move
   */
  void evaluateRatios(const VirtualParticleSet& VP, std::vector<Value>& ratios) override;

  void mw_evaluateRatios(const RefVectorWithLeader<WaveFunctionComponent>& wfc_list,
                         const RefVectorWithLeader<const VirtualParticleSet>& vp_list,
                         std::vector<std::vector<Value>>& ratios) const override;

<<<<<<< HEAD
  /** Legacy single method */
  PsiValueType ratioGrad(ParticleSet& P, int iat, GradType& grad_iat) override;
=======
  PsiValue ratioGrad(ParticleSet& P, int iat, Grad& grad_iat) override;
>>>>>>> 94f095b9

  void mw_ratioGrad(const RefVectorWithLeader<WaveFunctionComponent>& wfc_list,
                    const RefVectorWithLeader<ParticleSet>& p_list,
                    int iat,
                    std::vector<PsiValue>& ratios,
                    std::vector<Grad>& grad_new) const override;

  GradType evalGrad(ParticleSet& P, int iat) override;

  void mw_evalGrad(const RefVectorWithLeader<WaveFunctionComponent>& wfc_list,
                   const RefVectorWithLeader<ParticleSet>& p_list,
                   int iat,
                   std::vector<Grad>& grad_now) const override;

  GradType evalGradSource(ParticleSet& P, ParticleSet& source, int iat) override;

  GradType evalGradSource(ParticleSet& P,
                          ParticleSet& source,
                          int iat,
                          TinyVector<ParticleSet::ParticleGradient_t, OHMMS_DIM>& grad_grad,
                          TinyVector<ParticleSet::ParticleLaplacian_t, OHMMS_DIM>& lapl_grad) override;

  /** move was accepted, update the real container
   */
  void acceptMove(ParticleSet& P, int iat, bool safe_to_delay = false) override;

  void mw_accept_rejectMove(const RefVectorWithLeader<WaveFunctionComponent>& wfc_list,
                            const RefVectorWithLeader<ParticleSet>& p_list,
                            int iat,
                            const std::vector<bool>& isAccepted,
                            bool safe_to_delay = false) const override;

  /** complete any left over determinant matrix updates.
   * Usually this is the end of pbyp moves for a given spin of electrons
   * The psiM, dpsiM, d2psiM should be up-to-date on both device and host sides.
   */
  void completeUpdates() override;

  void mw_completeUpdates(const RefVectorWithLeader<WaveFunctionComponent>& wfc_list) const override;

  /** move was rejected. copy the real container to the temporary to move on
   */
  void restore(int iat) override;

  /** evaluate log of a determinant for a particle set
   * This is the mostly a defensive call. The psiM, dpsiM, d2psiM should be up-to-date on both device and host sides.
   * calls recompute, which calls invertpsiM, which sets LogValue member to log determinant of M
   * as a side effect. *sigh*
   */
  LogValue evaluateLog(const ParticleSet& P,
                       ParticleSet::ParticleGradient_t& G,
                       ParticleSet::ParticleLaplacian_t& L) override;

  void mw_evaluateLog(const RefVectorWithLeader<WaveFunctionComponent>& wfc_list,
                      const RefVectorWithLeader<ParticleSet>& p_list,
                      const RefVector<ParticleSet::ParticleGradient_t>& G_list,
                      const RefVector<ParticleSet::ParticleLaplacian_t>& L_list) const override;

  void recompute( //DiracDeterminantBatchedMultiWalkerResource& mw_res,
      const ParticleSet& P) override;

  void mw_recompute(const RefVectorWithLeader<WaveFunctionComponent>& wfc_list,
                    const RefVectorWithLeader<ParticleSet>& p_list,
                    const std::vector<bool>& recompute) const override;

  LogValue evaluateGL(const ParticleSet& P,
                      ParticleSet::ParticleGradient_t& G,
                      ParticleSet::ParticleLaplacian_t& L,
                      bool fromscratch) override;

  void mw_evaluateGL(const RefVectorWithLeader<WaveFunctionComponent>& wfc_list,
                     const RefVectorWithLeader<ParticleSet>& p_list,
                     const RefVector<ParticleSet::ParticleGradient_t>& G_list,
                     const RefVector<ParticleSet::ParticleLaplacian_t>& L_list,
                     bool fromscratch) const override;

  void evaluateHessian(ParticleSet& P, HessVector_t& grad_grad_psi) override;

  void createResource(ResourceCollection& collection) const override;
  void acquireResource(ResourceCollection& collection,
                       const RefVectorWithLeader<WaveFunctionComponent>& wfc_list) const override;
  void releaseResource(ResourceCollection& collection,
                       const RefVectorWithLeader<WaveFunctionComponent>& wfc_list) const override;

  /** cloning function
   * @param tqp target particleset
   * @param spo spo set
   *
   * This interface is exposed only to SlaterDet and its derived classes
   * can overwrite to clone itself correctly.
   */
  DiracDeterminantBatched* makeCopy(std::shared_ptr<SPOSet>&& spo) const override;

  void evaluateRatiosAlltoOne(ParticleSet& P, std::vector<Value>& ratios) override;

  DET_ENGINE& get_det_engine() { return det_engine_; }

  /// Don't be a dummy and use this for anything but testing.
  ValueMatrix_t psiMinv_host_;
#ifndef NDEBUG
  ValueMatrix_t& getPsiMinv() override
  {
    auto& psiMinv_actual = det_engine_.get_psiMinv();
    psiMinv_host_.resize(psiMinv_actual.rows(), psiMinv_actual.cols());
    // make a copy to prevent damage to the actual psiMinv in the det_engine_;
    psiMinv_host_ = psiMinv_actual;
    return psiMinv_host_;
  }
#endif
  /** @defgroup LegacySingleData Single Walker Data Members of Legacy OO design
   *  @brief    Deprecated as high throughput of walkers requires a division between
   *            walker data which should be "SoA" and traditional OO design which is generally AoS with
   *            single "structure" functions bundled.
   *  
   *  @ingroup LegacySingleData
   *  @{
   */
<<<<<<< HEAD
  /// Legacy single determinant values of single-particle orbital for particle-by-particle update
  /// Ideally DDB should use the mw_res resources and not these duplicative values.
=======
  Matrix<Value> psiMinv;
>>>>>>> 94f095b9

  /// memory for psiM, dpsiM and d2psiM. [5][norb*norb]
  DualVGLVector psiM_vgl;
  /// psiM(j,i) \f$= \psi_j({\bf r}_i)\f$. partial memory view of psiM_vgl
<<<<<<< HEAD
  OffloadPinnedValueMatrix_t psiM_temp;
  /// dpsiM(i,j) \f$= \nabla_i \psi_j({\bf r}_i)\f$. partial memory view of psiM_vgl
  OffloadPinnedGradMatrix dpsiM;
  /// d2psiM(i,j) \f$= \nabla_i^2 \psi_j({\bf r}_i)\f$. partial memory view of psiM_vgl
  OffloadPinnedValueMatrix_t d2psiM;
=======
  Matrix<Value> psiM_temp;
  /// dpsiM(i,j) \f$= \nabla_i \psi_j({\bf r}_i)\f$. partial memory view of psiM_vgl
  Matrix<Grad> dpsiM;
  /// d2psiM(i,j) \f$= \nabla_i^2 \psi_j({\bf r}_i)\f$. partial memory view of psiM_vgl
  Matrix<Value> d2psiM;
>>>>>>> 94f095b9

  /// Used for force computations
  Matrix<Grad> grad_source_psiM, grad_lapl_source_psiM;
  Matrix<Hess> grad_grad_source_psiM;

  Matrix<Grad> phi_alpha_Minv, grad_phi_Minv;
  Matrix<Value> lapl_phi_Minv;
  Matrix<Hess> grad_phi_alpha_Minv;

<<<<<<< HEAD
  OffloadPinnedValueVector_t psiV;
  ValueVector_t psiV_host_view;
  OffloadPinnedGradVector dpsiV;
  GradVector_t dpsiV_host_view;
  OffloadPinnedValueVector_t d2psiV;
  ValueVector_t d2psiV_host_view;
=======
  /// value of single-particle orbital for particle-by-particle update
  PinnedVector<Value> psiV;
  Vector<Value> psiV_host_view;
  Vector<Grad> dpsiV;
  Vector<Value> d2psiV;
>>>>>>> 94f095b9

  /// Delayed update engine 1 per walker.
  DET_ENGINE det_engine_;
  /**@}*/

<<<<<<< HEAD
  /// We still need one of these per DDB because single calls obviously shouldn't have resources
  DiracMatrix<mValueType> single_walker_dm_;

  std::unique_ptr<DiracDeterminantBatchedMultiWalkerResource> mw_res_;

  LogValueType get_log_value() const { return LogValue; }

  static void mw_invertPsiM(const RefVectorWithLeader<WaveFunctionComponent>& wfc_list,
                            RefVector<OffloadPinnedValueMatrix_t>& logdetT_list,
                            RefVector<OffloadPinnedValueMatrix_t>& a_inv_list,
                            const std::vector<bool>& compute_mask);
=======
  // psi(r')/psi(r) during a PbyP move
  PsiValue curRatio;

  std::unique_ptr<DiracDeterminantBatchedMultiWalkerResource> mw_res_;

private:
  /// compute G adn L assuming psiMinv, dpsiM, d2psiM are ready for use
  void computeGL(ParticleSet::ParticleGradient_t& G, ParticleSet::ParticleLaplacian_t& L) const;

  /// invert logdetT(psiM), result is in the engine.
  void invertPsiM(const Matrix<Value>& logdetT);

  static void mw_invertPsiM(const RefVectorWithLeader<WaveFunctionComponent>& wfc_list,
                            const RefVector<const Matrix<Value>>& logdetT_list);

  void mw_recompute(const RefVectorWithLeader<WaveFunctionComponent>& wfc_list,
                    const RefVectorWithLeader<ParticleSet>& p_list,
                    const std::vector<bool>& recompute) const override;
>>>>>>> 94f095b9

  // make this class unit tests friendly without the need of setup resources.
  void guardMultiWalkerRes()
  {
    if (!mw_res_)
    {
      throw std::runtime_error("You are responsible for acquiring resources in tests. If you are seeing this in "
                               "production, someone has made a horrible mistake.");
    }
  }

  /// maximal number of delayed updates
  int ndelay;

  /// timers
  NewTimer &D2HTimer, &H2DTimer;

private:
  /// compute G adn L assuming psiMinv, dpsiM, d2psiM are ready for use
  void computeGL(ParticleSet::ParticleGradient_t& G, ParticleSet::ParticleLaplacian_t& L) const;

  /// single invert logdetT(psiM)
  /// as a side effect LogValue gets the log determinant of logdetT
  void invertPsiM( //DiracDeterminantBatchedMultiWalkerResource& mw_res,
      OffloadPinnedValueMatrix_t& logdetT,
      OffloadPinnedValueMatrix_t& a_inv);

  /// Resize all temporary arrays required for force computation.
  void resizeScratchObjectsForIonDerivs();

  //  friend class qmcplusplus::DiracDeterminantDetails;
  friend struct qmcplusplus::testing::SetupDiracDetResources;
  friend class qmcplusplus::testing::DiracDeterminantBatchedTest;
};


} // namespace qmcplusplus
#endif<|MERGE_RESOLUTION|>--- conflicted
+++ resolved
@@ -22,90 +22,18 @@
 #if defined(ENABLE_CUDA)
 #include "QMCWaveFunctions/Fermion/MatrixDelayedUpdateCUDA.h"
 #endif
-<<<<<<< HEAD
-#if defined(ENABLE_OFFLOAD)
-#include "QMCWaveFunctions/Fermion/MatrixUpdateOMPTarget.h"
-#endif
-#include "Platforms/PinnedAllocator.h"
-#include "OMPTarget/OMPallocator.hpp"
-#include "Fermion/DiracMatrix.h"
-
-namespace qmcplusplus
-{
-namespace testing
-{
-class DiracDeterminantBatchedTest;
-struct SetupDiracDetResources;
-} // namespace testing
-
-struct DiracDeterminantBatchedMultiWalkerResource : public Resource
-{
-  using ValueType    = QMCTraits::ValueType;
-  using GradType     = QMCTraits::GradType;
-  using Real         = QMCTraits::RealType;
-  using FullPrecReal = QMCTraits::FullPrecRealType;
-  template<typename DT>
-  using OffloadPinnedAllocator = OMPallocator<DT, PinnedAlignedAllocator<DT>>;
-  using OffloadVGLVector_t     = VectorSoaContainer<ValueType, QMCTraits::DIM + 2, OffloadPinnedAllocator<ValueType>>;
-  // I don't think its a good idea create a hard dependency all the way back to WaveFunctionComponent for this.
-  using LogValue                    = std::complex<FullPrecReal>;
-  using OffloadPinnedLogValueVector = Vector<LogValue, OffloadPinnedAllocator<LogValue>>;
-
-  DiracDeterminantBatchedMultiWalkerResource() : Resource("DiracDeterminantBatched") {}
-
-  DiracDeterminantBatchedMultiWalkerResource(const DiracDeterminantBatchedMultiWalkerResource&)
-      : DiracDeterminantBatchedMultiWalkerResource()
-  {}
-
-  Resource* makeClone() const override { return new DiracDeterminantBatchedMultiWalkerResource(*this); }
-
-  OffloadPinnedLogValueVector log_values;
-  /// value, grads, laplacian of single-particle orbital for particle-by-particle update and multi walker [5][nw*norb]
-  OffloadVGLVector_t phi_vgl_v;
-  // multi walker of ratio
-  std::vector<ValueType> ratios_local;
-  // multi walker of grads
-  std::vector<GradType> grad_new_local;
-};
-=======
+
 #include "DualAllocatorAliases.hpp"
 #include "WaveFunctionTypes.hpp"
 #include "type_traits/complex_help.hpp"
 
 namespace qmcplusplus
 {
->>>>>>> 94f095b9
 
 template<typename DET_ENGINE>
 class DiracDeterminantBatched : public DiracDeterminantBase
 {
 public:
-<<<<<<< HEAD
-  using ValueVector_t = SPOSet::ValueVector_t;
-  using ValueMatrix_t = SPOSet::ValueMatrix_t;
-  using GradVector_t  = SPOSet::GradVector_t;
-  using GradMatrix_t  = SPOSet::GradMatrix_t;
-  using HessMatrix_t  = SPOSet::HessMatrix_t;
-  using HessVector_t  = SPOSet::HessVector_t;
-  using HessType      = SPOSet::HessType;
-  using Real          = QMCTraits::RealType;
-  using mValueType    = QMCTraits::QTFull::ValueType;
-  using mGradType     = TinyVector<mValueType, DIM>;
-  using DetEngine_t   = DET_ENGINE;
-
-  template<typename DT>
-  using OffloadPinnedAllocator        = OMPallocator<DT, PinnedAlignedAllocator<DT>>;
-  using OffloadPinnedValueVector_t    = Vector<ValueType, OffloadPinnedAllocator<ValueType>>;
-  using OffloadPinnedLogValueVector_t = Vector<LogValueType, OffloadPinnedAllocator<LogValueType>>;
-  using OffloadPinnedValueMatrix_t    = Matrix<ValueType, OffloadPinnedAllocator<ValueType>>;
-  using OffloadPinnedPsiValueVector_t = Vector<PsiValueType, OffloadPinnedAllocator<PsiValueType>>;
-  using OffloadPinnedGradVector       = Vector<OrbitalSetTraits<SPOSet::ValueType>::GradType,
-                                         OffloadPinnedAllocator<OrbitalSetTraits<SPOSet::ValueType>::GradType>>;
-  using OffloadPinnedGradMatrix       = Matrix<OrbitalSetTraits<SPOSet::ValueType>::GradType,
-                                         OffloadPinnedAllocator<OrbitalSetTraits<SPOSet::ValueType>::GradType>>;
-
-  using OffloadVGLVector_t = VectorSoaContainer<ValueType, DIM + 2, OffloadPinnedAllocator<ValueType>>;
-=======
   using WFT           = typename DET_ENGINE::WFT;
   using Value         = typename WFT::Value;
   using FullPrecValue = typename WFT::FullPrecValue;
@@ -137,7 +65,6 @@
     // multi walker of grads
     std::vector<Grad> grad_new_local;
   };
->>>>>>> 94f095b9
 
   /** constructor
    *@param spos the single-particle orbital set
@@ -190,12 +117,7 @@
                          const RefVectorWithLeader<const VirtualParticleSet>& vp_list,
                          std::vector<std::vector<Value>>& ratios) const override;
 
-<<<<<<< HEAD
-  /** Legacy single method */
-  PsiValueType ratioGrad(ParticleSet& P, int iat, GradType& grad_iat) override;
-=======
   PsiValue ratioGrad(ParticleSet& P, int iat, Grad& grad_iat) override;
->>>>>>> 94f095b9
 
   void mw_ratioGrad(const RefVectorWithLeader<WaveFunctionComponent>& wfc_list,
                     const RefVectorWithLeader<ParticleSet>& p_list,
@@ -313,29 +235,16 @@
    *  @ingroup LegacySingleData
    *  @{
    */
-<<<<<<< HEAD
-  /// Legacy single determinant values of single-particle orbital for particle-by-particle update
-  /// Ideally DDB should use the mw_res resources and not these duplicative values.
-=======
   Matrix<Value> psiMinv;
->>>>>>> 94f095b9
 
   /// memory for psiM, dpsiM and d2psiM. [5][norb*norb]
   DualVGLVector psiM_vgl;
   /// psiM(j,i) \f$= \psi_j({\bf r}_i)\f$. partial memory view of psiM_vgl
-<<<<<<< HEAD
-  OffloadPinnedValueMatrix_t psiM_temp;
-  /// dpsiM(i,j) \f$= \nabla_i \psi_j({\bf r}_i)\f$. partial memory view of psiM_vgl
-  OffloadPinnedGradMatrix dpsiM;
-  /// d2psiM(i,j) \f$= \nabla_i^2 \psi_j({\bf r}_i)\f$. partial memory view of psiM_vgl
-  OffloadPinnedValueMatrix_t d2psiM;
-=======
   Matrix<Value> psiM_temp;
   /// dpsiM(i,j) \f$= \nabla_i \psi_j({\bf r}_i)\f$. partial memory view of psiM_vgl
   Matrix<Grad> dpsiM;
   /// d2psiM(i,j) \f$= \nabla_i^2 \psi_j({\bf r}_i)\f$. partial memory view of psiM_vgl
   Matrix<Value> d2psiM;
->>>>>>> 94f095b9
 
   /// Used for force computations
   Matrix<Grad> grad_source_psiM, grad_lapl_source_psiM;
@@ -345,38 +254,16 @@
   Matrix<Value> lapl_phi_Minv;
   Matrix<Hess> grad_phi_alpha_Minv;
 
-<<<<<<< HEAD
-  OffloadPinnedValueVector_t psiV;
-  ValueVector_t psiV_host_view;
-  OffloadPinnedGradVector dpsiV;
-  GradVector_t dpsiV_host_view;
-  OffloadPinnedValueVector_t d2psiV;
-  ValueVector_t d2psiV_host_view;
-=======
   /// value of single-particle orbital for particle-by-particle update
   PinnedVector<Value> psiV;
   Vector<Value> psiV_host_view;
   Vector<Grad> dpsiV;
   Vector<Value> d2psiV;
->>>>>>> 94f095b9
 
   /// Delayed update engine 1 per walker.
   DET_ENGINE det_engine_;
   /**@}*/
 
-<<<<<<< HEAD
-  /// We still need one of these per DDB because single calls obviously shouldn't have resources
-  DiracMatrix<mValueType> single_walker_dm_;
-
-  std::unique_ptr<DiracDeterminantBatchedMultiWalkerResource> mw_res_;
-
-  LogValueType get_log_value() const { return LogValue; }
-
-  static void mw_invertPsiM(const RefVectorWithLeader<WaveFunctionComponent>& wfc_list,
-                            RefVector<OffloadPinnedValueMatrix_t>& logdetT_list,
-                            RefVector<OffloadPinnedValueMatrix_t>& a_inv_list,
-                            const std::vector<bool>& compute_mask);
-=======
   // psi(r')/psi(r) during a PbyP move
   PsiValue curRatio;
 
@@ -395,7 +282,6 @@
   void mw_recompute(const RefVectorWithLeader<WaveFunctionComponent>& wfc_list,
                     const RefVectorWithLeader<ParticleSet>& p_list,
                     const std::vector<bool>& recompute) const override;
->>>>>>> 94f095b9
 
   // make this class unit tests friendly without the need of setup resources.
   void guardMultiWalkerRes()
