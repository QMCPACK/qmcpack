//////////////////////////////////////////////////////////////////////////////////////
// This file is distributed under the University of Illinois/NCSA Open Source License.
// See LICENSE file in top directory for details.
//
// Copyright (c) 2021 QMCPACK developers.
//
// File developed by: Ye Luo, yeluo@anl.gov, Argonne National Laboratory
//                    Peter Doak, doakpw@ornl.gov, Oak Ridge National Laboratory
//
// File created by: Ye Luo, yeluo@anl.gov, Argonne National Laboratory
//////////////////////////////////////////////////////////////////////////////////////

#ifndef QMCPLUSPLUS_MATRIX_DELAYED_UPDATE_CUDA_H
#define QMCPLUSPLUS_MATRIX_DELAYED_UPDATE_CUDA_H

#include "OhmmsPETE/OhmmsVector.h"
#include "OhmmsPETE/OhmmsMatrix.h"
#include "Fermion/DiracMatrixComputeCUDA.hpp"
#include "Fermion/DiracMatrix.h"
#include "Platforms/OMPTarget/ompBLAS.hpp"
#include "CUDA/CUDAruntime.hpp"
#include "CUDA/cuBLAS.hpp"
#include "CUDA/cuBLAS_missing_functions.hpp"
#include "QMCWaveFunctions/detail/CUDA/matrix_update_helper.hpp"
#include "DualAllocatorAliases.hpp"
#include "CUDA/CUDALinearAlgebraHandles.h"
#include "ResourceCollection.h"
#include "WaveFunctionTypes.hpp"

namespace qmcplusplus
{

namespace testing
{
class DiracDeterminantBatchedTest;
}

template<typename T>
struct MatrixDelayedUpdateCUDAMultiWalkerMem : public Resource
{
  using UnPinnedDualVector = Vector<T, UnpinnedDualAllocator<T>>;
  using DualMatrix         = Matrix<T, PinnedDualAllocator<T>>;

  // constant array value T(1)
  UnPinnedDualVector cone_vec;
  // constant array value T(-1)
  UnPinnedDualVector cminusone_vec;
  // constant array value T(0)
  UnPinnedDualVector czero_vec;
  // multi walker of grads for transfer needs.
  DualMatrix grads_value_v;
  // mw_updateRow pointer buffer
  Vector<char, PinnedDualAllocator<char>> updateRow_buffer_H2D;
  // mw_prepareInvRow pointer buffer
  Vector<char, PinnedDualAllocator<char>> prepare_inv_row_buffer_H2D;
  // mw_accept_rejectRow pointer buffer
  Vector<char, PinnedDualAllocator<char>> accept_rejectRow_buffer_H2D;
  // mw_updateInv pointer buffer
  Vector<char, PinnedDualAllocator<char>> updateInv_buffer_H2D;
  // mw_evalGrad pointer buffer
  Vector<char, PinnedDualAllocator<char>> evalGrad_buffer_H2D;
  /// scratch space for rank-1 update
  UnPinnedDualVector mw_temp;
  // scratch space for keeping one row of Ainv
  UnPinnedDualVector mw_rcopy;

  MatrixDelayedUpdateCUDAMultiWalkerMem() : Resource("MatrixDelayedUpdateCUDAMultiWalkerMem") {}

  MatrixDelayedUpdateCUDAMultiWalkerMem(const MatrixDelayedUpdateCUDAMultiWalkerMem&)
      : MatrixDelayedUpdateCUDAMultiWalkerMem()
  {}

  Resource* makeClone() const override { return new MatrixDelayedUpdateCUDAMultiWalkerMem(*this); }
};

/** Implements dirac matrix delayed update using OpenMP offload and CUDA.
 * It is used as DET_ENGINE in DiracDeterminantBatched.
 * This is a 1 per walker class unlike DiracDeterminantBatched and
 * DiracMatrixComputeCUDA which are 1 per many walkers
 *
 * @tparam T base precision for most computation
 * @tparam T_FP high precision for matrix inversion, T_FP >= T
 */
template<typename T, typename T_FP>
class MatrixDelayedUpdateCUDA
{
public:
  using WFT           = WaveFunctionTypes<T, T_FP>;
  using Value         = T;
  using FullPrecValue = T_FP;
<<<<<<< HEAD
  using LogValue      = typename WFT::LogValue;
  using This_t        = MatrixDelayedUpdateCUDA<T, T_FP>;
=======
  using This_t = MatrixDelayedUpdateCUDA<T, T_FP>;
  template<typename DT>
  using PinnedDualAllocator = PinnedDualAllocator<DT>;
>>>>>>> b8e777ba
  // Want to emphasize these because at least for cuda they can't be transferred async, which is bad.
  template<typename DT>
  using UnpinnedDualVector = Vector<DT, UnpinnedDualAllocator<DT>>;
  template<typename DT>
  using DualVector = Vector<DT, PinnedDualAllocator<DT>>;
  template<typename DT>
  using DualMatrix = Matrix<DT, PinnedDualAllocator<DT>>;

private:
  /// legacy single walker matrix inversion engine
  DiracMatrix<T_FP> detEng;

  /// inverse transpose of psiM(j,i) \f$= \psi_j({\bf r}_i)\f$
  DualMatrix<Value> psiMinv_;
  /// scratch space for rank-1 update
  UnpinnedDualVector<Value> temp;
  /// row of up-to-date Ainv
  UnpinnedDualVector<Value> invRow;
  /** row id correspond to the up-to-date invRow. [0 norb), invRow is ready; -1, invRow is not valid.
   *  This id is set after calling getInvRow indicating invRow has been prepared for the invRow_id row
   *  ratioGrad checks if invRow_id is consistent. If not, invRow needs to be recomputed.
   *  acceptMove and completeUpdates mark invRow invalid by setting invRow_id to -1
   */
  int inv_row_id_;
  // scratch space for keeping one row of Ainv
  UnpinnedDualVector<Value> rcopy;

  template<typename DT>
  using DeviceMatrix = Matrix<DT, CUDAAllocator<DT>>;
  template<typename DT>
  using DeviceVector = Vector<DT, CUDAAllocator<DT>>;
  /// orbital values of delayed electrons
  DeviceMatrix<Value> U_gpu;
  /// rows of Ainv corresponding to delayed electrons
  DeviceMatrix<Value> V_gpu;
  /// Matrix inverse of B, at maximum KxK
  DeviceMatrix<Value> Binv_gpu;
  /// scratch space, used during inverse update
  DeviceMatrix<Value> tempMat_gpu;
  /// new column of B
  DeviceVector<Value> p_gpu;
  /// list of delayed electrons
  Vector<int, CUDAAllocator<int>> delay_list_gpu;
  /// current number of delays, increase one for each acceptance, reset to 0 after updating Ainv
  int delay_count;

  // psi(r')/psi(r) during a PbyP move
  FullPrecValue cur_ratio_;

  /** @ingroup Resources
   *  @{ */
  // CUDA stream, cublas handle object
  std::unique_ptr<CUDALinearAlgebraHandles> cuda_handles_;
  /// matrix inversion engine this a crowd scope resource and only the leader engine gets it
  UPtr<DiracMatrixComputeCUDA<T_FP>> det_inverter_;
  /**}@ */

  std::unique_ptr<MatrixDelayedUpdateCUDAMultiWalkerMem<T>> mw_mem_;

  inline void waitStream()
  {
    cudaErrorCheck(cudaStreamSynchronize(cuda_handles_->hstream), "cudaStreamSynchronize failed!");
  }

  /** ensure no previous delay left.
   *  This looks like it should be an assert
   */
  inline void guard_no_delay() const
  {
    if (delay_count != 0)
      throw std::runtime_error("BUG: unexpected call sequence delay_count is not 0");
  }

  // check if the number of maximal delay is 1 (SM-1)
  // \todo rename this something containing delay.
  inline bool isSM1() const { return Binv_gpu.rows() == 1; }

  /** a bad smell */
  void resize_fill_constant_arrays(size_t nw)
  {
    if (mw_mem_->cone_vec.size() < nw)
    {
      // cone
      mw_mem_->cone_vec.resize(nw);
      std::fill_n(mw_mem_->cone_vec.data(), nw, T(1));
      T* cone_ptr = mw_mem_->cone_vec.data();
      PRAGMA_OFFLOAD("omp target update to(cone_ptr[:nw])")
      // cminusone
      mw_mem_->cminusone_vec.resize(nw);
      std::fill_n(mw_mem_->cminusone_vec.data(), nw, T(-1));
      T* cminusone_ptr = mw_mem_->cminusone_vec.data();
      PRAGMA_OFFLOAD("omp target update to(cminusone_ptr[:nw])")
      // czero
      mw_mem_->czero_vec.resize(nw);
      std::fill_n(mw_mem_->czero_vec.data(), nw, T(0));
      T* czero_ptr = mw_mem_->czero_vec.data();
      PRAGMA_OFFLOAD("omp target update to(czero_ptr[:nw])")
    }
  }

  /** compute the row of up-to-date Ainv
   *  What the hell is this?
   * @param Ainv inverse matrix
   * @param rowchanged the row id corresponding to the proposed electron
   */
  static void mw_prepareInvRow(const RefVectorWithLeader<This_t>& engines, const int rowchanged)
  {
    auto& engine_leader              = engines.getLeader();
    auto& hstream                    = engine_leader.cuda_handles_->hstream;
    auto& h_cublas                   = engine_leader.cuda_handles_->h_cublas;
    auto& cminusone_vec              = engine_leader.mw_mem_->cminusone_vec;
    auto& cone_vec                   = engine_leader.mw_mem_->cone_vec;
    auto& czero_vec                  = engine_leader.mw_mem_->czero_vec;
    auto& prepare_inv_row_buffer_H2D = engine_leader.mw_mem_->prepare_inv_row_buffer_H2D;
    const int norb                   = engine_leader.psiMinv_.rows();
    const int nw                     = engines.size();
    int& delay_count                 = engine_leader.delay_count;
    prepare_inv_row_buffer_H2D.resize(sizeof(T*) * 7 * nw);
    engine_leader.resize_fill_constant_arrays(nw);

    const int lda_Binv = engine_leader.Binv_gpu.cols();
    Matrix<T*> ptr_buffer(reinterpret_cast<T**>(prepare_inv_row_buffer_H2D.data()), 7, nw);
    for (int iw = 0; iw < nw; iw++)
    {
      This_t& engine    = engines[iw];
      ptr_buffer[0][iw] = engine.psiMinv_.device_data() + rowchanged * engine.psiMinv_.cols();
      ptr_buffer[1][iw] = engine.invRow.device_data();
      ptr_buffer[2][iw] = engine.U_gpu.data();
      ptr_buffer[3][iw] = engine.p_gpu.data();
      ptr_buffer[4][iw] = engine.Binv_gpu.data();
      ptr_buffer[5][iw] = engine.Binv_gpu.data() + delay_count * lda_Binv;
      ptr_buffer[6][iw] = engine.V_gpu.data();
    }

    cudaErrorCheck(cudaMemcpyAsync(prepare_inv_row_buffer_H2D.device_data(), prepare_inv_row_buffer_H2D.data(),
                                   prepare_inv_row_buffer_H2D.size(), cudaMemcpyHostToDevice, hstream),
                   "cudaMemcpyAsync prepare_inv_row_buffer_H2D failed!");

    T** oldRow_mw_ptr  = reinterpret_cast<T**>(prepare_inv_row_buffer_H2D.device_data());
    T** invRow_mw_ptr  = reinterpret_cast<T**>(prepare_inv_row_buffer_H2D.device_data() + sizeof(T*) * nw);
    T** U_mw_ptr       = reinterpret_cast<T**>(prepare_inv_row_buffer_H2D.device_data() + sizeof(T*) * nw * 2);
    T** p_mw_ptr       = reinterpret_cast<T**>(prepare_inv_row_buffer_H2D.device_data() + sizeof(T*) * nw * 3);
    T** Binv_mw_ptr    = reinterpret_cast<T**>(prepare_inv_row_buffer_H2D.device_data() + sizeof(T*) * nw * 4);
    T** BinvRow_mw_ptr = reinterpret_cast<T**>(prepare_inv_row_buffer_H2D.device_data() + sizeof(T*) * nw * 5);
    T** V_mw_ptr       = reinterpret_cast<T**>(prepare_inv_row_buffer_H2D.device_data() + sizeof(T*) * nw * 6);

    // save Ainv[rowchanged] to invRow
    //std::copy_n(Ainv[rowchanged], norb, invRow.data());
    cudaErrorCheck(cuBLAS_MFs::copy_batched(hstream, norb, oldRow_mw_ptr, 1, invRow_mw_ptr, 1, nw),
                   "cuBLAS_MFs::copy_batched failed!");
    // multiply V (NxK) Binv(KxK) U(KxN) invRow right to the left
    //BLAS::gemv('T', norb, delay_count, cone, U_gpu.data(), norb, invRow.data(), 1, czero, p_gpu.data(), 1);
    //BLAS::gemv('N', delay_count, delay_count, -cone, Binv.data(), lda_Binv, p.data(), 1, czero, Binv[delay_count], 1);
    //BLAS::gemv('N', norb, delay_count, cone, V.data(), norb, Binv[delay_count], 1, cone, invRow.data(), 1);
    cudaErrorCheck(cuBLAS_MFs::gemv_batched(hstream, 'T', norb, delay_count, cone_vec.device_data(), U_mw_ptr, norb,
                                            invRow_mw_ptr, 1, czero_vec.device_data(), p_mw_ptr, 1, nw),
                   "cuBLAS_MFs::gemv_batched failed!");
    cudaErrorCheck(cuBLAS_MFs::gemv_batched(hstream, 'N', delay_count, delay_count, cminusone_vec.device_data(),
                                            Binv_mw_ptr, lda_Binv, p_mw_ptr, 1, czero_vec.device_data(), BinvRow_mw_ptr,
                                            1, nw),
                   "cuBLAS_MFs::gemv_batched failed!");
    cudaErrorCheck(cuBLAS_MFs::gemv_batched(hstream, 'N', norb, delay_count, cone_vec.device_data(), V_mw_ptr, norb,
                                            BinvRow_mw_ptr, 1, cone_vec.device_data(), invRow_mw_ptr, 1, nw),
                   "cuBLAS_MFs::gemv_batched failed!");
    // mark row prepared
    engine_leader.inv_row_id() = rowchanged;
  }

  /** Do complete row updates
   *  many of these const arguments provide pointers or references
   *  somwhere in here is an update that doesn't get where it belongs resulting in a 0
   *  gradient later.
   *  Sad example of OpenMP target code that is far from clear and a poor substitute for a
   *  clear CPU reference implementation.
   *
   *  \param[in] engines
   *  \param[in] rowchanged
   *  \param[in] psiM_g_list        device ptrs
   *  \param[in] psiM_l_list        device ptrs
   *  \param[in] isAccepted         bool but wait some lists are also filtered
   *  \param[in] phi_vgl_v_dev_ptr  device ptr
   *  \param[in] phi_vgl_stride     size of each "vector" in phi_vgl_v
   *  \param[inout] ratios
   */
  static void mw_updateRow(const RefVectorWithLeader<This_t>& engines,
                           const int rowchanged,
                           const std::vector<T*>& psiM_g_list,
                           const std::vector<T*>& psiM_l_list,
                           const std::vector<bool>& isAccepted,
                           const T* phi_vgl_v_dev_ptr,
                           const size_t phi_vgl_stride,
                           const std::vector<T>& ratios)
  {
    auto& engine_leader = engines.getLeader();
    engine_leader.guard_no_delay();

    // I think this should be the number of true's in isAccepted
    // But actually everything except phi_vgl_v needs to be filtered to this size.
    // I think it would be much simpler to not filter and just have everything be size of isAccepted.
    const size_t n_accepted = psiM_g_list.size();
#ifndef NDEBUG
    size_t n_true = std::count_if(isAccepted.begin(), isAccepted.end(), [](bool accepted) { return accepted; });
    assert(n_accepted == n_true);
#endif
    if (n_accepted == 0)
      return;
    engine_leader.resize_fill_constant_arrays(n_accepted);

    auto& hstream              = engine_leader.cuda_handles_->hstream;
    auto& updateRow_buffer_H2D = engine_leader.mw_mem_->updateRow_buffer_H2D;
    auto& mw_temp              = engine_leader.mw_mem_->mw_temp;
    auto& mw_rcopy             = engine_leader.mw_mem_->mw_rcopy;
    auto& cone_vec             = engine_leader.mw_mem_->cone_vec;
    auto& czero_vec            = engine_leader.mw_mem_->czero_vec;
    const int norb             = engine_leader.psiMinv_.rows();
    const int lda              = engine_leader.psiMinv_.cols();
    mw_temp.resize(norb * n_accepted);
    mw_rcopy.resize(norb * n_accepted);
    updateRow_buffer_H2D.resize((sizeof(T*) * 8 * n_accepted + sizeof(T)) * n_accepted);

    // to handle T** of Ainv, psi_v, temp, rcopy
    Matrix<T*> ptr_buffer(reinterpret_cast<T**>(updateRow_buffer_H2D.data()), 8, n_accepted);
    T* c_ratio_inv = reinterpret_cast<T*>(updateRow_buffer_H2D.data() + sizeof(T*) * 8 * n_accepted);
    for (int iw = 0, count = 0; iw < isAccepted.size(); iw++)
      if (isAccepted[iw])
      {
        ptr_buffer[0][count] = engines[iw].psiMinv_.device_data();
        ptr_buffer[1][count] = const_cast<T*>(phi_vgl_v_dev_ptr + norb * iw);
        ptr_buffer[2][count] = mw_temp.device_data() + norb * count;
        ptr_buffer[3][count] = mw_rcopy.device_data() + norb * count;
        ptr_buffer[4][count] = psiM_g_list[count];
        ptr_buffer[5][count] = psiM_l_list[count];
        ptr_buffer[6][count] = const_cast<T*>(phi_vgl_v_dev_ptr + phi_vgl_stride + norb * 3 * iw);
        ptr_buffer[7][count] = const_cast<T*>(phi_vgl_v_dev_ptr + phi_vgl_stride * 4 + norb * iw);
        c_ratio_inv[count]   = T(-1) / ratios[iw];
        count++;
      }

    // update the inverse matrix
    cudaErrorCheck(cudaMemcpyAsync(updateRow_buffer_H2D.device_data(), updateRow_buffer_H2D.data(),
                                   updateRow_buffer_H2D.size(), cudaMemcpyHostToDevice, hstream),
                   "cudaMemcpyAsync updateRow_buffer_H2D failed!");

    {
      T** Ainv_mw_ptr   = reinterpret_cast<T**>(updateRow_buffer_H2D.device_data());
      T** phiV_mw_ptr   = reinterpret_cast<T**>(updateRow_buffer_H2D.device_data() + sizeof(T*) * n_accepted);
      T** temp_mw_ptr   = reinterpret_cast<T**>(updateRow_buffer_H2D.device_data() + sizeof(T*) * n_accepted * 2);
      T** rcopy_mw_ptr  = reinterpret_cast<T**>(updateRow_buffer_H2D.device_data() + sizeof(T*) * n_accepted * 3);
      T** dpsiM_mw_out  = reinterpret_cast<T**>(updateRow_buffer_H2D.device_data() + sizeof(T*) * n_accepted * 4);
      T** d2psiM_mw_out = reinterpret_cast<T**>(updateRow_buffer_H2D.device_data() + sizeof(T*) * n_accepted * 5);
      T** dpsiM_mw_in   = reinterpret_cast<T**>(updateRow_buffer_H2D.device_data() + sizeof(T*) * n_accepted * 6);
      T** d2psiM_mw_in  = reinterpret_cast<T**>(updateRow_buffer_H2D.device_data() + sizeof(T*) * n_accepted * 7);
      T* ratio_inv_mw   = reinterpret_cast<T*>(updateRow_buffer_H2D.device_data() + sizeof(T*) * n_accepted * 8);

      // invoke the Fahy's variant of Sherman-Morrison update.
      cudaErrorCheck(cuBLAS_MFs::gemv_batched(hstream, 'T', norb, norb, cone_vec.device_data(), Ainv_mw_ptr, lda,
                                              phiV_mw_ptr, 1, czero_vec.device_data(), temp_mw_ptr, 1, n_accepted),
                     "cuBLAS_MFs::gemv_batched failed!");

      cudaErrorCheck(CUDA::copyAinvRow_saveGL_cuda(hstream, rowchanged, norb, Ainv_mw_ptr, lda, temp_mw_ptr,
                                                   rcopy_mw_ptr, dpsiM_mw_in, d2psiM_mw_in, dpsiM_mw_out, d2psiM_mw_out,
                                                   n_accepted),
                     "CUDA::copyAinvRow_saveGL_cuda failed!");


      cudaErrorCheck(cuBLAS_MFs::ger_batched(hstream, norb, norb, ratio_inv_mw, rcopy_mw_ptr, 1, temp_mw_ptr, 1,
                                             Ainv_mw_ptr, lda, n_accepted),
                     "cuBLAS_MFs::ger_batched failed!");
    }
  }

public:
  /// default constructor
  MatrixDelayedUpdateCUDA() : inv_row_id_(-1), delay_count(0) {}

  MatrixDelayedUpdateCUDA(const MatrixDelayedUpdateCUDA&) = delete;

  /** resize the internal storage
   * @param norb number of electrons/orbitals
   * @param delay, maximum delay 0<delay<=norb
   */
  inline void resize(int norb, int delay)
  {
    V_gpu.resize(delay, norb);
    U_gpu.resize(delay, norb);
    p_gpu.resize(delay);
    tempMat_gpu.resize(norb, delay);
    Binv_gpu.resize(delay, delay);
    delay_list_gpu.resize(delay);
    invRow.resize(norb);
    psiMinv_.resize(norb, getAlignedSize<T>(norb));
  }

  void createResource(ResourceCollection& collection) const
  {
    //the semantics of the ResourceCollection are such that we don't want to add a Resource that we need
    //later in the chain of resource creation.
    auto clah_ptr = std::make_unique<CUDALinearAlgebraHandles>();
    auto dmcc_ptr = std::make_unique<DiracMatrixComputeCUDA<T_FP>>(clah_ptr->hstream);
    collection.addResource(std::move(clah_ptr));
    collection.addResource(std::move(dmcc_ptr));
    collection.addResource(std::make_unique<MatrixDelayedUpdateCUDAMultiWalkerMem<T>>());
  }

  void acquireResource(ResourceCollection& collection)
  {
    auto res_ptr = dynamic_cast<CUDALinearAlgebraHandles*>(collection.lendResource().release());
    if (!res_ptr)
      throw std::runtime_error("MatrixDelayedUpdateCUDA::acquireResource dynamic_cast CUDALinearAlgebraHandles failed");
    cuda_handles_.reset(res_ptr);
    auto det_eng_ptr = dynamic_cast<DiracMatrixComputeCUDA<T_FP>*>(collection.lendResource().release());
    if (!det_eng_ptr)
      throw std::runtime_error(
          "MatrixDelayedUpdateCUDA::acquireResource dynamic_cast to DiracMatrixComputeCUDA<T_FP>* failed");
    det_inverter_.reset(det_eng_ptr);
    auto res2_ptr = dynamic_cast<MatrixDelayedUpdateCUDAMultiWalkerMem<T>*>(collection.lendResource().release());
    if (!res2_ptr)
      throw std::runtime_error(
          "MatrixDelayedUpdateCUDA::acquireResource dynamic_cast MatrixDelayedUpdateCUDAMultiWalkerMem failed");
    mw_mem_.reset(res2_ptr);
  }

  void releaseResource(ResourceCollection& collection)
  {
    collection.takebackResource(std::move(cuda_handles_));
    collection.takebackResource(std::move(det_inverter_));
    collection.takebackResource(std::move(mw_mem_));
  }

  inline const DualMatrix<FullPrecValue>& get_psiMinv() const { return psiMinv_; }

  inline DualMatrix<FullPrecValue>& psiMinv() { return psiMinv_; }
  const int get_inv_row_id() const { return inv_row_id_; }
  int& inv_row_id() { return inv_row_id_; }

  inline T* getRow_psiMinv_offload(int row_id) { return psiMinv_.device_data() + row_id * psiMinv_.cols(); }

  QMCTraits::FullPrecRealType& cur_ratio() { return cur_ratio_; }
  const QMCTraits::FullPrecRealType get_cur_ratio() const { return cur_ratio_; }

  /** make this class unit tests friendly without the need of setup resources.
   *  belongs in a friend class in test
   */
  inline void checkResourcesForTest()
  {
    if (!cuda_handles_)
    {
      throw std::logic_error(
          "Null cuda_handles_, Even for testing proper resource creation and acquisition must be made.");
    }

    if (!det_inverter_)
    {
      throw std::logic_error(
          "Null det_inverter_, Even for testing proper resource creation and acquisition must be made.");
    }
  }


  inline void invert_transpose(const Matrix<Value>& log_det, Matrix<Value>& a_inv, LogValue& log_value)
  {
    guard_no_delay();
    detEng.invert_transpose(log_det, a_inv, log_value);
  }


  /** compute the inverse of the transpose of matrix logdetT, result is in psiMinv
   *
   *  This does not get called constantly so to get real benchmark data that redirection to mw
   *  is a big deal before optimizing.
   *  psiMinv is copied to the Host as a side effect
   * @param logdetT orbital value matrix
   * @param log_value log(det(logdetT))
   */
  inline void invert_transpose(DualMatrix<Value>& log_det, DualMatrix<Value>& a_inv, DualVector<LogValue>& log_values)
  {
    guard_no_delay();
    det_inverter_->invert_transpose(*cuda_handles_, log_det, a_inv, log_values);
    T* a_inv_ptr = a_inv.data();
    // This is likely better optional
    PRAGMA_OFFLOAD("omp target update to(a_inv_ptr[:a_inv.size()])")
    // For the above transfer
    PRAGMA_OFFLOAD("omp taskwait")
  }

  /** Compute the inversions of the transpose of matrices logdetT_list and calculate
   *  the log determinants of the logdetTs.
   *  if logdetT is of element type T_FP it will be returned fille with the LU matrix
   *  compute_mask is in the API to reserve the right to reduce transfers to/from device.
   */
  static void mw_invertTranspose(RefVectorWithLeader<MatrixDelayedUpdateCUDA<T, T_FP>>& engines,
                                 RefVector<DualMatrix<Value>>& logdetT_list,
                                 DualVector<LogValue>& log_values,
                                 const std::vector<bool>& compute_mask)
  {
    auto& engine_leader = engines.getLeader();

    engine_leader.guard_no_delay();

    RefVector<DualMatrix<Value>> a_inv_refs;
    a_inv_refs.reserve(engines.size());
    for (int iw = 0; iw < engines.size(); iw++)
      a_inv_refs.emplace_back(engines[iw].psiMinv_);
    engine_leader.get_det_inverter().mw_invertTranspose(*(engine_leader.cuda_handles_), logdetT_list, a_inv_refs,
                                                        log_values, compute_mask);
  }

  static void mw_invertTranspose(RefVectorWithLeader<MatrixDelayedUpdateCUDA<T, T_FP>>& engines,
                                 RefVector<DualMatrix<Value>>& logdetT_list,
                                 RefVector<DualMatrix<Value>>& a_inv_list,
                                 DualVector<LogValue>& log_values,
                                 const std::vector<bool>& compute_mask)
  {
    auto& engine_leader = engines.getLeader();
    engine_leader.guard_no_delay();
    engine_leader.get_det_inverter().mw_invertTranspose(*(engine_leader.cuda_handles_), logdetT_list, a_inv_list,
                                                        log_values, compute_mask);
  }

  // prepare invRow and compute the old gradients.
  template<typename GT>
  static void mw_evalGrad(const RefVectorWithLeader<This_t>& engines,
                          const std::vector<const T*>& dpsiM_row_list,
                          const int rowchanged,
                          std::vector<GT>& grad_now)
  {
    auto& engine_leader = engines.getLeader();
    if (!engine_leader.isSM1())
      mw_prepareInvRow(engines, rowchanged);

    auto& hstream             = engine_leader.cuda_handles_->hstream;
    auto& evalGrad_buffer_H2D = engine_leader.mw_mem_->evalGrad_buffer_H2D;
    auto& grads_value_v       = engine_leader.mw_mem_->grads_value_v;

    const int nw = engines.size();
    evalGrad_buffer_H2D.resize(sizeof(T*) * 2 * nw);
    Matrix<const T*> ptr_buffer(reinterpret_cast<const T**>(evalGrad_buffer_H2D.data()), 2, nw);
    for (int iw = 0; iw < nw; iw++)
    {
      if (engine_leader.isSM1())
        ptr_buffer[0][iw] = engines[iw].psiMinv_.device_data() + rowchanged * engine_leader.psiMinv_.cols();
      else
        ptr_buffer[0][iw] = engines[iw].invRow.device_data();
      ptr_buffer[1][iw] = dpsiM_row_list[iw];
    }

    cudaErrorCheck(cudaMemcpyAsync(evalGrad_buffer_H2D.device_data(), evalGrad_buffer_H2D.data(),
                                   evalGrad_buffer_H2D.size(), cudaMemcpyHostToDevice, hstream),
                   "cudaMemcpyAsync evalGrad_buffer_H2D failed!");

    if (grads_value_v.rows() != nw || grads_value_v.cols() != GT::Size)
      grads_value_v.resize(nw, GT::Size);

    const T** invRow_ptr    = reinterpret_cast<const T**>(evalGrad_buffer_H2D.device_data());
    const T** dpsiM_row_ptr = reinterpret_cast<const T**>(evalGrad_buffer_H2D.device_data()) + nw;

    const int norb = engine_leader.psiMinv_.rows();
    cudaErrorCheck(CUDA::calcGradients_cuda(hstream, norb, invRow_ptr, dpsiM_row_ptr, grads_value_v.device_data(), nw),
                   "CUDA::calcGradients_cuda failed!");
    cudaErrorCheck(cudaMemcpyAsync(grads_value_v.data(), grads_value_v.device_data(), grads_value_v.size() * sizeof(T),
                                   cudaMemcpyDeviceToHost, hstream),
                   "cudaMemcpyAsync grads_value_v failed!");
    engine_leader.waitStream();

    for (int iw = 0; iw < nw; iw++)
      grad_now[iw] = {grads_value_v[iw][0], grads_value_v[iw][1], grads_value_v[iw][2]};
  }

  /** Update the "local" psiMinv_ on the device.
   *  Side Effect Transfers:
   *  * phiV is left on host side in the single methods so it must be transferred to device
   *  * psiMinv_ is transferred back to host since other single calls from QMCHamitonian and others
   *  * expect it to be.
   *
   *  Forced to use OpenMP target since resources are banned for single walker functions APIs
   *  and the acquireRelease pattern for a single DDB was removed by #3324
   */
  template<typename VVT, typename RATIOT>
  void updateRow(int rowchanged, VVT& phiV, RATIOT c_ratio_in)
  {
    auto& Ainv = psiMinv_;
    // update the inverse matrix
    constexpr T cone(1);
    constexpr T czero(0);
    const int norb = Ainv.rows();
    const int lda  = Ainv.cols();
    temp.resize(norb);
    rcopy.resize(norb);
    // invoke the Fahy's variant of Sherman-Morrison update.
    int dummy_handle  = 0;
    const T* phiV_ptr = phiV.data();
    T* Ainv_ptr       = Ainv.data();
    T* temp_ptr       = temp.data();
    T* rcopy_ptr      = rcopy.data();
    // This must be Ainv must be tofrom due to NonlocalEcpComponent and possibly
    // other modules assumptions about the state of psiMinv. :(
    PRAGMA_OFFLOAD("omp target data map(always, to: phiV_ptr[:norb]) \
                    map(always, tofrom: Ainv_ptr[:Ainv.size()]) \
                    use_device_ptr(phiV_ptr, Ainv_ptr, temp_ptr, rcopy_ptr)")
    {
      int success = ompBLAS::gemv(dummy_handle, 'T', norb, norb, cone, Ainv_ptr, lda, phiV_ptr, 1, czero, temp_ptr, 1);
      if (success != 0)
        throw std::runtime_error("ompBLAS::gemv failed.");
      PRAGMA_OFFLOAD("omp target is_device_ptr(Ainv_ptr, temp_ptr, rcopy_ptr)")
      {
        temp_ptr[rowchanged] -= cone;
        PRAGMA_OFFLOAD("omp parallel for simd")
        for (int i = 0; i < norb; i++)
          rcopy_ptr[i] = Ainv_ptr[rowchanged * lda + i];
      }
      success = ompBLAS::ger(dummy_handle, norb, norb, static_cast<T>(RATIOT(-1) / c_ratio_in), rcopy_ptr, 1, temp_ptr,
                             1, Ainv_ptr, lda);
      if (success != 0)
        throw std::runtime_error("ompBLAS::ger failed.");
    }

    // this is a working CUDA only implementation. but only if DDB is allowed to access resources
    // implicitly available to openmp Target code through the openMP runtime.

    // guard_no_delay();

    // auto& Ainv = psiMinv_;
    // // update the inverse matrix
    // constexpr T cone(1), czero(0);
    // const int norb = Ainv.rows();
    // // This is Binv.cols() in DelayedUpdate
    // const int lda  = Ainv.cols();
    // temp.resize(norb);
    // rcopy.resize(norb);

    // // invoke the Fahy's variant of Sherman-Morrison update.
    // cudaErrorCheck(cudaMemcpyAsync(phiV.device_data(), phiV.data(), sizeof(T) * phiV.size(), cudaMemcpyHostToDevice, cuda_handles_->hstream), "cuda copy failed in MatrixDelayedUpdateCUDA::updateRow");

    // cublasErrorCheck(cuBLAS::gemv(cuda_handles_->h_cublas, CUBLAS_OP_T, norb, norb, &cone, psiMinv_.device_data(), lda, phiV.device_data(), 1, &czero, temp.device_data(), 1), "cuBLAS::gemv failed in MatrixDelayedUpdateCUDA::updateRow");
    // cublasErrorCheck(cuBLAS::copy(cuda_handles_->h_cublas, norb, Ainv.device_data() + rowchanged * lda, 1, rcopy.device_data(), 1), "cuBLAS::copy failed in MatrixDelayedUpdateCUDA::updateRow");
    // T alpha = static_cast<T>(RATIOT(-1) / c_ratio_in);
    // cublasErrorCheck(cuBLAS::ger(cuda_handles_->h_cublas, norb, norb, &alpha, rcopy.device_data(), 1, temp.device_data(), 1, psiMinv_.device_data(), lda), "cuBLAS::ger failed in MatrixDelayedUpdateCUDA::updateRow");
    // cudaErrorCheck(cudaMemcpyAsync(psiMinv_.data(), psiMinv_.device_data(), sizeof(T) * norb * norb, cudaMemcpyDeviceToHost, cuda_handles_->hstream), "cuda copy failed in MatrixDelayedUpdateCUDA::updateRow");
    // cudaErrorCheck(cudaStreamSynchronize(cuda_handles_->hstream), "cudaStreamSynchronize failed!");
  }

  /** Accept or Reject row updates
   *  many of these const arguments provide pointers or references
   *  to objects that do get modified.
   *  \param[in] engines
   *  \param[in] rowchanged
   *  \param[in] psiM_g_list
   *  \param[in] psiM_l_list
   *  \param[in] isAccepted
   *  \param[in] phi_vgl_v_dev_ptr
   *  \param[in] phi_vgl_stride     size of each "vector" in phi_vgl_v
   *  \param[inout] ratios
   */
  static void mw_accept_rejectRow(const RefVectorWithLeader<This_t>& engines,
                                  const int rowchanged,
                                  const std::vector<T*>& psiM_g_list,
                                  const std::vector<T*>& psiM_l_list,
                                  const std::vector<bool>& isAccepted,
                                  const T* phi_vgl_v_dev_ptr,
                                  const size_t phi_vgl_stride,
                                  const std::vector<T>& ratios)
  {
    auto& engine_leader = engines.getLeader();
    // invRow consumed, mark invRow_id unset
    engine_leader.inv_row_id() = -1;

    if (engine_leader.isSM1())
    {
      mw_updateRow(engines, rowchanged, psiM_g_list, psiM_l_list, isAccepted, phi_vgl_v_dev_ptr, phi_vgl_stride,
                   ratios);
      return;
    }

    auto& hstream                     = engine_leader.cuda_handles_->hstream;
    auto& cminusone_vec               = engine_leader.mw_mem_->cminusone_vec;
    auto& cone_vec                    = engine_leader.mw_mem_->cone_vec;
    auto& czero_vec                   = engine_leader.mw_mem_->czero_vec;
    auto& accept_rejectRow_buffer_H2D = engine_leader.mw_mem_->accept_rejectRow_buffer_H2D;
    int& delay_count                  = engine_leader.delay_count;
    const int lda_Binv                = engine_leader.Binv_gpu.cols();
    const int norb                    = engine_leader.psiMinv_.rows();
    const int lda                     = engine_leader.psiMinv_.cols();
    const int nw                      = engines.size();
    const int n_accepted              = psiM_g_list.size();
    accept_rejectRow_buffer_H2D.resize((sizeof(T*) * 14 + sizeof(T)) * nw);
    engine_leader.resize_fill_constant_arrays(nw);

    Matrix<T*> ptr_buffer(reinterpret_cast<T**>(accept_rejectRow_buffer_H2D.data()), 14, nw);
    T* c_ratio_inv = reinterpret_cast<T*>(accept_rejectRow_buffer_H2D.data() + sizeof(T*) * 14 * nw);
    for (int iw = 0, count_accepted = 0, count_rejected = 0; iw < nw; iw++)
    {
      This_t& engine = engines[iw];
      if (isAccepted[iw])
      {
        ptr_buffer[0][count_accepted]  = engine.psiMinv_.device_data() + lda * rowchanged;
        ptr_buffer[1][count_accepted]  = engine.V_gpu.data();
        ptr_buffer[2][count_accepted]  = engine.U_gpu.data() + norb * delay_count;
        ptr_buffer[3][count_accepted]  = engine.p_gpu.data();
        ptr_buffer[4][count_accepted]  = engine.Binv_gpu.data();
        ptr_buffer[5][count_accepted]  = engine.Binv_gpu.data() + delay_count * lda_Binv;
        ptr_buffer[6][count_accepted]  = engine.Binv_gpu.data() + delay_count;
        ptr_buffer[7][count_accepted]  = reinterpret_cast<T*>(engine.delay_list_gpu.data());
        ptr_buffer[8][count_accepted]  = engine.V_gpu.data() + norb * delay_count;
        ptr_buffer[9][count_accepted]  = const_cast<T*>(phi_vgl_v_dev_ptr + norb * iw);
        ptr_buffer[10][count_accepted] = const_cast<T*>(phi_vgl_v_dev_ptr + phi_vgl_stride + norb * 3 * iw);
        ptr_buffer[11][count_accepted] = const_cast<T*>(phi_vgl_v_dev_ptr + phi_vgl_stride * 4 + norb * iw);
        ptr_buffer[12][count_accepted] = psiM_g_list[count_accepted];
        ptr_buffer[13][count_accepted] = psiM_l_list[count_accepted];
        c_ratio_inv[count_accepted]    = T(1) / ratios[iw];
        count_accepted++;
      }
      else
      {
        ptr_buffer[0][n_accepted + count_rejected] = engine.psiMinv_.device_data() + lda * rowchanged;
        ptr_buffer[1][n_accepted + count_rejected] = engine.V_gpu.data();
        ptr_buffer[2][n_accepted + count_rejected] = engine.U_gpu.data() + norb * delay_count;
        ptr_buffer[3][n_accepted + count_rejected] = engine.p_gpu.data();
        ptr_buffer[4][n_accepted + count_rejected] = engine.Binv_gpu.data();
        ptr_buffer[5][n_accepted + count_rejected] = engine.Binv_gpu.data() + delay_count * lda_Binv;
        ptr_buffer[6][n_accepted + count_rejected] = engine.Binv_gpu.data() + delay_count;
        ptr_buffer[7][n_accepted + count_rejected] = reinterpret_cast<T*>(engine.delay_list_gpu.data());
        ptr_buffer[8][n_accepted + count_rejected] = engine.V_gpu.data() + norb * delay_count;
        count_rejected++;
      }
    }

    cudaErrorCheck(cudaMemcpyAsync(accept_rejectRow_buffer_H2D.device_data(), accept_rejectRow_buffer_H2D.data(),
                                   accept_rejectRow_buffer_H2D.size(), cudaMemcpyHostToDevice, hstream),
                   "cudaMemcpyAsync prepare_inv_row_buffer_H2D failed!");

    T** invRow_mw_ptr       = reinterpret_cast<T**>(accept_rejectRow_buffer_H2D.device_data());
    T** V_mw_ptr            = reinterpret_cast<T**>(accept_rejectRow_buffer_H2D.device_data() + sizeof(T*) * nw);
    T** U_row_mw_ptr        = reinterpret_cast<T**>(accept_rejectRow_buffer_H2D.device_data() + sizeof(T*) * nw * 2);
    T** p_mw_ptr            = reinterpret_cast<T**>(accept_rejectRow_buffer_H2D.device_data() + sizeof(T*) * nw * 3);
    T** Binv_mw_ptr         = reinterpret_cast<T**>(accept_rejectRow_buffer_H2D.device_data() + sizeof(T*) * nw * 4);
    T** BinvRow_mw_ptr      = reinterpret_cast<T**>(accept_rejectRow_buffer_H2D.device_data() + sizeof(T*) * nw * 5);
    T** BinvCol_mw_ptr      = reinterpret_cast<T**>(accept_rejectRow_buffer_H2D.device_data() + sizeof(T*) * nw * 6);
    int** delay_list_mw_ptr = reinterpret_cast<int**>(accept_rejectRow_buffer_H2D.device_data() + sizeof(T*) * nw * 7);
    T** V_row_mw_ptr        = reinterpret_cast<T**>(accept_rejectRow_buffer_H2D.device_data() + sizeof(T*) * nw * 8);
    T** phiV_mw_ptr         = reinterpret_cast<T**>(accept_rejectRow_buffer_H2D.device_data() + sizeof(T*) * nw * 9);
    T** dpsiM_mw_in         = reinterpret_cast<T**>(accept_rejectRow_buffer_H2D.device_data() + sizeof(T*) * nw * 10);
    T** d2psiM_mw_in        = reinterpret_cast<T**>(accept_rejectRow_buffer_H2D.device_data() + sizeof(T*) * nw * 11);
    T** dpsiM_mw_out        = reinterpret_cast<T**>(accept_rejectRow_buffer_H2D.device_data() + sizeof(T*) * nw * 12);
    T** d2psiM_mw_out       = reinterpret_cast<T**>(accept_rejectRow_buffer_H2D.device_data() + sizeof(T*) * nw * 13);
    T* ratio_inv_mw_ptr     = reinterpret_cast<T*>(accept_rejectRow_buffer_H2D.device_data() + sizeof(T*) * nw * 14);

    //std::copy_n(Ainv[rowchanged], norb, V[delay_count]);
    cudaErrorCheck(cuBLAS_MFs::copy_batched(hstream, norb, invRow_mw_ptr, 1, V_row_mw_ptr, 1, nw),
                   "cuBLAS_MFs::copy_batched failed!");
    // handle accepted walkers
    // the new Binv is [[X Y] [Z sigma]]
    //BLAS::gemv('T', norb, delay_count + 1, cminusone, V.data(), norb, psiV.data(), 1, czero, p.data(), 1);
    cudaErrorCheck(cuBLAS_MFs::gemv_batched(hstream, 'T', norb, delay_count, cminusone_vec.device_data(), V_mw_ptr,
                                            norb, phiV_mw_ptr, 1, czero_vec.device_data(), p_mw_ptr, 1, n_accepted),
                   "cuBLAS_MFs::gemv_batched failed!");
    // Y
    //BLAS::gemv('T', delay_count, delay_count, sigma, Binv.data(), lda_Binv, p.data(), 1, czero, Binv.data() + delay_count,
    //           lda_Binv);
    cudaErrorCheck(cuBLAS_MFs::gemv_batched(hstream, 'T', delay_count, delay_count, ratio_inv_mw_ptr, Binv_mw_ptr,
                                            lda_Binv, p_mw_ptr, 1, czero_vec.device_data(), BinvCol_mw_ptr, lda_Binv,
                                            n_accepted),
                   "cuBLAS_MFs::gemv_batched failed!");
    // X
    //BLAS::ger(delay_count, delay_count, cone, Binv[delay_count], 1, Binv.data() + delay_count, lda_Binv,
    //          Binv.data(), lda_Binv);
    cudaErrorCheck(cuBLAS_MFs::ger_batched(hstream, delay_count, delay_count, cone_vec.device_data(), BinvRow_mw_ptr, 1,
                                           BinvCol_mw_ptr, lda_Binv, Binv_mw_ptr, lda_Binv, n_accepted),
                   "cuBLAS_MFs::ger_batched failed!");
    // sigma and Z
    cudaErrorCheck(CUDA::add_delay_list_save_sigma_VGL_batched(hstream, delay_list_mw_ptr, rowchanged, delay_count,
                                                               Binv_mw_ptr, lda_Binv, ratio_inv_mw_ptr, phiV_mw_ptr,
                                                               dpsiM_mw_in, d2psiM_mw_in, U_row_mw_ptr, dpsiM_mw_out,
                                                               d2psiM_mw_out, norb, n_accepted, nw),
                   "CUDA::add_delay_list_save_y_VGL_batched failed!");
    delay_count++;
    // update Ainv when maximal delay is reached
    if (delay_count == lda_Binv)
      mw_updateInvMat(engines);
  }

  /** update the full Ainv and reset delay_count
   * @param Ainv inverse matrix
   */
  static void mw_updateInvMat(const RefVectorWithLeader<This_t>& engines)
  {
    auto& engine_leader = engines.getLeader();
    int& delay_count    = engine_leader.delay_count;
    if (delay_count == 0)
      return;
    // update the inverse matrix
    auto& hstream              = engine_leader.cuda_handles_->hstream;
    auto& h_cublas             = engine_leader.cuda_handles_->h_cublas;
    auto& updateInv_buffer_H2D = engine_leader.mw_mem_->updateInv_buffer_H2D;
    const int norb             = engine_leader.psiMinv_.rows();
    const int lda              = engine_leader.psiMinv_.cols();
    const int nw               = engines.size();
    updateInv_buffer_H2D.resize(sizeof(T*) * 6 * nw);
    engine_leader.resize_fill_constant_arrays(nw);

    Matrix<T*> ptr_buffer(reinterpret_cast<T**>(updateInv_buffer_H2D.data()), 6, nw);
    for (int iw = 0; iw < nw; iw++)
    {
      This_t& engine    = engines[iw];
      ptr_buffer[0][iw] = engine.U_gpu.data();
      ptr_buffer[1][iw] = engine.psiMinv_.device_data();
      ptr_buffer[2][iw] = engine.tempMat_gpu.data();
      ptr_buffer[3][iw] = reinterpret_cast<T*>(engine.delay_list_gpu.data());
      ptr_buffer[4][iw] = engine.V_gpu.data();
      ptr_buffer[5][iw] = engine.Binv_gpu.data();
    }

    cudaErrorCheck(cudaMemcpyAsync(updateInv_buffer_H2D.device_data(), updateInv_buffer_H2D.data(),
                                   updateInv_buffer_H2D.size(), cudaMemcpyHostToDevice, hstream),
                   "cudaMemcpyAsync updateInv_buffer_H2D failed!");

    T** U_mw_ptr            = reinterpret_cast<T**>(updateInv_buffer_H2D.device_data());
    T** Ainv_mw_ptr         = reinterpret_cast<T**>(updateInv_buffer_H2D.device_data() + sizeof(T*) * nw);
    T** tempMat_mw_ptr      = reinterpret_cast<T**>(updateInv_buffer_H2D.device_data() + sizeof(T*) * nw * 2);
    int** delay_list_mw_ptr = reinterpret_cast<int**>(updateInv_buffer_H2D.device_data() + sizeof(T*) * nw * 3);
    T** V_mw_ptr            = reinterpret_cast<T**>(updateInv_buffer_H2D.device_data() + sizeof(T*) * nw * 4);
    T** Binv_mw_ptr         = reinterpret_cast<T**>(updateInv_buffer_H2D.device_data() + sizeof(T*) * nw * 5);

    /*
    if (delay_count == 1)
    {
      // this is a special case invoking the Fahy's variant of Sherman-Morrison update.
      // Only use the first norb elements of tempMat as a temporal array
      BLAS::gemv('T', norb, norb, cone, Ainv.data(), norb, U[0], 1, czero, temp.data(), 1);
      temp[delay_list[0]] -= cone;
      BLAS::ger(norb, norb, -Binv[0][0], V[0], 1, temp.data(), 1, Ainv.data(), norb);
    }
    else
*/
    {
      const int lda_Binv = engine_leader.Binv_gpu.cols();
      constexpr T cone(1), czero(0), cminusone(-1);
      cublasErrorCheck(cuBLAS::gemm_batched(h_cublas, CUBLAS_OP_T, CUBLAS_OP_N, delay_count, norb, norb, &cone,
                                            U_mw_ptr, norb, Ainv_mw_ptr, lda, &czero, tempMat_mw_ptr, lda_Binv, nw),
                       "cuBLAS::gemm_batched failed!");
      cudaErrorCheck(CUDA::applyW_batched(hstream, delay_list_mw_ptr, delay_count, tempMat_mw_ptr, lda_Binv, nw),
                     "CUDA::applyW_batched failed!");
      cublasErrorCheck(cuBLAS::gemm_batched(h_cublas, CUBLAS_OP_N, CUBLAS_OP_N, norb, delay_count, delay_count, &cone,
                                            V_mw_ptr, norb, Binv_mw_ptr, lda_Binv, &czero, U_mw_ptr, norb, nw),
                       "cuBLAS::gemm_batched failed!");
      cublasErrorCheck(cuBLAS::gemm_batched(h_cublas, CUBLAS_OP_N, CUBLAS_OP_N, norb, norb, delay_count, &cminusone,
                                            U_mw_ptr, norb, tempMat_mw_ptr, lda_Binv, &cone, Ainv_mw_ptr, lda, nw),
                       "cuBLAS::gemm_batched failed!");
    }

    for(This_t& engine : engines)
    {
      cudaErrorCheck(cudaMemcpyAsync(engine.psiMinv_.data(), engine.psiMinv_.device_data(),  engine.psiMinv_.size(), cudaMemcpyDeviceToHost, hstream), "Failed to updated copy psiMinv back to host in mw_updateInvMat.");
    }
    delay_count = 0;
  }

  inline void print_Ainv(const RefVector<This_t>& engines)
  {
    for (This_t& engine : engines)
    {
      std::cout << "debug Ainv host  " << engine.psiMinv_[0][0] << " " << engine.psiMinv_[0][1] << " "
                << engine.psiMinv_[1][0] << " " << engine.psiMinv_[1][1] << std::endl;
      auto* temp_ptr = engine.psiMinv_.data();
      PRAGMA_OFFLOAD("omp target update from(temp_ptr[:engine.psiMinv_.size()])")
      std::cout << "debug Ainv devi  " << engine.psiMinv_[0][0] << " " << engine.psiMinv_[0][1] << " "
                << engine.psiMinv_[1][0] << " " << engine.psiMinv_[1][1] << std::endl;
    }
  }

  /** return invRow host or device pointers based on on_host request
   * prepare invRow if not already.
   */
  static std::vector<const T*> mw_getInvRow(const RefVectorWithLeader<This_t>& engines, const int row_id, bool on_host)
  {
    auto& engine_leader = engines.getLeader();
    if (engine_leader.isSM1())
      engine_leader.waitStream();
    else if (engine_leader.get_inv_row_id() != row_id)
    {
      // this can be skipped if mw_evalGrad gets called already.
      mw_prepareInvRow(engines, row_id);
      engine_leader.waitStream();
    }

    const size_t ncols = engines.getLeader().psiMinv_.cols();
    const size_t nw    = engines.size();
    std::vector<const T*> row_ptr_list;
    row_ptr_list.reserve(nw);
    if (on_host)
    {
      // copy values to host and return host pointer
      for (This_t& engine : engines)
        if (engine_leader.isSM1())
        {
          auto* ptr = engine.psiMinv_.data();
          PRAGMA_OFFLOAD("omp target update from(ptr[row_id * ncols : ncols])")
          row_ptr_list.push_back(ptr + row_id * ncols);
        }
        else
        {
          auto* ptr = engine.invRow.data();
          PRAGMA_OFFLOAD("omp target update from(ptr[:engine.invRow.size()])")
          row_ptr_list.push_back(ptr);
        }
    }
    else
    {
      // return device pointer
      for (This_t& engine : engines)
        if (engine_leader.isSM1())
          row_ptr_list.push_back(engine.psiMinv_.device_data() + row_id * ncols);
        else
          row_ptr_list.push_back(engine.invRow.device_data());
    }
    return row_ptr_list;
  }

  static void mw_transferAinv_D2H(const RefVectorWithLeader<This_t>& engines)
  {
    auto& engine_leader = engines.getLeader();
    auto& hstream       = engine_leader.cuda_handles_->hstream;
    engine_leader.guard_no_delay();

    for (This_t& engine : engines)
      cudaErrorCheck(cudaMemcpyAsync(engine.psiMinv_.data(), engine.psiMinv_.device_data(),
                                     engine.psiMinv_.size() * sizeof(T), cudaMemcpyDeviceToHost, hstream),
                     "cudaMemcpyAsync Ainv failed!");
    engine_leader.waitStream();
  }

  DiracMatrixComputeCUDA<T_FP>& get_det_inverter()
  {
    if (det_inverter_)
      return *det_inverter_;
    throw std::logic_error("attempted to get null det_inverter_, this is developer logic error");
  }

  friend class qmcplusplus::testing::DiracDeterminantBatchedTest;
};
} // namespace qmcplusplus

#endif // QMCPLUSPLUS_MATRIX_DELAYED_UPDATE_CUDA_H<|MERGE_RESOLUTION|>--- conflicted
+++ resolved
@@ -88,14 +88,8 @@
   using WFT           = WaveFunctionTypes<T, T_FP>;
   using Value         = T;
   using FullPrecValue = T_FP;
-<<<<<<< HEAD
   using LogValue      = typename WFT::LogValue;
   using This_t        = MatrixDelayedUpdateCUDA<T, T_FP>;
-=======
-  using This_t = MatrixDelayedUpdateCUDA<T, T_FP>;
-  template<typename DT>
-  using PinnedDualAllocator = PinnedDualAllocator<DT>;
->>>>>>> b8e777ba
   // Want to emphasize these because at least for cuda they can't be transferred async, which is bad.
   template<typename DT>
   using UnpinnedDualVector = Vector<DT, UnpinnedDualAllocator<DT>>;
