//////////////////////////////////////////////////////////////////////////////////////
// This file is distributed under the University of Illinois/NCSA Open Source License.
// See LICENSE file in top directory for details.
//
// Copyright (c) 2016 Jeongnim Kim and QMCPACK developers.
//
// File developed by: Bryan Clark, bclark@Princeton.edu, Princeton University
//                    Ken Esler, kpesler@gmail.com, University of Illinois at Urbana-Champaign
//                    Miguel Morales, moralessilva2@llnl.gov, Lawrence Livermore National Laboratory
//                    Jeremy McMinnis, jmcminis@gmail.com, University of Illinois at Urbana-Champaign
//                    Jaron T. Krogel, krogeljt@ornl.gov, Oak Ridge National Laboratory
//                    Jeongnim Kim, jeongnim.kim@gmail.com, University of Illinois at Urbana-Champaign
//                    Mark A. Berrill, berrillma@ornl.gov, Oak Ridge National Laboratory
//
// File created by: Jeongnim Kim, jeongnim.kim@gmail.com, University of Illinois at Urbana-Champaign
//////////////////////////////////////////////////////////////////////////////////////


#include "QMCWaveFunctions/SPOSetBuilderFactory.h"
#include "QMCWaveFunctions/SPOSetScanner.h"
#include "QMCWaveFunctions/Fermion/SlaterDetBuilder.h"
#include "Utilities/ProgressReportEngine.h"
#include "OhmmsData/AttributeSet.h"

#include "QMCWaveFunctions/Fermion/MultiSlaterDeterminant.h"
#include "QMCWaveFunctions/Fermion/MultiSlaterDeterminantFast.h"
#if !defined(QMC_COMPLEX) && !defined(ENABLE_SOA)
//Cannot use complex with SlaterDetOpt
#include "QMCWaveFunctions/MolecularOrbitals/NGOBuilder.h"
#include "QMCWaveFunctions/MolecularOrbitals/LocalizedBasisSet.h"
#include "QMCWaveFunctions/MolecularOrbitals/LCOrbitalSetOpt.h"
#include "QMCWaveFunctions/Fermion/SlaterDetOpt.h"
#endif
#if defined(QMC_CUDA)
#include "QMCWaveFunctions/Fermion/DiracDeterminantCUDA.h"
#endif
#include "QMCWaveFunctions/Fermion/BackflowBuilder.h"
#include "QMCWaveFunctions/Fermion/SlaterDetWithBackflow.h"
#include "QMCWaveFunctions/Fermion/MultiSlaterDeterminantWithBackflow.h"
#include "QMCWaveFunctions/Fermion/DiracDeterminantWithBackflow.h"
#include <vector>
//#include "QMCWaveFunctions/Fermion/ci_node.h"
#include "QMCWaveFunctions/Fermion/ci_configuration.h"
#include "QMCWaveFunctions/Fermion/ci_configuration2.h"
#include "QMCWaveFunctions/Fermion/SPOSetProxy.h"
#include "QMCWaveFunctions/Fermion/SPOSetProxyForMSD.h"

#include <bitset>
#include <unordered_map>

namespace qmcplusplus
{
SlaterDetBuilder::SlaterDetBuilder(ParticleSet& els, TrialWaveFunction& psi, PtclPoolType& psets)
    : WaveFunctionComponentBuilder(els, psi),
      ptclPool(psets),
      mySPOSetBuilderFactory(0),
      slaterdet_0(0),
      multislaterdet_0(0),
      multislaterdetfast_0(0)
{
  ClassName   = "SlaterDetBuilder";
  BFTrans     = 0;
  UseBackflow = false;
}

SlaterDetBuilder::~SlaterDetBuilder()
{
  DEBUG_MEMORY("SlaterDetBuilder::~SlaterDetBuilder");
  if (mySPOSetBuilderFactory)
  {
    delete mySPOSetBuilderFactory;
  }
}

/** process <determinantset>
 *
 * determinantset
 * - basiset 0..1
 * - sposet 0..*
 * - slaterdeterminant
 *   - determinant 0..*
 * - ci
 */
bool SlaterDetBuilder::put(xmlNodePtr cur)
{
  ReportEngine PRE(ClassName, "put(xmlNodePtr)");
  ///save the current node
  xmlNodePtr curRoot = cur;
  xmlNodePtr BFnode;
  bool success = true, FastMSD = true;
  std::string cname, tname;
  std::map<std::string, SPOSetPtr> spomap;
  bool multiDet = false;

  if (mySPOSetBuilderFactory == 0)
  { //always create one, using singleton and just to access the member functions
    mySPOSetBuilderFactory = new SPOSetBuilderFactory(targetPtcl, targetPsi, ptclPool);
    mySPOSetBuilderFactory->createSPOSetBuilder(curRoot);
  }

  //check the basis set
  cur = curRoot->children;
  while (cur != NULL) //check the basis set
  {
    getNodeName(cname, cur);
    if (cname == basisset_tag)
    {
      mySPOSetBuilderFactory->loadBasisSetFromXML(cur);
    }
    else if (cname == sposet_tag)
    {
      app_log() << "Creating SPOSet in SlaterDetBuilder::put(xmlNodePtr cur).\n";
      std::string spo_name;
      OhmmsAttributeSet spoAttrib;
      spoAttrib.add(spo_name, "name");
      spoAttrib.put(cur);
      app_log() << "spo_name = " << spo_name << std::endl;
      SPOSetPtr spo = mySPOSetBuilderFactory->createSPOSet(cur);
      //spo->put(cur, spomap);
      if (spomap.find(spo_name) != spomap.end())
      {
        app_error() << "SPOSet name \"" << spo_name << "\" is already in use.\n";
        abort();
      }
      spomap[spo_name] = spo;
      spo->objectName  = spo_name;
      assert(spomap.find(spo_name) != spomap.end());
      //	slaterdet_0->add(spo,spo_name);
    }
    else if (cname == backflow_tag)
    {
      app_log() << "Creating Backflow transformation in SlaterDetBuilder::put(xmlNodePtr cur).\n";
      // to simplify the logic inside DiracDeterminantWithBackflow,
      // I'm requiring that only a single <backflow> block appears
      // in the xml file
      if (BFTrans != 0)
      {
        APP_ABORT("Only a single backflow block is allowed in the xml. Please collect all transformations into a "
                  "single block. \n");
      }
      UseBackflow = true;
      // creating later due to problems with ParticleSets
      //BFTrans = new BackflowTransformation(targetPtcl,ptclPool);
      BFTrans = NULL;
      BFnode  = cur;
      // read xml later, in case some ParticleSets are read from hdf5 file.
      //BFTrans->put(cur);
    }
    cur = cur->next;
  }

  //sposet_builder is defined outside <determinantset/>
  if (spomap.empty())
  {
    cur = curRoot->children;
    while (cur != NULL) //check the basis set
    {
      getNodeName(cname, cur);
      if (cname == sd_tag)
      {
        xmlNodePtr cur1 = cur->children;
        while (cur1 != NULL)
        {
          getNodeName(tname, cur1);
          if (tname == det_tag)
          {
            std::string aspo, did;
            OhmmsAttributeSet a;
            a.add(did, "id");
            a.add(aspo, "sposet");
            a.put(cur1);
            if (aspo.empty())
              aspo = did;
            SPOSet* aset = get_sposet(aspo);
            if (aset)
              spomap[aspo] = aset;
            else
            {
              mySPOSetBuilderFactory->createSPOSetBuilder(curRoot);
              aset = mySPOSetBuilderFactory->createSPOSet(cur1);
              if (aset)
                spomap[aspo] = aset;
            }
          }
          cur1 = cur1->next;
        }
      }
      else if (cname == multisd_tag)
      {
        std::string spo_alpha;
        std::string spo_beta;
        OhmmsAttributeSet a;
        a.add(spo_alpha, "spo_up");
        a.add(spo_beta, "spo_dn");
        a.put(cur);
        SPOSet* alpha = get_sposet(spo_alpha);
        SPOSet* beta  = get_sposet(spo_beta);
        if (alpha && beta)
        {
          spomap[spo_alpha] = alpha;
          spomap[spo_beta]  = beta;
        }
      }
      cur = cur->next;
    }
  }

  if (spomap.empty())
  {
    APP_ABORT_TRACE(__FILE__, __LINE__, " No sposet is found to build slaterdeterminant or multideterminant");
  }

  cur = curRoot->children;
  while (cur != NULL) //check the basis set
  {
    getNodeName(cname, cur);
    if (cname == sposcanner_tag)
    {
      if (myComm->rank() == 0)
      {
        SPOSetScanner ascanner(spomap, targetPtcl, ptclPool);
        ascanner.put(cur);
      }
    }
    else if (cname == sd_tag)
    {
      multiDet = false;
      if (slaterdet_0)
      {
        APP_ABORT("slaterdet is already instantiated.");
      }
      if (UseBackflow)
        slaterdet_0 = new SlaterDetWithBackflow(targetPtcl, BFTrans);
      else
        slaterdet_0 = new SlaterDeterminant_t(targetPtcl);

      // Copy any entries in sposetmap into slaterdet_0
      std::map<std::string, SPOSetPtr>::iterator iter;
      for (iter = spomap.begin(); iter != spomap.end(); iter++)
      {
        slaterdet_0->add(iter->second, iter->first);
      }
      size_t spin_group = 0;
      xmlNodePtr tcur   = cur->children;
      while (tcur != NULL)
      {
        getNodeName(tname, tcur);
        if (tname == det_tag || tname == rn_tag)
        {
          if (putDeterminant(tcur, spin_group))
            spin_group++;
        }
        tcur = tcur->next;
      }
    }
    else if (cname == multisd_tag)
    {
      multiDet = true;
      if (slaterdet_0)
      {
        APP_ABORT("can't combine slaterdet with multideterminant.");
      }
      if (multislaterdet_0 || multislaterdetfast_0)
      {
        APP_ABORT("multideterminant is already instantiated.");
      }
      std::string spo_alpha;
      std::string spo_beta;
      std::string fastAlg("yes");
      OhmmsAttributeSet spoAttrib;
      spoAttrib.add(spo_alpha, "spo_up");
      spoAttrib.add(spo_beta, "spo_dn");
      spoAttrib.add(fastAlg, "Fast");
      spoAttrib.put(cur);
      if (spo_alpha == spo_beta)
      {
        app_error()
            << "In SlaterDetBuilder: In MultiSlaterDeterminant construction, SPO sets must be different. spo_up: "
            << spo_alpha << "  spo_dn: " << spo_beta << "\n";
        abort();
      }
      if (spomap.find(spo_alpha) == spomap.end())
      {
        app_error() << "In SlaterDetBuilder: SPOSet \"" << spo_alpha
                    << "\" is not found. Expected for MultiSlaterDeterminant.\n";
        abort();
      }
      if (spomap.find(spo_beta) == spomap.end())
      {
        app_error() << "In SlaterDetBuilder: SPOSet \"" << spo_beta
                    << "\" is not found. Expected for MultiSlaterDeterminant.\n";
        abort();
      }
      FastMSD = (fastAlg == "yes");
      if (FastMSD)
      {
        if (UseBackflow)
        {
          APP_ABORT("Backflow is not implemented with multi determinants.");
        }
        app_log() << "Using Bryan's algorithm for MultiSlaterDeterminant expansion. \n";
        MultiDiracDeterminant* up_det = 0;
        MultiDiracDeterminant* dn_det = 0;
        app_log() << "Creating base determinant (up) for MSD expansion. \n";
        up_det = new MultiDiracDeterminant((SPOSetPtr)spomap.find(spo_alpha)->second, 0);
        app_log() << "Creating base determinant (down) for MSD expansion. \n";
        dn_det               = new MultiDiracDeterminant((SPOSetPtr)spomap.find(spo_beta)->second, 1);
        multislaterdetfast_0 = new MultiSlaterDeterminantFast(targetPtcl, up_det, dn_det);
        success              = createMSDFast(multislaterdetfast_0, cur);
      }
      else
      {
        SPOSetProxyForMSD* spo_up;
        SPOSetProxyForMSD* spo_dn;
        spo_up = new SPOSetProxyForMSD(spomap.find(spo_alpha)->second, targetPtcl.first(0), targetPtcl.last(0));
        spo_dn = new SPOSetProxyForMSD(spomap.find(spo_beta)->second, targetPtcl.first(1), targetPtcl.last(1));
        if (UseBackflow)
        {
          app_log() << "Multi-Slater Determinant expansion with Backflow. \n";
          app_log() << "Using a list of dirac determinants for MultiSlaterDeterminant expansion. \n";
          multislaterdet_0 = new MultiSlaterDeterminantWithBackflow(targetPtcl, spo_up, spo_dn, BFTrans);
          success          = createMSD(multislaterdet_0, cur);
        }
        else
        {
          app_log() << "Using a list of dirac determinants for MultiSlaterDeterminant expansion. \n";
          multislaterdet_0 = new MultiSlaterDeterminant(targetPtcl, spo_up, spo_dn);
          success          = createMSD(multislaterdet_0, cur);
        }
      }
    }
    cur = cur->next;
  }


  if (!multiDet && !slaterdet_0)
  {
    //fatal
    PRE.error("Failed to create a SlaterDeterminant.", true);
    return false;
  }
  if (multiDet && (!multislaterdet_0 && !multislaterdetfast_0))
  {
    //fatal
    PRE.error("Failed to create a MultiSlaterDeterminant.", true);
    return false;
  }
  // change DistanceTables if using backflow
  if (UseBackflow)
  {
    BackflowBuilder* bfbuilder = new BackflowBuilder(targetPtcl, ptclPool, targetPsi);
    bfbuilder->put(BFnode);
    BFTrans = bfbuilder->getBFTrans();
    delete bfbuilder;
    if (multiDet)
    {
      if (FastMSD)
      {
        multislaterdetfast_0->setBF(BFTrans);
        multislaterdetfast_0->resetTargetParticleSet(BFTrans->QP);
        //           if(BFTrans->isOptimizable()) multislaterdetfast_0->Optimizable = true;
      }
      else
      {
        multislaterdet_0->setBF(BFTrans);
        multislaterdet_0->resetTargetParticleSet(BFTrans->QP);
        //           if(BFTrans->isOptimizable()) multislaterdet_0->Optimizable = true;
      }
    }
    else
    {
      slaterdet_0->setBF(BFTrans);
      slaterdet_0->resetTargetParticleSet(targetPtcl);
      if (BFTrans->isOptimizable())
        slaterdet_0->Optimizable = true;
    }
  }
  //only single slater determinant
  if (multiDet)
  {
    if (FastMSD)
      targetPsi.addOrbital(multislaterdetfast_0, "MultiSlaterDeterminantFast", true);
    else
      targetPsi.addOrbital(multislaterdet_0, "MultiSlaterDeterminant", true);
  }
  else
  {
    targetPsi.addOrbital(slaterdet_0, "SlaterDet", true);
  }
  delete mySPOSetBuilderFactory;
  mySPOSetBuilderFactory = 0;
  return success;
}


/** process determiment element
 *
 * determinant has
 * - id unique name
 * - sposet reference to the pre-defined sposet; when missing, use id
 * - group electron species name, u or d
magnetic system
 * Extra attributes to handled the original released-node case
 */
bool SlaterDetBuilder::putDeterminant(xmlNodePtr cur, int spin_group)
{
  ReportEngine PRE(ClassName, "putDeterminant(xmlNodePtr,int)");

  SpeciesSet& myspecies = targetPtcl.mySpecies;

  std::string spin_name = myspecies.speciesName[spin_group];
  std::string sposet;
  std::string basisName("invalid");
  std::string detname("0"), refname("0");
  std::string s_detSize("0");

  OhmmsAttributeSet aAttrib;
  aAttrib.add(basisName, basisset_tag);
  aAttrib.add(detname, "id");
  aAttrib.add(sposet, "sposet");
  aAttrib.add(refname, "ref");
  aAttrib.add(s_detSize, "DetSize");

  std::string s_cutoff("0.0");
  std::string s_radius("0.0");
  int s_smallnumber(-999999);
  int rntype(0);
  aAttrib.add(s_cutoff, "Cutoff");
  aAttrib.add(s_radius, "Radius");
  aAttrib.add(s_smallnumber, "smallnumber");
  aAttrib.add(s_smallnumber, "eps");
  aAttrib.add(rntype, "primary");
  aAttrib.add(spin_name, "group");
  aAttrib.put(cur);

  // whether to use an optimizable slater determinant
  std::string optimize("no");
#if defined(ENABLE_CUDA)
  std::string useGPU("yes");
#else
  std::string useGPU("no");
#endif
  int delay_rank(1);
  OhmmsAttributeSet sdAttrib;
  sdAttrib.add(delay_rank, "delay_rank");
  sdAttrib.add(optimize, "optimize");
  sdAttrib.add(useGPU, "gpu");
  sdAttrib.put(cur->parent);

  { //check determinant@group
    int spin_group_in = spin_group;
    if (isdigit(spin_name[0]))
      spin_group_in = atoi(spin_name.c_str());
    else
      spin_group_in = myspecies.findSpecies(spin_name);
    if (spin_group_in < myspecies.size() && spin_group_in != spin_group)
    {
      spin_group = spin_group_in;
      app_log() << "  Overwrite group = " << spin_group << std::endl;
    }
  }

  //old input does not have sposet
  if (sposet.empty())
    sposet = detname;

  app_log() << "  Creating a determinant " << detname << " group=" << spin_group << " sposet=" << sposet << std::endl;

  std::map<std::string, SPOSetPtr>& spo_ref(slaterdet_0->mySPOSet);
  std::map<std::string, SPOSetPtr>::iterator lit(spo_ref.find(sposet));
  SPOSetPtr psi = 0;
  if (lit == spo_ref.end())
  {
    psi = get_sposet(sposet); //check if the named sposet exists
    if (psi == 0)
    {
      //SPOSet[detname]=psi;
      app_log() << "  Create a new SPO set " << sposet << std::endl;
#if defined(ENABLE_SMARTPOINTER)
      psi.reset(mySPOSetBuilderFactory->createSPOSet(cur));
#else
      psi = mySPOSetBuilderFactory->createSPOSet(cur);
#endif
    }
    //psi->put(cur);
    psi->checkObject();
    slaterdet_0->add(psi, detname);
  }
  else
  {
    app_log() << "  Reusing a SPO set " << sposet << std::endl;
    psi = (*lit).second;
  }

  int firstIndex = targetPtcl.first(spin_group);
  int lastIndex  = targetPtcl.last(spin_group);
  if (firstIndex == lastIndex)
    return true;
  std::string dname;
  getNodeName(dname, cur);
  DiracDeterminantBase* adet = 0;
  {
<<<<<<< HEAD
#if defined(QMC_CUDA)
    adet = new DiracDeterminantCUDA(psi,firstIndex);
=======
#ifdef QMC_CUDA
    adet = new DiracDeterminantCUDA(psi, firstIndex);
>>>>>>> c8ada56e
#else
    if (UseBackflow)
      adet = new DiracDeterminantWithBackflow(targetPtcl, psi, BFTrans, firstIndex);
#ifndef ENABLE_SOA
    else if (optimize == "yes")
    {
#ifdef QMC_COMPLEX
      app_error() << "Orbital optimization via rotation doesn't support complex wavefunction yet.\n";
      abort();
#else
      std::vector<RealType> params;
      bool params_supplied = false;

      // Search for the XML tag called "opt_vars", which will specify
      // initial values for the determinant's optimiziable variables.
      std::string subdet_name;
      for (xmlNodePtr subdet_cur = cur->children; subdet_cur != NULL; subdet_cur = subdet_cur->next)
      {
        getNodeName(subdet_name, subdet_cur);
        if (subdet_name == "opt_vars")
        {
          params_supplied = true;
          putContent(params, subdet_cur);
        }
      }

      // YE: need check
      // get a pointer to the single particle orbital set and make sure it is of the correct type
      if (!psi->is_of_type_LCOrbitalSetOpt())
      {
        std::string newname = "LCOrbitalSetOpt_" + psi->objectName;
        SPOSetPtr newpsi    = get_sposet(newname);
        if (newpsi == nullptr)
        {
          app_log() << "using an existing SPO object " << psi->objectName
                    << " (not a clone) for the basis of an optimizable SPO set.\n";
          newpsi = new LCOrbitalSetOpt<LocalizedBasisSet<NGOBuilder::CenteredOrbitalType>>(psi);
          // YE: FIXME, need to register newpsi
        }
        else
        {
          psi = newpsi;
        }
      }

      // build the optimizable slater determinant
      SlaterDetOpt* const retval = new SlaterDetOpt(targetPtcl, psi, spin_group);

      // load extra parameters for SlaterDetOpt
      retval->buildOptVariables(params, params_supplied, true);

      adet = retval;
#endif
    }
#endif
#if defined(ENABLE_CUDA)
    else if (useGPU == "yes")
    {
      app_log() << "Using DiracDeterminant with DelayedUpdateCUDA engine" << std::endl;
      adet = new DiracDeterminant<DelayedUpdateCUDA<ValueType>>(psi,firstIndex);
    }
#endif
    else
    {
<<<<<<< HEAD
      app_log() << "Using DiracDeterminant with DelayedUpdate engine" << std::endl;
      adet = new DiracDeterminant<DelayedUpdate<ValueType>>(psi,firstIndex);
=======
      app_log() << "Using DiracDeterminant" << std::endl;
      adet = new DiracDeterminant(psi, firstIndex);
>>>>>>> c8ada56e
    }
#endif
  }
  if (delay_rank <= 0 || delay_rank > lastIndex - firstIndex)
  {
    std::ostringstream err_msg;
    err_msg << "SlaterDetBuilder::putDeterminant delay_rank must be positive "
            << "and no larger than the electron count within a determinant!\n"
            << "Acceptable value [1," << lastIndex - firstIndex << "], "
            << "user input " + std::to_string(delay_rank);
    APP_ABORT(err_msg.str());
  }
  else if (delay_rank > 1)
    app_log() << "Using rank-" << delay_rank << " delayed update" << std::endl;
  else
    app_log() << "Using rank-1 Sherman-Morrison Fahy update" << std::endl;
  adet->set(firstIndex, lastIndex - firstIndex, delay_rank);
#ifdef QMC_CUDA
  targetPsi.setndelay(delay_rank);
#endif
  slaterdet_0->add(adet, spin_group);
  if (psi->Optimizable)
    slaterdet_0->Optimizable = true;

  app_log() << std::endl;
  app_log().flush();
  return true;
}

bool SlaterDetBuilder::createMSDFast(MultiSlaterDeterminantFast* multiSD, xmlNodePtr cur)
{
  bool success = true;
  std::vector<ci_configuration> uniqueConfg_up, uniqueConfg_dn;
  std::vector<std::string> CItags;
  std::string HDF5Path(""), cname;
  bool optimizeCI;
  int nels_up = multiSD->nels_up;
  int nels_dn = multiSD->nels_dn;
  multiSD->initialize();
  //Check id multideterminants are in HDF5

  xmlNodePtr curTemp = cur, DetListNode;
  curTemp            = curTemp->children;
  OhmmsAttributeSet ciAttrib;
  while (curTemp != NULL) //check the basis set
  {
    getNodeName(cname, curTemp);
    if (cname == "detlist")
    {
      DetListNode = curTemp;
    }
    curTemp = curTemp->next;
  }
  ciAttrib.add(HDF5Path, "href");
  ciAttrib.put(DetListNode);

  if (HDF5Path != "")
  {
    app_log() << "Found Multideterminants in H5 File" << std::endl;
    success = readDetListH5(cur,
                            uniqueConfg_up,
                            uniqueConfg_dn,
                            *(multiSD->C2node_up),
                            *(multiSD->C2node_dn),
                            CItags,
                            *(multiSD->C),
                            optimizeCI,
                            nels_up,
                            nels_dn);
  }
  else
    success = readDetList(cur,
                          uniqueConfg_up,
                          uniqueConfg_dn,
                          *(multiSD->C2node_up),
                          *(multiSD->C2node_dn),
                          CItags,
                          *(multiSD->C),
                          optimizeCI,
                          nels_up,
                          nels_dn,
                          *(multiSD->CSFcoeff),
                          *(multiSD->DetsPerCSF),
                          *(multiSD->CSFexpansion),
                          multiSD->usingCSF);
  if (!success)
    return false;
  // you should choose the det with highest weight for reference
  multiSD->Dets[0]->ReferenceDeterminant  = 0; // for now
  multiSD->Dets[0]->NumDets               = uniqueConfg_up.size();
  std::vector<ci_configuration2>& list_up = *(multiSD->Dets[0]->ciConfigList);
  list_up.resize(uniqueConfg_up.size());
  for (int i = 0; i < list_up.size(); i++)
  {
    list_up[i].occup.resize(nels_up);
    int cnt = 0;
    for (int k = 0; k < uniqueConfg_up[i].occup.size(); k++)
      if (uniqueConfg_up[i].occup[k])
        list_up[i].occup[cnt++] = k;
    if (cnt != nels_up)
    {
      APP_ABORT("Error in SlaterDetBuilder::createMSDFast, problems with ci configuration list. \n");
    }
  }
  multiSD->Dets[0]->set(multiSD->FirstIndex_up, nels_up, multiSD->Dets[0]->Phi->getOrbitalSetSize());
  multiSD->Dets[1]->ReferenceDeterminant  = 0; // for now
  multiSD->Dets[1]->NumDets               = uniqueConfg_dn.size();
  std::vector<ci_configuration2>& list_dn = *(multiSD->Dets[1]->ciConfigList);
  list_dn.resize(uniqueConfg_dn.size());
  for (int i = 0; i < list_dn.size(); i++)
  {
    list_dn[i].occup.resize(nels_dn);
    int cnt = 0;
    for (int k = 0; k < uniqueConfg_dn[i].occup.size(); k++)
      if (uniqueConfg_dn[i].occup[k])
        list_dn[i].occup[cnt++] = k;
    if (cnt != nels_dn)
    {
      APP_ABORT("Error in SlaterDetBuilder::createMSDFast, problems with ci configuration list. \n");
    }
  }
  multiSD->Dets[1]->set(multiSD->FirstIndex_dn, nels_dn, multiSD->Dets[1]->Phi->getOrbitalSetSize());
  if (multiSD->CSFcoeff->size() == 1)
    optimizeCI = false;
  if (optimizeCI)
  {
    app_log() << "CI coefficients are optimizable. \n";
    std::string resetCI("no");
    OhmmsAttributeSet spoAttrib;
    spoAttrib.add(resetCI, "reset_coeff");
    spoAttrib.put(cur);
    if (resetCI == "yes")
    {
      if (multiSD->usingCSF)
        for (int i = 1; i < multiSD->CSFcoeff->size(); i++)
          (*(multiSD->CSFcoeff))[i] = 0;
      else
        for (int i = 1; i < multiSD->C->size(); i++)
          (*(multiSD->C))[i] = 0;
      app_log() << "CI coefficients are reset. \n";
    }
    multiSD->Optimizable = multiSD->CI_Optimizable = true;
    if (multiSD->usingCSF)
    {
      //          multiSD->myVars.insert(CItags[0],multiSD->CSFcoeff[0],false,optimize::LINEAR_P);
      for (int i = 1; i < multiSD->CSFcoeff->size(); i++)
      {
        //std::stringstream sstr;
        //sstr << "CIcoeff" << "_" << i;
        multiSD->myVars->insert(CItags[i], (*(multiSD->CSFcoeff))[i], true, optimize::LINEAR_P);
      }
    }
    else
    {
      //          multiSD->myVars.insert(CItags[0],multiSD->C[0],false,optimize::LINEAR_P);
      for (int i = 1; i < multiSD->C->size(); i++)
      {
        //std::stringstream sstr;
        //sstr << "CIcoeff" << "_" << i;
        multiSD->myVars->insert(CItags[i], (*(multiSD->C))[i], true, optimize::LINEAR_P);
      }
    }
  }
  else
  {
    app_log() << "CI coefficients are not optimizable. \n";
    multiSD->CI_Optimizable = false;
  }

  if (multiSD->Dets[0]->Optimizable == true || multiSD->Dets[1]->Optimizable == true)
  {
    //safety checks for orbital optimization
    if (multiSD->Dets[0]->Optimizable != multiSD->Dets[1]->Optimizable)
      APP_ABORT("Optimizing the SPOSet of only one spin is not supported!\n");
    if (multiSD->usingCSF)
      APP_ABORT("Currently, Using CSF is not available with MSJ Orbital Optimization!\n");

    //checks that the hartree fock determinant is the first in the multislater expansion
    for (int i = 0; i < nels_up; i++)
    {
      if ((uniqueConfg_up[0].occup[i] != true) || (uniqueConfg_dn[0].occup[i] != true))
        APP_ABORT(
            "The Hartree Fock Reference Determinant must be first in the Multi-Slater expansion for the input!\n");
    }

    app_log() << "WARNING: Unrestricted Orbital Optimization will be performed. Spin symmetry is not guaranteed to be "
                 "preserved!\n";

    // mark the overall optimization flag
    multiSD->Optimizable = true;

    // The primary purpose of this function is to create all the optimizable orbital rotation parameters.
    // But if orbital rotation parameters were supplied by the user it will also apply a unitary transformation
    // and then remove the orbital rotation parameters
    multiSD->buildOptVariables();
  }

  return success;
}
/*
  bool SlaterDetBuilder::createMSD(MultiSlaterDeterminant* multiSD, xmlNodePtr cur)
  {
     bool success=true;

     std::vector<ci_configuration> uniqueConfg_up, uniqueConfg_dn;
     std::vector<std::string> CItags;
     bool optimizeCI;

     success = readDetList(cur,uniqueConfg_up,uniqueConfg_dn,multiSD->C2node_up, multiSD->C2node_dn,CItags,multiSD->C,optimizeCI,multiSD->nels_up,multiSD->nels_dn);
     if(!success) return false;

     multiSD->resize(uniqueConfg_up.size(),uniqueConfg_dn.size());
     SPOSetProxyForMSD* spo = multiSD->spo_up;
     spo->occup.resize(uniqueConfg_up.size(),multiSD->nels_up);
     for(int i=0; i<uniqueConfg_up.size(); i++)
     {
       int nq=0;
       ci_configuration& ci = uniqueConfg_up[i];
       for(int k=0; k<ci.occup.size(); k++) {
         if(ci.occup[k]) {
           spo->occup(i,nq++) = k;
         }
       }
       DiracDeterminant* adet = new DiracDeterminant((SPOSetPtr) spo,0);
       adet->set(multiSD->FirstIndex_up,multiSD->nels_up);
       multiSD->dets_up.push_back(adet);
     }
     spo = multiSD->spo_dn;
     spo->occup.resize(uniqueConfg_dn.size(),multiSD->nels_dn);
     for(int i=0; i<uniqueConfg_dn.size(); i++)
     {
       int nq=0;
       ci_configuration& ci = uniqueConfg_dn[i];
       for(int k=0; k<ci.occup.size(); k++) {
         if(ci.occup[k]) {
           spo->occup(i,nq++) = k;
         }
       }
       DiracDeterminant* adet = new DiracDeterminant((SPOSetPtr) spo,0);
       adet->set(multiSD->FirstIndex_dn,multiSD->nels_dn);
       multiSD->dets_dn.push_back(adet);
     }

     if(optimizeCI) {
       app_log() <<"CI coefficients are optimizable. ";
       multiSD->Optimizable=true;
       multiSD->myVars.insert(CItags[0],multiSD->C[0],false,optimize::LINEAR_P);
       for(int i=1; i<multiSD->C.size(); i++) {
         //std::stringstream sstr;
         //sstr << "CIcoeff" << "_" << i;
         multiSD->myVars.insert(CItags[i],multiSD->C[i],true,optimize::LINEAR_P);
       }
     }
     return success;
  }
*/
bool SlaterDetBuilder::createMSD(MultiSlaterDeterminant* multiSD, xmlNodePtr cur)
{
  bool success = true;
  std::vector<ci_configuration> uniqueConfg_up, uniqueConfg_dn;
  std::vector<std::string> CItags;
  bool optimizeCI;
  int nels_up = multiSD->nels_up;
  int nels_dn = multiSD->nels_dn;
  success     = readDetList(cur,
                        uniqueConfg_up,
                        uniqueConfg_dn,
                        multiSD->C2node_up,
                        multiSD->C2node_dn,
                        CItags,
                        multiSD->C,
                        optimizeCI,
                        nels_up,
                        nels_dn,
                        multiSD->CSFcoeff,
                        multiSD->DetsPerCSF,
                        multiSD->CSFexpansion,
                        multiSD->usingCSF);
  if (!success)
    return false;
  multiSD->resize(uniqueConfg_up.size(), uniqueConfg_dn.size());
  SPOSetProxyForMSD* spo = multiSD->spo_up;
  spo->occup.resize(uniqueConfg_up.size(), multiSD->nels_up);
  for (int i = 0; i < uniqueConfg_up.size(); i++)
  {
    int nq               = 0;
    ci_configuration& ci = uniqueConfg_up[i];
    for (int k = 0; k < ci.occup.size(); k++)
    {
      if (ci.occup[k])
      {
        spo->occup(i, nq++) = k;
      }
    }
    DiracDeterminantBase* adet;
    if (UseBackflow)
    {
      adet = new DiracDeterminantWithBackflow(targetPtcl, (SPOSetPtr)spo, 0, 0);
    }
    else
    {
<<<<<<< HEAD
      adet = new DiracDeterminant<DelayedUpdate<ValueType>>((SPOSetPtr) spo,0);
=======
      adet = new DiracDeterminant((SPOSetPtr)spo, 0);
>>>>>>> c8ada56e
    }
    adet->set(multiSD->FirstIndex_up, multiSD->nels_up);
    multiSD->dets_up.push_back(adet);
  }
  spo = multiSD->spo_dn;
  spo->occup.resize(uniqueConfg_dn.size(), multiSD->nels_dn);
  for (int i = 0; i < uniqueConfg_dn.size(); i++)
  {
    int nq               = 0;
    ci_configuration& ci = uniqueConfg_dn[i];
    for (int k = 0; k < ci.occup.size(); k++)
    {
      if (ci.occup[k])
      {
        spo->occup(i, nq++) = k;
      }
    }
    DiracDeterminantBase* adet;
    if (UseBackflow)
    {
      adet = new DiracDeterminantWithBackflow(targetPtcl, (SPOSetPtr)spo, 0, 0);
    }
    else
    {
<<<<<<< HEAD
      adet = new DiracDeterminant<DelayedUpdate<ValueType>>((SPOSetPtr) spo,0);
=======
      adet = new DiracDeterminant((SPOSetPtr)spo, 0);
>>>>>>> c8ada56e
    }
    adet->set(multiSD->FirstIndex_dn, multiSD->nels_dn);
    multiSD->dets_dn.push_back(adet);
  }
  if (multiSD->CSFcoeff.size() == 1 || multiSD->C.size() == 1)
    optimizeCI = false;
  if (optimizeCI)
  {
    app_log() << "CI coefficients are optimizable. \n";
    std::string resetCI("no");
    OhmmsAttributeSet spoAttrib;
    spoAttrib.add(resetCI, "reset_coeff");
    spoAttrib.put(cur);
    if (resetCI == "yes")
    {
      if (multiSD->usingCSF)
        for (int i = 1; i < multiSD->CSFcoeff.size(); i++)
          multiSD->CSFcoeff[i] = 0;
      else
        for (int i = 1; i < multiSD->C.size(); i++)
          multiSD->C[i] = 0;
      app_log() << "CI coefficients are reset. \n";
    }
    multiSD->Optimizable = true;
    if (multiSD->usingCSF)
    {
      //          multiSD->myVars.insert(CItags[0],multiSD->CSFcoeff[0],false,optimize::LINEAR_P);
      for (int i = 1; i < multiSD->CSFcoeff.size(); i++)
      {
        //std::stringstream sstr;
        //sstr << "CIcoeff" << "_" << i;
        multiSD->myVars.insert(CItags[i], multiSD->CSFcoeff[i], true, optimize::LINEAR_P);
      }
    }
    else
    {
      //          multiSD->myVars.insert(CItags[0],multiSD->C[0],false,optimize::LINEAR_P);
      for (int i = 1; i < multiSD->C.size(); i++)
      {
        //std::stringstream sstr;
        //sstr << "CIcoeff" << "_" << i;
        multiSD->myVars.insert(CItags[i], multiSD->C[i], true, optimize::LINEAR_P);
      }
    }
  }
  else
  {
    app_log() << "CI coefficients are not optimizable. \n";
    multiSD->Optimizable = false;
  }
  return success;
}


bool SlaterDetBuilder::readDetList(xmlNodePtr cur,
                                   std::vector<ci_configuration>& uniqueConfg_up,
                                   std::vector<ci_configuration>& uniqueConfg_dn,
                                   std::vector<size_t>& C2node_up,
                                   std::vector<size_t>& C2node_dn,
                                   std::vector<std::string>& CItags,
                                   std::vector<RealType>& coeff,
                                   bool& optimizeCI,
                                   int nels_up,
                                   int nels_dn,
                                   std::vector<RealType>& CSFcoeff,
                                   std::vector<size_t>& DetsPerCSF,
                                   std::vector<RealType>& CSFexpansion,
                                   bool& usingCSF)
{
  bool success = true;
  uniqueConfg_up.clear();
  uniqueConfg_dn.clear();
  C2node_up.clear();
  C2node_dn.clear();
  CItags.clear();
  coeff.clear();
  CSFcoeff.clear();
  DetsPerCSF.clear();
  CSFexpansion.clear();
  std::vector<ci_configuration> confgList_up;
  std::vector<ci_configuration> confgList_dn;
  std::string optCI    = "no";
  RealType cutoff      = 0.0;
  RealType zero_cutoff = 0.0;
  OhmmsAttributeSet ciAttrib;
  ciAttrib.add(optCI, "optimize");
  ciAttrib.add(optCI, "Optimize");
  ciAttrib.put(cur);
  optimizeCI         = (optCI == "yes");
  xmlNodePtr curRoot = cur, DetListNode;
  std::string cname, cname0;
  cur = curRoot->children;
  while (cur != NULL) //check the basis set
  {
    getNodeName(cname, cur);
    if (cname == "detlist")
    {
      DetListNode = cur;
      app_log() << "Found determinant list. \n";
    }
    cur = cur->next;
  }
  size_t NCA, NCB, NEA, NEB, nstates, ndets = 0, count = 0, cnt0 = 0;
  std::string Dettype   = "DETS";
  std::string CSFChoice = "qchem_coeff";
  OhmmsAttributeSet spoAttrib;
  spoAttrib.add(NCA, "nca");
  spoAttrib.add(NCB, "ncb");
  spoAttrib.add(NEA, "nea");
  spoAttrib.add(NEB, "neb");
  spoAttrib.add(ndets, "size");
  spoAttrib.add(Dettype, "type");
  spoAttrib.add(nstates, "nstates");
  spoAttrib.add(cutoff, "cutoff");
  spoAttrib.add(zero_cutoff, "zero_cutoff");
  spoAttrib.add(zero_cutoff, "zerocutoff");
  spoAttrib.add(CSFChoice, "sortby");
  spoAttrib.put(DetListNode);
  if (ndets == 0)
  {
    APP_ABORT("size==0 in detlist is not allowed. Use slaterdeterminant in this case.\n");
  }
  if (Dettype == "DETS" || Dettype == "Determinants")
    usingCSF = false;
  else if (Dettype == "CSF")
    usingCSF = true;
  else
  {
    APP_ABORT("Only allowed type in detlist is DETS or CSF.\n");
  }
  if (zero_cutoff > 0)
    app_log() << "  Initializing CI coeffs less than " << zero_cutoff << " to zero." << std::endl;
  // cheating until I fix the converter
  NCA = nels_up - NEA;
  NCB = nels_dn - NEB;
  // mmorales: a little messy for now, clean up later
  cur = DetListNode->children;
  ci_configuration dummyC_alpha;
  ci_configuration dummyC_beta;
  dummyC_alpha.occup.resize(NCA + nstates, false);
  for (size_t i = 0; i < NCA + NEA; i++)
    dummyC_alpha.occup[i] = true;
  dummyC_beta.occup.resize(NCB + nstates, false);
  for (size_t i = 0; i < NCB + NEB; i++)
    dummyC_beta.occup[i] = true;
  RealType sumsq_qc = 0.0;
  RealType sumsq    = 0.0;
  //app_log() <<"alpha reference: \n" <<dummyC_alpha;
  //app_log() <<"beta reference: \n" <<dummyC_beta;
  if (usingCSF)
  {
    app_log() << "Reading CSFs." << std::endl;
    while (cur != NULL) //check the basis set
    {
      getNodeName(cname, cur);
      if (cname == "csf")
      {
        RealType exctLvl, ci = 0.0, qc_ci = 0.0;
        OhmmsAttributeSet confAttrib;
        std::string tag, OccString;
        confAttrib.add(ci, "coeff");
        confAttrib.add(qc_ci, "qchem_coeff");
        confAttrib.add(tag, "id");
        confAttrib.add(OccString, "occ");
        confAttrib.add(exctLvl, "exctLvl");
        confAttrib.put(cur);
        if (qc_ci == 0.0)
          qc_ci = ci;
        //Can discriminate based on any of 3 criterion
        if (((std::abs(qc_ci) < cutoff) && (CSFChoice == "qchem_coeff")) ||
            ((CSFChoice == "exctLvl") && (exctLvl > cutoff)) || ((CSFChoice == "coeff") && (std::abs(ci) < cutoff)))
        {
          cur = cur->next;
          cnt0++;
          continue;
        }
        cnt0++;
        if (std::abs(qc_ci) < zero_cutoff)
          ci = 0.0;
        CSFcoeff.push_back(ci);
        sumsq_qc += qc_ci * qc_ci;
        DetsPerCSF.push_back(0);
        CItags.push_back(tag);
        count++;
        xmlNodePtr csf = cur->children;
        while (csf != NULL)
        {
          getNodeName(cname0, csf);
          if (cname0 == "det")
          {
            std::string alpha, beta, tag0;
            RealType coef = 0.0;
            OhmmsAttributeSet detAttrib;
            detAttrib.add(tag0, "id");
            detAttrib.add(coef, "coeff");
            detAttrib.add(beta, "beta");
            detAttrib.add(alpha, "alpha");
            detAttrib.put(csf);
            size_t nq = 0;
            if (alpha.size() < nstates)
            {
              std::cerr << "alpha: " << alpha << std::endl;
              APP_ABORT("Found incorrect alpha determinant label. size < nca+nstates");
            }
            for (size_t i = 0; i < nstates; i++)
            {
              if (alpha[i] != '0' && alpha[i] != '1')
              {
                std::cerr << alpha << std::endl;
                APP_ABORT("Found incorrect determinant label.");
              }
              if (alpha[i] == '1')
                nq++;
            }
            if (nq != NEA)
            {
              std::cerr << "alpha: " << alpha << std::endl;
              APP_ABORT("Found incorrect alpha determinant label. noccup != nca+nea");
            }
            nq = 0;
            if (beta.size() < nstates)
            {
              std::cerr << "beta: " << beta << std::endl;
              APP_ABORT("Found incorrect beta determinant label. size < ncb+nstates");
            }
            for (size_t i = 0; i < nstates; i++)
            {
              if (beta[i] != '0' && beta[i] != '1')
              {
                std::cerr << beta << std::endl;
                APP_ABORT("Found incorrect determinant label.");
              }
              if (beta[i] == '1')
                nq++;
            }
            if (nq != NEB)
            {
              std::cerr << "beta: " << beta << std::endl;
              APP_ABORT("Found incorrect beta determinant label. noccup != ncb+neb");
            }
            //app_log() <<" <ci id=\"coeff_" <<ntot++ <<"\" coeff=\"" <<ci*coef <<"\" alpha=\"" <<alpha <<"\" beta=\"" <<beta <<"\" />" << std::endl;
            DetsPerCSF.back()++;
            CSFexpansion.push_back(coef);
            coeff.push_back(coef * ci);
            confgList_up.push_back(dummyC_alpha);
            for (size_t i = 0; i < NCA; i++)
              confgList_up.back().occup[i] = true;
            for (size_t i = NCA; i < NCA + nstates; i++)
              confgList_up.back().occup[i] = (alpha[i - NCA] == '1');
            confgList_dn.push_back(dummyC_beta);
            for (size_t i = 0; i < NCB; i++)
              confgList_dn.back().occup[i] = true;
            for (size_t i = NCB; i < NCB + nstates; i++)
              confgList_dn.back().occup[i] = (beta[i - NCB] == '1');
          } // if(name=="det")
          csf = csf->next;
        } // csf loop
        if (DetsPerCSF.back() == 0)
        {
          APP_ABORT("Found empty CSF (no det blocks).");
        }
      } // if (name == "csf")
      cur = cur->next;
    }
    if (cnt0 != ndets)
    {
      std::cerr << "count, ndets: " << cnt0 << "  " << ndets << std::endl;
      APP_ABORT("Problems reading determinant ci_configurations. Found a number of determinants inconsistent with xml "
                "file size parameter.\n");
    }
    //if(!usingCSF)
    //  if(confgList_up.size() != ndets || confgList_dn.size() != ndets || coeff.size() != ndets) {
    //    APP_ABORT("Problems reading determinant ci_configurations.");
    //  }
    C2node_up.resize(coeff.size());
    C2node_dn.resize(coeff.size());
    app_log() << "Found " << coeff.size() << " terms in the MSD expansion.\n";
    RealType sumsq = 0.0;
    for (size_t i = 0; i < coeff.size(); i++)
      sumsq += coeff[i] * coeff[i];
    app_log() << "Norm of ci vector (sum of ci^2): " << sumsq << std::endl;
    app_log() << "Norm of qchem ci vector (sum of qchem_ci^2): " << sumsq_qc << std::endl;
    for (size_t i = 0; i < confgList_up.size(); i++)
    {
      bool found = false;
      size_t k   = -1;
      for (size_t j = 0; j < uniqueConfg_up.size(); j++)
      {
        if (confgList_up[i] == uniqueConfg_up[j])
        {
          found = true;
          k     = j;
          break;
        }
      }
      if (found)
      {
        C2node_up[i] = k;
      }
      else
      {
        uniqueConfg_up.push_back(confgList_up[i]);
        C2node_up[i] = uniqueConfg_up.size() - 1;
      }
    }
    for (size_t i = 0; i < confgList_dn.size(); i++)
    {
      bool found = false;
      size_t k   = -1;
      for (size_t j = 0; j < uniqueConfg_dn.size(); j++)
      {
        if (confgList_dn[i] == uniqueConfg_dn[j])
        {
          found = true;
          k     = j;
          break;
        }
      }
      if (found)
      {
        C2node_dn[i] = k;
      }
      else
      {
        uniqueConfg_dn.push_back(confgList_dn[i]);
        C2node_dn[i] = uniqueConfg_dn.size() - 1;
      }
    }
  }
  else
  {
    app_log() << "Reading CI expansion." << std::endl;

    int cntup = 0;
    int cntdn = 0;
    std::unordered_map<std::string, int> MyMapUp;
    std::unordered_map<std::string, int> MyMapDn;
    while (cur != NULL) //check the basis set
    {
      getNodeName(cname, cur);
      if (cname == "configuration" || cname == "ci")
      {
        RealType ci = 0.0, qc_ci = 0.0;
        std::string alpha, beta, tag;
        OhmmsAttributeSet confAttrib;
        confAttrib.add(ci, "coeff");
        confAttrib.add(qc_ci, "qchem_coeff");
        confAttrib.add(alpha, "alpha");
        confAttrib.add(beta, "beta");
        confAttrib.add(tag, "id");
        confAttrib.put(cur);


        //Will always loop through the whole determinant set as no assumption on the order of the determinant is made
        if (std::abs(ci) < cutoff)
        {
          cur = cur->next;
          continue;
        }

        for (size_t i = 0; i < nstates; i++)
        {
          if (alpha[i] != '0' && alpha[i] != '1')
          {
            std::cerr << alpha << std::endl;
            APP_ABORT("Found incorrect determinant label.");
          }
          if (beta[i] != '0' && beta[i] != '1')
          {
            std::cerr << beta << std::endl;
            APP_ABORT("Found incorrect determinant label.");
          }
        }

        if (alpha.size() < nstates)
        {
          std::cerr << "alpha: " << alpha << std::endl;
          APP_ABORT("Found incorrect alpha determinant label. size < nca+nstates");
        }
        if (beta.size() < nstates)
        {
          std::cerr << "beta: " << beta << std::endl;
          APP_ABORT("Found incorrect beta determinant label. size < ncb+nstates");
        }

        coeff.push_back(ci);
        CItags.push_back(tag);

        std::unordered_map<std::string, int>::const_iterator gotup = MyMapUp.find(alpha);


        if (gotup == MyMapUp.end())
        {
          uniqueConfg_up.push_back(dummyC_alpha);
          uniqueConfg_up.back().add_occupation(alpha);
          C2node_up.push_back(cntup);
          MyMapUp.insert(std::pair<std::string, int>(alpha, cntup));
          cntup++;
        }
        else
        {
          C2node_up.push_back(gotup->second);
        }

        std::unordered_map<std::string, int>::const_iterator gotdn = MyMapDn.find(beta);

        if (gotdn == MyMapDn.end())
        {
          uniqueConfg_dn.push_back(dummyC_beta);
          uniqueConfg_dn.back().add_occupation(beta);
          C2node_dn.push_back(cntdn);
          MyMapDn.insert(std::pair<std::string, int>(beta, cntdn));
          cntdn++;
        }
        else
        {
          C2node_dn.push_back(gotdn->second);
        }

        if (qc_ci == 0.0)
          qc_ci = ci;

        cnt0++;
        sumsq_qc += qc_ci * qc_ci;
        sumsq += ci * ci;
      }
      cur = cur->next;
    }

    app_log() << "Found " << coeff.size() << " terms in the MSD expansion.\n";
    app_log() << "Norm of ci vector (sum of ci^2): " << sumsq << std::endl;
    app_log() << "Norm of qchem ci vector (sum of qchem_ci^2): " << sumsq_qc << std::endl;

  } //usingCSF

  app_log() << "Found " << uniqueConfg_up.size() << " unique up determinants.\n";
  app_log() << "Found " << uniqueConfg_dn.size() << " unique down determinants.\n";

  return success;
}


bool SlaterDetBuilder::readDetListH5(xmlNodePtr cur,
                                     std::vector<ci_configuration>& uniqueConfg_up,
                                     std::vector<ci_configuration>& uniqueConfg_dn,
                                     std::vector<size_t>& C2node_up,
                                     std::vector<size_t>& C2node_dn,
                                     std::vector<std::string>& CItags,
                                     std::vector<RealType>& coeff,
                                     bool& optimizeCI,
                                     int nels_up,
                                     int nels_dn)
{
  bool success = true;
  uniqueConfg_up.clear();
  uniqueConfg_dn.clear();
  C2node_up.clear();
  C2node_dn.clear();
  CItags.clear();
  coeff.clear();
  std::vector<ci_configuration> confgList_up;
  std::vector<ci_configuration> confgList_dn;
  std::vector<RealType> CIcoeff;
  std::vector<std::string> ConfigTag;
  std::string optCI = "no";
  RealType cutoff   = 0.0;
  OhmmsAttributeSet ciAttrib;
  ciAttrib.add(optCI, "optimize");
  ciAttrib.put(cur);
  optimizeCI         = (optCI == "yes");
  xmlNodePtr curRoot = cur, DetListNode;
  std::string cname, cname0, multidetH5path;
  cur = curRoot->children;
  while (cur != NULL) //check the basis set
  {
    getNodeName(cname, cur);
    if (cname == "detlist")
    {
      DetListNode = cur;
      app_log() << "Found determinant list. \n";
    }
    cur = cur->next;
  }
  size_t NCA, NCB, NEA, NEB, nstates, ndets = 0, count = 0, cnt0 = 0;
  size_t H5_ndets, H5_nstates;
  int N_int;
  const int bit_kind  = 64;
  std::string Dettype = "DETS";
  RealType sumsq      = 0.0;
  OhmmsAttributeSet spoAttrib;
  spoAttrib.add(NCA, "nca");
  spoAttrib.add(NCB, "ncb");
  spoAttrib.add(NEA, "nea");
  spoAttrib.add(NEB, "neb");
  spoAttrib.add(ndets, "size");
  spoAttrib.add(Dettype, "type");
  spoAttrib.add(nstates, "nstates");
  spoAttrib.add(cutoff, "cutoff");
  spoAttrib.add(multidetH5path, "href");
  spoAttrib.put(DetListNode);
  if (ndets == 0)
  {
    APP_ABORT("size==0 in detlist is not allowed. Use slaterdeterminant in this case.\n");
  }
  if (Dettype != "DETS" && Dettype != "Determinants")
    APP_ABORT("Reading from HDF5 is only enabled for CI DETS. Must be accessed through (type=\"DETS\") or "
              "(type=\"Determinants\") .\n");
  app_log() << "Reading CI expansion from HDF5:" << multidetH5path << std::endl;

  hdf_archive hin;
  if (!hin.open(multidetH5path.c_str(), H5F_ACC_RDONLY))
  {
    std::cerr << "Could not open H5 file" << std::endl;
    abort();
  }

  if (!hin.push("MultiDet"))
  {
    std::cerr << "Could not open Multidet Group in H5 file" << std::endl;
    abort();
  }

  hin.read(H5_ndets, "NbDet");
  if (ndets != H5_ndets)
  {
    std::cerr << "Number of determinants in H5 file (" << H5_ndets << ") different from number of dets in XML ("
              << ndets << ")" << std::endl;
    abort();
  }

  hin.read(H5_nstates, "nstate");
  if (nstates != H5_nstates)
  {
    std::cerr << "Number of states/orbitals in H5 file (" << H5_nstates
              << ") different from number of states/orbitals in XML (" << nstates << ")" << std::endl;
    abort();
  }

  hin.read(N_int, "Nbits");
  CIcoeff.resize(ndets);
  ConfigTag.resize(ndets);
  hin.read(CIcoeff, "Coeff");

  Matrix<long int> tempAlpha(ndets, N_int);
  hin.read(tempAlpha, "CI_Alpha");

  Matrix<long int> tempBeta(ndets, N_int);
  hin.read(tempBeta, "CI_Beta");

  std::string MyCIAlpha, MyCIBeta;
  MyCIAlpha.resize(nstates);
  MyCIBeta.resize(nstates);

  ci_configuration dummyC_alpha;
  ci_configuration dummyC_beta;

  dummyC_alpha.occup.resize(nstates, false);
  dummyC_beta.occup.resize(nstates, false);

  for (size_t i = 0; i < nstates; i++)
    dummyC_alpha.occup[i] = true;

  for (size_t i = 0; i < nstates; i++)
    dummyC_beta.occup[i] = true;

  hin.close();
  app_log() << " Done reading CIs from H5!!" << std::endl;

  int cntup = 0;
  int cntdn = 0;
  std::unordered_map<std::string, int> MyMapUp;
  std::unordered_map<std::string, int> MyMapDn;

  app_log() << " Sorting unique CIs" << std::endl;
  for (int ni = 0; ni < ndets; ni++)
  {
    if (std::abs(CIcoeff[ni]) < cutoff)
      continue;

    int j = 0;
    for (int k = 0; k < N_int; k++)
    {
      long int a               = tempAlpha[ni][k];
      std::bitset<bit_kind> a2 = a;

      auto b  = tempBeta[ni][k];
      auto b2 = std::bitset<bit_kind>(b);

      for (int i = 0; i < bit_kind; i++)
      {
        if (j < nstates)
        {
          MyCIAlpha[j] = a2[i] ? '1' : '0';
          MyCIBeta[j]  = b2[i] ? '1' : '0';
          j++;
        }
      }
    }
    coeff.push_back(CIcoeff[ni]);
    std::ostringstream h5tag;
    h5tag << "CIcoeff_" << ni;
    CItags.push_back(h5tag.str());

    std::unordered_map<std::string, int>::const_iterator gotup = MyMapUp.find(MyCIAlpha);

    if (gotup == MyMapUp.end())
    {
      uniqueConfg_up.push_back(dummyC_alpha);
      uniqueConfg_up.back().add_occupation(MyCIAlpha);
      C2node_up.push_back(cntup);
      MyMapUp.insert(std::pair<std::string, int>(MyCIAlpha, cntup));
      cntup++;
    }
    else
    {
      C2node_up.push_back(gotup->second);
    }

    std::unordered_map<std::string, int>::const_iterator gotdn = MyMapDn.find(MyCIBeta);

    if (gotdn == MyMapDn.end())
    {
      uniqueConfg_dn.push_back(dummyC_beta);
      uniqueConfg_dn.back().add_occupation(MyCIBeta);
      C2node_dn.push_back(cntdn);
      MyMapDn.insert(std::pair<std::string, int>(MyCIBeta, cntdn));
      cntdn++;
    }
    else
    {
      C2node_dn.push_back(gotdn->second);
    }

    sumsq += CIcoeff[ni] * CIcoeff[ni];
  }

  app_log() << " Done Sorting unique CIs" << std::endl;
  app_log() << "Found " << coeff.size() << " terms in the MSD expansion.\n";
  app_log() << "Norm of ci vector (sum of ci^2): " << sumsq << std::endl;

  app_log() << "Found " << uniqueConfg_up.size() << " unique up determinants.\n";
  app_log() << "Found " << uniqueConfg_dn.size() << " unique down determinants.\n";


  return success;
}
} // namespace qmcplusplus<|MERGE_RESOLUTION|>--- conflicted
+++ resolved
@@ -500,13 +500,8 @@
   getNodeName(dname, cur);
   DiracDeterminantBase* adet = 0;
   {
-<<<<<<< HEAD
 #if defined(QMC_CUDA)
-    adet = new DiracDeterminantCUDA(psi,firstIndex);
-=======
-#ifdef QMC_CUDA
     adet = new DiracDeterminantCUDA(psi, firstIndex);
->>>>>>> c8ada56e
 #else
     if (UseBackflow)
       adet = new DiracDeterminantWithBackflow(targetPtcl, psi, BFTrans, firstIndex);
@@ -571,13 +566,8 @@
 #endif
     else
     {
-<<<<<<< HEAD
       app_log() << "Using DiracDeterminant with DelayedUpdate engine" << std::endl;
-      adet = new DiracDeterminant<DelayedUpdate<ValueType>>(psi,firstIndex);
-=======
-      app_log() << "Using DiracDeterminant" << std::endl;
-      adet = new DiracDeterminant(psi, firstIndex);
->>>>>>> c8ada56e
+      adet = new DiracDeterminant<DelayedUpdate<ValueType>>(psi, firstIndex);
     }
 #endif
   }
@@ -879,11 +869,7 @@
     }
     else
     {
-<<<<<<< HEAD
-      adet = new DiracDeterminant<DelayedUpdate<ValueType>>((SPOSetPtr) spo,0);
-=======
-      adet = new DiracDeterminant((SPOSetPtr)spo, 0);
->>>>>>> c8ada56e
+      adet = new DiracDeterminant<DelayedUpdate<ValueType>>((SPOSetPtr)spo, 0);
     }
     adet->set(multiSD->FirstIndex_up, multiSD->nels_up);
     multiSD->dets_up.push_back(adet);
@@ -908,11 +894,7 @@
     }
     else
     {
-<<<<<<< HEAD
-      adet = new DiracDeterminant<DelayedUpdate<ValueType>>((SPOSetPtr) spo,0);
-=======
-      adet = new DiracDeterminant((SPOSetPtr)spo, 0);
->>>>>>> c8ada56e
+      adet = new DiracDeterminant<DelayedUpdate<ValueType>>((SPOSetPtr)spo, 0);
     }
     adet->set(multiSD->FirstIndex_dn, multiSD->nels_dn);
     multiSD->dets_dn.push_back(adet);
