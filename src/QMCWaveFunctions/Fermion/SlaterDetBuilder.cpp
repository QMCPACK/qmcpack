--- conflicted
+++ resolved
@@ -507,17 +507,8 @@
 #else
     if(UseBackflow)
       adet = new DiracDeterminantWithBackflow(targetPtcl,psi,BFTrans,firstIndex);
-<<<<<<< HEAD
-    else if (afm=="AFM")
-    {
-      app_log()<<"Using the AFM determinant"<< std::endl;
-      adet = new DiracDeterminantAFM(targetPtcl, psi, firstIndex);
-    }
+#ifndef ENABLE_SOA
     else if (optimize == "yes")
-=======
-#ifndef ENABLE_SOA
-    else if (slater_det_opt)
->>>>>>> 5b6fb443
     {
 #ifdef QMC_COMPLEX
       app_error() << "Orbital optimization via rotation doesn't support complex wavefunction yet.\n";
