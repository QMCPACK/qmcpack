//////////////////////////////////////////////////////////////////////////////////////
// This file is distributed under the University of Illinois/NCSA Open Source License.
// See LICENSE file in top directory for details.
//
// Copyright (c) 2016 Jeongnim Kim and QMCPACK developers.
//
// File developed by: Bryan Clark, bclark@Princeton.edu, Princeton University
//                    Ken Esler, kpesler@gmail.com, University of Illinois at Urbana-Champaign
//                    Miguel Morales, moralessilva2@llnl.gov, Lawrence Livermore National Laboratory
//                    Jeremy McMinnis, jmcminis@gmail.com, University of Illinois at Urbana-Champaign
//                    Jaron T. Krogel, krogeljt@ornl.gov, Oak Ridge National Laboratory
//                    Jeongnim Kim, jeongnim.kim@gmail.com, University of Illinois at Urbana-Champaign
//                    Mark A. Berrill, berrillma@ornl.gov, Oak Ridge National Laboratory
//
// File created by: Jeongnim Kim, jeongnim.kim@gmail.com, University of Illinois at Urbana-Champaign
//////////////////////////////////////////////////////////////////////////////////////
    
    
#include "QMCWaveFunctions/SPOSetBuilderFactory.h"
#include "QMCWaveFunctions/SPOSetScanner.h"
#include "QMCWaveFunctions/Fermion/SlaterDetBuilder.h"
#include "Utilities/ProgressReportEngine.h"
#include "OhmmsData/AttributeSet.h"

#include "QMCWaveFunctions/Fermion/MultiSlaterDeterminant.h"
#include "QMCWaveFunctions/Fermion/MultiSlaterDeterminantFast.h"
#if !defined(QMC_COMPLEX) && !defined(ENABLE_SOA)
//Cannot use complex with SlaterDetOpt
#include "QMCWaveFunctions/MolecularOrbitals/NGOBuilder.h"
#include "QMCWaveFunctions/MolecularOrbitals/LocalizedBasisSet.h"
#include "QMCWaveFunctions/MolecularOrbitals/LCOrbitalSetOpt.h"
#include "QMCWaveFunctions/Fermion/SlaterDetOpt.h"
#endif
#ifdef QMC_CUDA
#include "QMCWaveFunctions/Fermion/DiracDeterminantCUDA.h"
#endif
#include "QMCWaveFunctions/Fermion/BackflowBuilder.h"
#include "QMCWaveFunctions/Fermion/SlaterDetWithBackflow.h"
#include "QMCWaveFunctions/Fermion/MultiSlaterDeterminantWithBackflow.h"
#include "QMCWaveFunctions/Fermion/DiracDeterminantWithBackflow.h"
#include<vector>
//#include "QMCWaveFunctions/Fermion/ci_node.h"
#include "QMCWaveFunctions/Fermion/ci_configuration.h"
#include "QMCWaveFunctions/Fermion/ci_configuration2.h"
#include "QMCWaveFunctions/Fermion/SPOSetProxy.h"
#include "QMCWaveFunctions/Fermion/SPOSetProxyForMSD.h"
#include "QMCWaveFunctions/Fermion/DiracDeterminantOpt.h"

#include <bitset>
#include <unordered_map>

namespace qmcplusplus
{

SlaterDetBuilder::SlaterDetBuilder(ParticleSet& els, TrialWaveFunction& psi,
                                   PtclPoolType& psets)
  : WaveFunctionComponentBuilder(els,psi), ptclPool(psets)
  , mySPOSetBuilderFactory(0), slaterdet_0(0), multislaterdet_0(0)
  , multislaterdetfast_0(0)
{
  ClassName="SlaterDetBuilder";
  BFTrans=0;
  UseBackflow=false;
}

SlaterDetBuilder::~SlaterDetBuilder()
{
  DEBUG_MEMORY("SlaterDetBuilder::~SlaterDetBuilder");
  if (mySPOSetBuilderFactory)
  {
    delete mySPOSetBuilderFactory;
  }
}

/** process <determinantset>
 *
 * determinantset
 * - basiset 0..1
 * - sposet 0..*
 * - slaterdeterminant
 *   - determinant 0..*
 * - ci
 */
bool SlaterDetBuilder::put(xmlNodePtr cur)
{
  ReportEngine PRE(ClassName,"put(xmlNodePtr)");
  ///save the current node
  xmlNodePtr curRoot=cur;
  xmlNodePtr BFnode;
  bool success=true, FastMSD=true;
  std::string cname, tname;
  std::map<std::string,SPOSetPtr> spomap;
  bool multiDet=false;

  if (mySPOSetBuilderFactory == 0)
  {//always create one, using singleton and just to access the member functions
    mySPOSetBuilderFactory = new SPOSetBuilderFactory(targetPtcl, targetPsi, ptclPool);
    mySPOSetBuilderFactory->createSPOSetBuilder(curRoot);
  }

  //check the basis set
  cur = curRoot->children;
  while (cur != NULL)//check the basis set
  {
    getNodeName(cname,cur);
    if (cname == basisset_tag)
    {
      mySPOSetBuilderFactory->loadBasisSetFromXML(cur);
    }
    else if ( cname == sposet_tag )
    {
      app_log() << "Creating SPOSet in SlaterDetBuilder::put(xmlNodePtr cur).\n";
      std::string spo_name;
      OhmmsAttributeSet spoAttrib;
      spoAttrib.add (spo_name, "name");
      spoAttrib.put(cur);
      app_log() << "spo_name = " << spo_name << std::endl;
      SPOSetPtr spo = mySPOSetBuilderFactory->createSPOSet(cur);
      //spo->put(cur, spomap);
      if (spomap.find(spo_name) != spomap.end())
      {
        app_error() << "SPOSet name \"" << spo_name << "\" is already in use.\n";
        abort();
      }
      spomap[spo_name] = spo;
      spo->objectName=spo_name;
      assert(spomap.find(spo_name) != spomap.end());
      //	slaterdet_0->add(spo,spo_name);
    }
    else if(cname == backflow_tag)
    {
      app_log() <<"Creating Backflow transformation in SlaterDetBuilder::put(xmlNodePtr cur).\n";
      // to simplify the logic inside DiracDeterminantWithBackflow,
      // I'm requiring that only a single <backflow> block appears
      // in the xml file
      if(BFTrans != 0)
      {
        APP_ABORT("Only a single backflow block is allowed in the xml. Please collect all transformations into a single block. \n");
      }
      UseBackflow=true;
      // creating later due to problems with ParticleSets
      //BFTrans = new BackflowTransformation(targetPtcl,ptclPool);
      BFTrans = NULL;
      BFnode=cur;
      // read xml later, in case some ParticleSets are read from hdf5 file.
      //BFTrans->put(cur);
    }
    cur = cur->next;
  }

  //sposet_builder is defined outside <determinantset/>
  if(spomap.empty())
  {
    bool needbb=true;
    cur = curRoot->children;
    while (cur != NULL)//check the basis set
    {
      getNodeName(cname,cur);
      if (cname == sd_tag)
      {
        xmlNodePtr cur1=cur->children;
        while(cur1!=NULL)
        {
          getNodeName(tname,cur1);
          if(tname == det_tag)
          {
            std::string aspo,did;
            OhmmsAttributeSet a;
            a.add(did,"id");
            a.add(aspo,"sposet");
            a.put(cur1);
            if(aspo.empty()) aspo=did;
            SPOSet* aset=get_sposet(aspo);
            if(aset) 
              spomap[aspo]=aset;
            else
            {
              mySPOSetBuilderFactory->createSPOSetBuilder(curRoot);
              aset = mySPOSetBuilderFactory->createSPOSet(cur1);
              if(aset) spomap[aspo]=aset;
            }
          }
          cur1=cur1->next;
        }
      }
      else if(cname == multisd_tag)
      {
        std::string spo_alpha;
        std::string spo_beta;
        OhmmsAttributeSet a;
        a.add (spo_alpha, "spo_up");
        a.add (spo_beta, "spo_dn");
        a.put(cur);
        SPOSet* alpha=get_sposet(spo_alpha);
        SPOSet* beta=get_sposet(spo_beta);
        if(alpha && beta)
        { 
          spomap[spo_alpha]=alpha;
          spomap[spo_beta]=beta;
        }
      }
      cur=cur->next;
    }
  }

  if(spomap.empty())
  {
    APP_ABORT_TRACE(__FILE__,__LINE__," No sposet is found to build slaterdeterminant or multideterminant");
  }

  cur = curRoot->children;
  while (cur != NULL)//check the basis set
  {
    getNodeName(cname,cur);
    if (cname == sposcanner_tag)
    {
      if(myComm->rank()==0)
      {
        SPOSetScanner ascanner(spomap, targetPtcl, ptclPool);
        ascanner.put(cur);
      }
    }
    else if (cname == sd_tag)
    {
      multiDet=false;
      // read in whether to use an optimizable slater determinant
      std::string optimize("no");
      {
        OhmmsAttributeSet a;
        a.add(optimize, "optimize");
        a.put(cur);
      }

      if(slaterdet_0)
      {
        APP_ABORT("slaterdet is already instantiated.");
      }
      if(UseBackflow)
        slaterdet_0 = new SlaterDetWithBackflow(targetPtcl,BFTrans);
      else
        slaterdet_0 = new SlaterDeterminant_t(targetPtcl);

      // Copy any entries in sposetmap into slaterdet_0
      std::map<std::string,SPOSetPtr>::iterator iter;
      for (iter=spomap.begin(); iter!=spomap.end(); iter++)
      {
        slaterdet_0->add(iter->second,iter->first);
      }
      size_t spin_group = 0;
      xmlNodePtr tcur = cur->children;
      while (tcur != NULL)
      {
        getNodeName(tname,tcur);
        if (tname == det_tag || tname == rn_tag)
        {
          if(putDeterminant(tcur, spin_group, optimize == "yes"))
            spin_group++;
        }
        tcur = tcur->next;
      }
    }
    else if(cname == multisd_tag)
    {
      multiDet=true;
      if(slaterdet_0)
      {
        APP_ABORT("can't combine slaterdet with multideterminant.");
      }
      if(multislaterdet_0 || multislaterdetfast_0)
      {
        APP_ABORT("multideterminant is already instantiated.");
      }
#ifdef MIXED_PRECISION
      APP_ABORT("multideterminant is not safe with mixed precision. Please use full precision build instead.");
#endif
      std::string spo_alpha;
      std::string spo_beta;
      std::string fastAlg("yes");
      std::string orbopt("no");
      bool OrbOpt(false);
      OhmmsAttributeSet spoAttrib;
      spoAttrib.add (orbopt,"OrbOpt");
      spoAttrib.add (spo_alpha, "spo_up");
      spoAttrib.add (spo_beta, "spo_dn");
      spoAttrib.add (fastAlg, "Fast");
      spoAttrib.put(cur);
      if(spo_alpha == spo_beta)
      {
        app_error() << "In SlaterDetBuilder: In MultiSlaterDeterminant construction, SPO sets must be different. spo_up: " <<spo_alpha <<"  spo_dn: " <<spo_beta <<"\n";
        abort();
      }
      if (spomap.find(spo_alpha) == spomap.end())
      {
        app_error() << "In SlaterDetBuilder: SPOSet \"" << spo_alpha << "\" is not found. Expected for MultiSlaterDeterminant.\n";
        abort();
      }
      if (spomap.find(spo_beta) == spomap.end())
      {
        app_error() << "In SlaterDetBuilder: SPOSet \"" << spo_beta << "\" is not found. Expected for MultiSlaterDeterminant.\n";
        abort();
      }
      FastMSD = (fastAlg=="yes");
      if(FastMSD)
      {
        if(UseBackflow)
        {
          APP_ABORT("Backflow is not implemented with multi determinants.");
        }
        app_log() <<"Using Bryan's algorithm for MultiSlaterDeterminant expansion. \n";
<<<<<<< HEAD
        MultiDiracDeterminantBase* up_det=0;
        MultiDiracDeterminantBase* dn_det=0;
        if(orbopt=="yes") {OrbOpt=true;}
        app_log() <<"Multi-Slater Jastrow Orbital Optimization is set to "<< (OrbOpt ? "True" : "False") <<"\n";
=======
        MultiDiracDeterminant* up_det=0;
        MultiDiracDeterminant* dn_det=0;
>>>>>>> 1ef7c283
        app_log() <<"Creating base determinant (up) for MSD expansion. \n";
        up_det = new MultiDiracDeterminant((SPOSetPtr) spomap.find(spo_alpha)->second,0);
        app_log() <<"Creating base determinant (down) for MSD expansion. \n";
        dn_det = new MultiDiracDeterminant((SPOSetPtr) spomap.find(spo_beta)->second,1);
        multislaterdetfast_0 = new MultiSlaterDeterminantFast(targetPtcl,up_det,dn_det);
        (OrbOpt) ? (multislaterdetfast_0->Orbopt=true): (multislaterdetfast_0->Orbopt=false);
        //          up_det->usingBF = UseBackflow;
        //          dn_det->usingBF = UseBackflow;
        //          multislaterdetfast_0->usingBF = UseBackflow;
        success = createMSDFast(multislaterdetfast_0,cur);
        // debug, erase later
        //          SPOSetProxyForMSD* spo_up;
        //          SPOSetProxyForMSD* spo_dn;
        //          spo_up=new SPOSetProxyForMSD(spomap.find(spo_alpha)->second,targetPtcl.first(0),targetPtcl.last(0));
        //          spo_dn=new SPOSetProxyForMSD(spomap.find(spo_beta)->second,targetPtcl.first(1),targetPtcl.last(1));
        //
        //          multislaterdetfast_0->msd = new MultiSlaterDeterminant(targetPtcl,spo_up,spo_dn);
        //          success = createMSD(multislaterdetfast_0->msd,cur);

        // read in orbital rotation coefficients to apply a unitary roation before beginning calculation...
        if (multislaterdetfast_0->CIopt || multislaterdetfast_0->Orbopt)
          multislaterdetfast_0->Optimizable=true;
        std::vector<RealType> params_a, params_b;
        std::string subdet_name;
        bool params_supplied_a = false;
        bool params_supplied_b = false;
        
        for (xmlNodePtr subcur = cur->children; subcur != NULL; subcur = subcur->next) 
        {
          std::string opt_vars;
          getNodeName(subdet_name,subcur);
          if (subdet_name == "orb_rot_coeff_up" )
          {
            params_supplied_a = true;
            putContent(params_a, subcur);
          }
          if (subdet_name == "orb_rot_coeff_dn" )
          {
            params_supplied_b = true;
            putContent(params_b, subcur);
          }
        }

        // The primary purupose of this function is to create all the optimizable orbital rotation parameters.
        // But if orbital rotation parameters were supplied by the user it will also apply a unitary transformation
        //and then remove the orbital rotation parameters
        multislaterdetfast_0->buildOptVariables(params_a,params_supplied_a,params_b,params_supplied_b);
      }
      else
      {
        SPOSetProxyForMSD* spo_up;
        SPOSetProxyForMSD* spo_dn;
        spo_up=new SPOSetProxyForMSD(spomap.find(spo_alpha)->second,targetPtcl.first(0),targetPtcl.last(0));
        spo_dn=new SPOSetProxyForMSD(spomap.find(spo_beta)->second,targetPtcl.first(1),targetPtcl.last(1));
        if(UseBackflow)
        {
          app_log() <<"Multi-Slater Determinant expansion with Backflow. \n";
          app_log() <<"Using a list of dirac determinants for MultiSlaterDeterminant expansion. \n";
          multislaterdet_0 = new MultiSlaterDeterminantWithBackflow(targetPtcl,spo_up,spo_dn,BFTrans);
          success = createMSD(multislaterdet_0,cur);
        }
        else
        {
          app_log() <<"Using a list of dirac determinants for MultiSlaterDeterminant expansion. \n";
          multislaterdet_0 = new MultiSlaterDeterminant(targetPtcl,spo_up,spo_dn);
          success = createMSD(multislaterdet_0,cur);
        }
      }
    }
    cur = cur->next;
  }


  if (!multiDet && !slaterdet_0)
  {
    //fatal
    PRE.error("Failed to create a SlaterDeterminant.",true);
    return false;
  }
  if(multiDet && (!multislaterdet_0 && !multislaterdetfast_0 ) )
  {
    //fatal
    PRE.error("Failed to create a MultiSlaterDeterminant.",true);
    return false;
  }
  // change DistanceTables if using backflow
  if(UseBackflow)
  {
    BackflowBuilder* bfbuilder = new BackflowBuilder(targetPtcl,ptclPool,targetPsi);
    bfbuilder->put(BFnode);
    BFTrans = bfbuilder->getBFTrans();
    delete bfbuilder;
    if(multiDet)
    {
      if(FastMSD)
      {
        multislaterdetfast_0->setBF(BFTrans);
        multislaterdetfast_0->resetTargetParticleSet(BFTrans->QP);
//           if(BFTrans->isOptimizable()) multislaterdetfast_0->Optimizable = true;
      }
      else
      {
        multislaterdet_0->setBF(BFTrans);
        multislaterdet_0->resetTargetParticleSet(BFTrans->QP);
//           if(BFTrans->isOptimizable()) multislaterdet_0->Optimizable = true;
      }
    }
    else
    {
      slaterdet_0->setBF(BFTrans);
      slaterdet_0->resetTargetParticleSet(targetPtcl);
      if(BFTrans->isOptimizable())
        slaterdet_0->Optimizable = true;
    }
  }
  //only single slater determinant
  if(multiDet) {
    if(FastMSD)
      targetPsi.addOrbital(multislaterdetfast_0,"MultiSlaterDeterminantFast",true);
    else
      targetPsi.addOrbital(multislaterdet_0,"MultiSlaterDeterminant",true);
  } else {
    targetPsi.addOrbital(slaterdet_0,"SlaterDet",true);
  }
  delete mySPOSetBuilderFactory;
  mySPOSetBuilderFactory=0;
  return success;
}


/** process determiment element
 *
 * determinant has
 * - id unique name
 * - sposet reference to the pre-defined sposet; when missing, use id
 * - group electron species name, u or d
magnetic system
 * Extra attributes to handled the original released-node case
 */
bool SlaterDetBuilder::putDeterminant(xmlNodePtr cur, int spin_group, bool slater_det_opt)
{
  ReportEngine PRE(ClassName,"putDeterminant(xmlNodePtr,int)");

  SpeciesSet& myspecies=targetPtcl.mySpecies;

  std::string spin_name=myspecies.speciesName[spin_group];
  std::string sposet; 
  std::string basisName("invalid");
  std::string detname("0"), refname("0");
  std::string s_detSize("0");

  OhmmsAttributeSet aAttrib;
  aAttrib.add(basisName,basisset_tag);
  aAttrib.add(detname,"id"); 
  aAttrib.add(sposet,"sposet");
  aAttrib.add(refname,"ref");
  aAttrib.add(s_detSize,"DetSize");

  std::string s_cutoff("0.0");
  std::string s_radius("0.0");
  int s_smallnumber(-999999);
  int rntype(0);
  aAttrib.add(s_cutoff,"Cutoff");
  aAttrib.add(s_radius,"Radius");
  aAttrib.add(s_smallnumber,"smallnumber");
  aAttrib.add(s_smallnumber,"eps");
  aAttrib.add(rntype,"primary");
  aAttrib.add(spin_name,"group");
  aAttrib.put(cur);

  { //check determinant@group
    int spin_group_in=spin_group;
    if(isdigit(spin_name[0])) 
      spin_group_in=atoi(spin_name.c_str());
    else
      spin_group_in=myspecies.findSpecies(spin_name);
    if(spin_group_in<myspecies.size() && spin_group_in != spin_group)
    {
      spin_group=spin_group_in;
      app_log() << "  Overwrite group = " << spin_group << std::endl;
    }
  }

  //old input does not have sposet
  if(sposet.empty()) sposet=detname;

  app_log() << "  Creating a determinant " << detname << " group=" << spin_group << " sposet=" << sposet << std::endl;

  std::map<std::string,SPOSetPtr>& spo_ref(slaterdet_0->mySPOSet);
  std::map<std::string,SPOSetPtr>::iterator lit(spo_ref.find(sposet));
  SPOSetPtr psi=0;
  if (lit == spo_ref.end()) 
  {
    psi=get_sposet(sposet); //check if the named sposet exists 
    if(psi==0) 
    {
      //SPOSet[detname]=psi;
      app_log() << "  Create a new SPO set " << sposet << std::endl;
#if defined(ENABLE_SMARTPOINTER)
      psi.reset(mySPOSetBuilderFactory->createSPOSet(cur));
#else
      psi = mySPOSetBuilderFactory->createSPOSet(cur);
#endif
    }
    //psi->put(cur); 
    psi->checkObject();
    slaterdet_0->add(psi,detname);
  }
  else
  {
    app_log() << "  Reusing a SPO set " << sposet << std::endl;
    psi = (*lit).second;
  }

  int firstIndex=targetPtcl.first(spin_group);
  int lastIndex=targetPtcl.last(spin_group);
  if(firstIndex==lastIndex)
    return true;
  std::string dname;
  getNodeName(dname,cur);
  DiracDeterminant* adet=0;
  {
#ifdef QMC_CUDA
    adet = new DiracDeterminantCUDA(psi,firstIndex);
#else
    if(UseBackflow)
      adet = new DiracDeterminantWithBackflow(targetPtcl,psi,BFTrans,firstIndex);
#ifndef ENABLE_SOA
    else if (slater_det_opt)
    {
#ifdef QMC_COMPLEX
      app_error() << "Orbital optimization via rotation doesn't support complex wavefunction yet.\n";
      abort();
#else
      std::vector<RealType> params;
      bool params_supplied = false;

      // Search for the XML tag called "opt_vars", which will specify
      // initial values for the determinant's optimiziable variables.
      std::string subdet_name;
      for (xmlNodePtr subdet_cur = cur->children; subdet_cur != NULL; subdet_cur = subdet_cur->next) {
        getNodeName(subdet_name, subdet_cur);
        if ( subdet_name == "opt_vars" ) {
          params_supplied = true;
          putContent(params, subdet_cur);
        }
      }

      // YE: need check
      // get a pointer to the single particle orbital set and make sure it is of the correct type
      if ( ! psi->is_of_type_LCOrbitalSetOpt() ) {
        std::string newname = "LCOrbitalSetOpt_" + psi->objectName;
        SPOSetPtr newpsi = get_sposet(newname);
        if(newpsi == nullptr)
        {
          app_log() << "using an existing SPO object " << psi->objectName << " (not a clone) for the basis of an optimizable SPO set.\n";
          newpsi = new LCOrbitalSetOpt<LocalizedBasisSet<NGOBuilder::CenteredOrbitalType> >(psi);
          // YE: FIXME, need to register newpsi
        }
        else
        {
          psi = newpsi;
        }
      }

      // build the optimizable slater determinant
      SlaterDetOpt * const retval = new SlaterDetOpt(targetPtcl, psi, spin_group);

      // load extra parameters for SlaterDetOpt
      retval->buildOptVariables(params, params_supplied, true);

      adet = retval;
      adet->Optimizable = true;
#endif
    }
#endif
    else if (psi->Optimizable)
      adet = new DiracDeterminantOpt(targetPtcl, psi, firstIndex);
    else
    {
      app_log()<<"Using DiracDeterminant "<< std::endl;
      adet = new DiracDeterminant(psi,firstIndex);
    }
#endif
  }
  adet->set(firstIndex,lastIndex-firstIndex);
  slaterdet_0->add(adet,spin_group);
  if (psi->Optimizable)
    slaterdet_0->Optimizable = true;

  app_log() << std::endl;
  app_log().flush();
  return true;
}

bool SlaterDetBuilder::createMSDFast(MultiSlaterDeterminantFast* multiSD, xmlNodePtr cur)
{
  bool success=true;
  std::vector<ci_configuration> uniqueConfg_up, uniqueConfg_dn;
  std::vector<std::string> CItags;
  bool optimizeCI;
  int nels_up = multiSD->nels_up;
  int nels_dn = multiSD->nels_dn;
  multiSD->initialize();
  success = readDetList(cur,uniqueConfg_up,uniqueConfg_dn,
      *(multiSD->C2node_up), *(multiSD->C2node_dn),CItags,
      *(multiSD->C),optimizeCI,nels_up,nels_dn,
      *(multiSD->CSFcoeff),*(multiSD->DetsPerCSF),*(multiSD->CSFexpansion),multiSD->usingCSF);
  if(!success)
    return false;
// you should choose the det with highest weight for reference
  multiSD->Dets[0]->ReferenceDeterminant = 0; // for now
  multiSD->Dets[0]->NumDets=uniqueConfg_up.size();
  std::vector<ci_configuration2>& list_up = *(multiSD->Dets[0]->ciConfigList);
  list_up.resize(uniqueConfg_up.size());
  for(int i=0; i<list_up.size(); i++)
  {
    list_up[i].occup.resize(nels_up);
    int cnt=0;
    for(int k=0; k<uniqueConfg_up[i].occup.size(); k++)
      if(uniqueConfg_up[i].occup[k])
        list_up[i].occup[cnt++]=k;
    if(cnt!=nels_up)
    {
      APP_ABORT("Error in SlaterDetBuilder::createMSDFast, problems with ci configuration list. \n");
    }
  }
  multiSD->Dets[0]->set(multiSD->FirstIndex_up,nels_up,multiSD->Dets[0]->Phi->getOrbitalSetSize());
  multiSD->Dets[1]->ReferenceDeterminant = 0; // for now
  multiSD->Dets[1]->NumDets=uniqueConfg_dn.size();
  std::vector<ci_configuration2>& list_dn = *(multiSD->Dets[1]->ciConfigList);
  list_dn.resize(uniqueConfg_dn.size());
  for(int i=0; i<list_dn.size(); i++)
  {
    list_dn[i].occup.resize(nels_dn);
    int cnt=0;
    for(int k=0; k<uniqueConfg_dn[i].occup.size(); k++)
      if(uniqueConfg_dn[i].occup[k])
        list_dn[i].occup[cnt++]=k;
    if(cnt!=nels_dn)
    {
      APP_ABORT("Error in SlaterDetBuilder::createMSDFast, problems with ci configuration list. \n");
    }
  }
  multiSD->Dets[1]->set(multiSD->FirstIndex_dn,nels_dn,multiSD->Dets[1]->Phi->getOrbitalSetSize());
  if (multiSD->CSFcoeff->size()==1)
    optimizeCI=false;
  if(optimizeCI)
  {
    app_log() <<"CI coefficients are optimizable. \n";
    std::string resetCI("no");
    OhmmsAttributeSet spoAttrib;
    spoAttrib.add (resetCI, "reset_coeff");
    spoAttrib.put(cur);
    if (resetCI=="yes")
    {
      if(multiSD->usingCSF)
        for(int i=1; i<multiSD->CSFcoeff->size(); i++)
          (*(multiSD->CSFcoeff))[i]=0;
      else
        for(int i=1; i<multiSD->C->size(); i++)
          (*(multiSD->C))[i]=0;
      app_log() <<"CI coefficients are reset. \n";
    }
    multiSD->Optimizable=true;
    if(multiSD->usingCSF)
    {
//          multiSD->myVars.insert(CItags[0],multiSD->CSFcoeff[0],false,optimize::LINEAR_P);
      for(int i=1; i<multiSD->CSFcoeff->size(); i++)
      {
        //std::stringstream sstr;
        //sstr << "CIcoeff" << "_" << i;
        multiSD->myVars->insert(CItags[i],(*(multiSD->CSFcoeff))[i],true,optimize::LINEAR_P);
      }
    }
    else
    {
//          multiSD->myVars.insert(CItags[0],multiSD->C[0],false,optimize::LINEAR_P);
      for(int i=1; i<multiSD->C->size(); i++)
      {
        //std::stringstream sstr;
        //sstr << "CIcoeff" << "_" << i;
        multiSD->myVars->insert(CItags[i],(*(multiSD->C))[i],true,optimize::LINEAR_P);
      }
    }
    multiSD->CIopt=true;
  }
  else
  {
    app_log() <<"CI coefficients are not optimizable. \n";
    multiSD->Optimizable=false;
    multiSD->CIopt=false;
  }
  return success;
}
/*
  bool SlaterDetBuilder::createMSD(MultiSlaterDeterminant* multiSD, xmlNodePtr cur)
  {
     bool success=true;

     std::vector<ci_configuration> uniqueConfg_up, uniqueConfg_dn;
     std::vector<std::string> CItags;
     bool optimizeCI;

     success = readDetList(cur,uniqueConfg_up,uniqueConfg_dn,multiSD->C2node_up, multiSD->C2node_dn,CItags,multiSD->C,optimizeCI,multiSD->nels_up,multiSD->nels_dn);
     if(!success) return false;

     multiSD->resize(uniqueConfg_up.size(),uniqueConfg_dn.size());
     SPOSetProxyForMSD* spo = multiSD->spo_up;
     spo->occup.resize(uniqueConfg_up.size(),multiSD->nels_up);
     for(int i=0; i<uniqueConfg_up.size(); i++)
     {
       int nq=0;
       ci_configuration& ci = uniqueConfg_up[i];
       for(int k=0; k<ci.occup.size(); k++) {
         if(ci.occup[k]) {
           spo->occup(i,nq++) = k;
         }
       }
       DiracDeterminant* adet = new DiracDeterminant((SPOSetPtr) spo,0);
       adet->set(multiSD->FirstIndex_up,multiSD->nels_up);
       multiSD->dets_up.push_back(adet);
     }
     spo = multiSD->spo_dn;
     spo->occup.resize(uniqueConfg_dn.size(),multiSD->nels_dn);
     for(int i=0; i<uniqueConfg_dn.size(); i++)
     {
       int nq=0;
       ci_configuration& ci = uniqueConfg_dn[i];
       for(int k=0; k<ci.occup.size(); k++) {
         if(ci.occup[k]) {
           spo->occup(i,nq++) = k;
         }
       }
       DiracDeterminant* adet = new DiracDeterminant((SPOSetPtr) spo,0);
       adet->set(multiSD->FirstIndex_dn,multiSD->nels_dn);
       multiSD->dets_dn.push_back(adet);
     }

     if(optimizeCI) {
       app_log() <<"CI coefficients are optimizable. ";
       multiSD->Optimizable=true;
       multiSD->myVars.insert(CItags[0],multiSD->C[0],false,optimize::LINEAR_P);
       for(int i=1; i<multiSD->C.size(); i++) {
         //std::stringstream sstr;
         //sstr << "CIcoeff" << "_" << i;
         multiSD->myVars.insert(CItags[i],multiSD->C[i],true,optimize::LINEAR_P);
       }
     }
     return success;
  }
*/
bool SlaterDetBuilder::createMSD(MultiSlaterDeterminant* multiSD, xmlNodePtr cur)
{
  bool success=true;
  std::vector<ci_configuration> uniqueConfg_up, uniqueConfg_dn;
  std::vector<std::string> CItags;
  bool optimizeCI;
  int nels_up = multiSD->nels_up;
  int nels_dn = multiSD->nels_dn;
  success = readDetList(cur,uniqueConfg_up,uniqueConfg_dn,multiSD->C2node_up, multiSD->C2node_dn,CItags,multiSD->C,
      optimizeCI,nels_up,nels_dn,multiSD->CSFcoeff,multiSD->DetsPerCSF,multiSD->CSFexpansion,multiSD->usingCSF);
  if(!success)
    return false;
  multiSD->resize(uniqueConfg_up.size(),uniqueConfg_dn.size());
  SPOSetProxyForMSD* spo = multiSD->spo_up;
  spo->occup.resize(uniqueConfg_up.size(),multiSD->nels_up);
  for(int i=0; i<uniqueConfg_up.size(); i++)
  {
    int nq=0;
    ci_configuration& ci = uniqueConfg_up[i];
    for(int k=0; k<ci.occup.size(); k++)
    {
      if(ci.occup[k])
      {
        spo->occup(i,nq++) = k;
      }
    }
    DiracDeterminant* adet;
    if(UseBackflow)
    {
      adet = new DiracDeterminantWithBackflow(targetPtcl,(SPOSetPtr) spo,0,0);
    }
    else
    {
      adet = new DiracDeterminant((SPOSetPtr) spo,0);
    }
    adet->set(multiSD->FirstIndex_up,multiSD->nels_up);
    multiSD->dets_up.push_back(adet);
  }
  spo = multiSD->spo_dn;
  spo->occup.resize(uniqueConfg_dn.size(),multiSD->nels_dn);
  for(int i=0; i<uniqueConfg_dn.size(); i++)
  {
    int nq=0;
    ci_configuration& ci = uniqueConfg_dn[i];
    for(int k=0; k<ci.occup.size(); k++)
    {
      if(ci.occup[k])
      {
        spo->occup(i,nq++) = k;
      }
    }
    DiracDeterminant* adet;
    if(UseBackflow)
    {
      adet = new DiracDeterminantWithBackflow(targetPtcl,(SPOSetPtr) spo,0,0);
    }
    else
    {
      adet = new DiracDeterminant((SPOSetPtr) spo,0);
    }
    adet->set(multiSD->FirstIndex_dn,multiSD->nels_dn);
    multiSD->dets_dn.push_back(adet);
  }
  if (multiSD->CSFcoeff.size()==1 || multiSD->C.size()==1)
    optimizeCI=false;
  if(optimizeCI)
  {
    app_log() <<"CI coefficients are optimizable. \n";
    std::string resetCI("no");
    OhmmsAttributeSet spoAttrib;
    spoAttrib.add (resetCI, "reset_coeff");
    spoAttrib.put(cur);
    if (resetCI=="yes")
    {
      if(multiSD->usingCSF)
        for(int i=1; i<multiSD->CSFcoeff.size(); i++)
          multiSD->CSFcoeff[i]=0;
      else
        for(int i=1; i<multiSD->C.size(); i++)
          multiSD->C[i]=0;
      app_log() <<"CI coefficients are reset. \n";
    }
    multiSD->Optimizable=true;
    if(multiSD->usingCSF)
    {
//          multiSD->myVars.insert(CItags[0],multiSD->CSFcoeff[0],false,optimize::LINEAR_P);
      for(int i=1; i<multiSD->CSFcoeff.size(); i++)
      {
        //std::stringstream sstr;
        //sstr << "CIcoeff" << "_" << i;
        multiSD->myVars.insert(CItags[i],multiSD->CSFcoeff[i],true,optimize::LINEAR_P);
      }
    }
    else
    {
//          multiSD->myVars.insert(CItags[0],multiSD->C[0],false,optimize::LINEAR_P);
      for(int i=1; i<multiSD->C.size(); i++)
      {
        //std::stringstream sstr;
        //sstr << "CIcoeff" << "_" << i;
        multiSD->myVars.insert(CItags[i],multiSD->C[i],true,optimize::LINEAR_P);
      }
    }
  }
  else
  {
    app_log() <<"CI coefficients are not optimizable. \n";
    multiSD->Optimizable=false;
  }
  return success;
}


bool SlaterDetBuilder::readDetList(xmlNodePtr cur, std::vector<ci_configuration>& uniqueConfg_up, std::vector<ci_configuration>& uniqueConfg_dn, std::vector<size_t>& C2node_up, std::vector<size_t>& C2node_dn, std::vector<std::string>& CItags, std::vector<RealType>& coeff, bool& optimizeCI, int nels_up, int nels_dn,  std::vector<RealType>& CSFcoeff, std::vector<size_t>& DetsPerCSF, std::vector<RealType>& CSFexpansion, bool& usingCSF)
{
  bool success=true;
  uniqueConfg_up.clear();
  uniqueConfg_dn.clear();
  C2node_up.clear();
  C2node_dn.clear();
  CItags.clear();
  coeff.clear();
  CSFcoeff.clear();
  DetsPerCSF.clear();
  CSFexpansion.clear();
  std::vector<ci_configuration> confgList_up;
  std::vector<ci_configuration> confgList_dn;
  std::string optCI="no";
  RealType cutoff=0.0;
  RealType zero_cutoff=0.0;
  OhmmsAttributeSet ciAttrib;
  ciAttrib.add (optCI,"optimize");
  ciAttrib.add (optCI,"Optimize");
  ciAttrib.put(cur);
  optimizeCI = (optCI=="yes");
  xmlNodePtr curRoot=cur,DetListNode;
  std::string cname,cname0;
  cur = curRoot->children;
  while (cur != NULL)//check the basis set
  {
    getNodeName(cname,cur);
    if(cname == "detlist")
    {
      DetListNode=cur;
      app_log() <<"Found determinant list. \n";
    }
    cur = cur->next;
  }
  size_t NCA,NCB,NEA,NEB,nstates,ndets=0,count=0,cnt0=0;
  std::string Dettype="DETS";
  std::string CSFChoice="qchem_coeff";
  OhmmsAttributeSet spoAttrib;
  spoAttrib.add (NCA, "nca");
  spoAttrib.add (NCB, "ncb");
  spoAttrib.add (NEA, "nea");
  spoAttrib.add (NEB, "neb");
  spoAttrib.add (ndets, "size");
  spoAttrib.add (Dettype, "type");
  spoAttrib.add (nstates, "nstates");
  spoAttrib.add (cutoff,"cutoff");
  spoAttrib.add (zero_cutoff,"zero_cutoff");
  spoAttrib.add (zero_cutoff,"zerocutoff");
  spoAttrib.add (CSFChoice,"sortby");
  spoAttrib.put(DetListNode);
  if(ndets==0)
  {
    APP_ABORT("size==0 in detlist is not allowed. Use slaterdeterminant in this case.\n");
  }
  if(Dettype == "DETS" || Dettype == "Determinants")
    usingCSF=false;
  else
    if(Dettype == "CSF")
      usingCSF=true;
    else
    {
      APP_ABORT("Only allowed type in detlist is DETS or CSF.\n");
    }
  if(zero_cutoff>0)
    app_log()<<"  Initializing CI coeffs less than "<<zero_cutoff<<" to zero."<< std::endl;
// cheating until I fix the converter
  NCA = nels_up-NEA;
  NCB = nels_dn-NEB;
// mmorales: a little messy for now, clean up later
  cur = DetListNode->children;
  ci_configuration dummyC_alpha;
  ci_configuration dummyC_beta;
  dummyC_alpha.occup.resize(NCA+nstates,false);
  for(size_t i=0; i<NCA+NEA; i++)
    dummyC_alpha.occup[i]=true;
  dummyC_beta.occup.resize(NCB+nstates,false);
  for(size_t i=0; i<NCB+NEB; i++)
    dummyC_beta.occup[i]=true;
  RealType sumsq_qc=0.0;
  RealType sumsq=0.0;
  //app_log() <<"alpha reference: \n" <<dummyC_alpha;
  //app_log() <<"beta reference: \n" <<dummyC_beta;
  size_t ntot=0;
  if(usingCSF)
  {
    app_log() <<"Reading CSFs." << std::endl;
    while (cur != NULL)//check the basis set
    {
      getNodeName(cname,cur);
      if(cname == "csf")
      {
        RealType exctLvl,ci=0.0,qc_ci=0.0;
        OhmmsAttributeSet confAttrib;
        std::string tag,OccString;
        confAttrib.add(ci,"coeff");
        confAttrib.add(qc_ci,"qchem_coeff");
        confAttrib.add(tag,"id");
        confAttrib.add(OccString,"occ");
        confAttrib.add(exctLvl,"exctLvl");
        confAttrib.put(cur);
        if(qc_ci == 0.0)
          qc_ci = ci;
        //Can discriminate based on any of 3 criterion
        if(((std::abs(qc_ci) < cutoff)&&(CSFChoice=="qchem_coeff"))||((CSFChoice=="exctLvl")&&(exctLvl>cutoff))||((CSFChoice=="coeff")&&(std::abs(ci) < cutoff)))
        {
          cur = cur->next;
          cnt0++;
          continue;
        }
        cnt0++;
        if(std::abs(qc_ci)<zero_cutoff)
          ci=0.0;
        CSFcoeff.push_back(ci);
        sumsq_qc += qc_ci*qc_ci;
        DetsPerCSF.push_back(0);
        CItags.push_back(tag);
        count++;
        xmlNodePtr csf=cur->children;
        while(csf != NULL)
        {
          getNodeName(cname0,csf);
          if(cname0 == "det")
          {
            std::string alpha,beta,tag0;
            RealType coef=0.0;
            OhmmsAttributeSet detAttrib;
            detAttrib.add(tag0,"id");
            detAttrib.add(coef,"coeff");
            detAttrib.add(beta,"beta");
            detAttrib.add(alpha,"alpha");
            detAttrib.put(csf);
            size_t nq=0,na,nr;
            if(alpha.size() < nstates)
            {
              std::cerr <<"alpha: " <<alpha << std::endl;
              APP_ABORT("Found incorrect alpha determinant label. size < nca+nstates");
            }
            for(size_t i=0; i<nstates; i++)
            {
              if(alpha[i] != '0' && alpha[i] != '1')
              {
                std::cerr <<alpha << std::endl;
                APP_ABORT("Found incorrect determinant label.");
              }
              if(alpha[i] == '1')
                nq++;
            }
            if(nq != NEA)
            {
              std::cerr <<"alpha: " <<alpha << std::endl;
              APP_ABORT("Found incorrect alpha determinant label. noccup != nca+nea");
            }
            nq=0;
            if(beta.size() < nstates)
            {
              std::cerr <<"beta: " <<beta << std::endl;
              APP_ABORT("Found incorrect beta determinant label. size < ncb+nstates");
            }
            for(size_t i=0; i<nstates; i++)
            {
              if(beta[i] != '0' && beta[i] != '1')
              {
                std::cerr <<beta << std::endl;
                APP_ABORT("Found incorrect determinant label.");
              }
              if(beta[i] == '1')
                nq++;
            }
            if(nq != NEB)
            {
              std::cerr <<"beta: " <<beta << std::endl;
              APP_ABORT("Found incorrect beta determinant label. noccup != ncb+neb");
            }
//app_log() <<" <ci id=\"coeff_" <<ntot++ <<"\" coeff=\"" <<ci*coef <<"\" alpha=\"" <<alpha <<"\" beta=\"" <<beta <<"\" />" << std::endl;
            DetsPerCSF.back()++;
            CSFexpansion.push_back(coef);
            coeff.push_back(coef*ci);
            confgList_up.push_back(dummyC_alpha);
            for(size_t i=0; i<NCA; i++)
              confgList_up.back().occup[i]=true;
            for(size_t i=NCA; i<NCA+nstates; i++)
              confgList_up.back().occup[i]= (alpha[i-NCA]=='1');
            confgList_dn.push_back(dummyC_beta);
            for(size_t i=0; i<NCB; i++)
              confgList_dn.back().occup[i]=true;
            for(size_t i=NCB; i<NCB+nstates; i++)
              confgList_dn.back().occup[i]=(beta[i-NCB]=='1');
          } // if(name=="det")
          csf = csf->next;
        } // csf loop
        if(DetsPerCSF.back() == 0)
        {
          APP_ABORT("Found empty CSF (no det blocks).");
        }
      } // if (name == "csf")
      cur = cur->next;
    }
    if(cnt0 != ndets)
    {
      std::cerr <<"count, ndets: " <<cnt0 <<"  " <<ndets << std::endl;
      APP_ABORT("Problems reading determinant ci_configurations. Found a number of determinants inconsistent with xml file size parameter.\n");
    }
    //if(!usingCSF)
    //  if(confgList_up.size() != ndets || confgList_dn.size() != ndets || coeff.size() != ndets) {
    //    APP_ABORT("Problems reading determinant ci_configurations.");
    //  }
    C2node_up.resize(coeff.size());
    C2node_dn.resize(coeff.size());
    app_log() <<"Found " <<coeff.size() <<" terms in the MSD expansion.\n";
    RealType sumsq=0.0;
    for(size_t i=0; i<coeff.size(); i++)
      sumsq += coeff[i]*coeff[i];
    app_log() <<"Norm of ci vector (sum of ci^2): " <<sumsq << std::endl;
    app_log() <<"Norm of qchem ci vector (sum of qchem_ci^2): " <<sumsq_qc << std::endl;
    for(size_t i=0; i<confgList_up.size(); i++)
    {
      bool found=false;
      size_t k=-1;
      for(size_t j=0; j<uniqueConfg_up.size(); j++)
      {
        if(confgList_up[i] == uniqueConfg_up[j])
        {
          found=true;
          k=j;
          break;
        }
      }
      if(found)
      {
        C2node_up[i]=k;
      }
      else
      {
        uniqueConfg_up.push_back(confgList_up[i]);
        C2node_up[i]=uniqueConfg_up.size()-1;
      }
    }
    for(size_t i=0; i<confgList_dn.size(); i++)
    {
      bool found=false;
      size_t k=-1;
      for(size_t j=0; j<uniqueConfg_dn.size(); j++)
      {
        if(confgList_dn[i] == uniqueConfg_dn[j])
        {
          found=true;
          k=j;
          break;
        }
      }
      if(found)
      {
        C2node_dn[i]=k;
      }
      else
      {
        uniqueConfg_dn.push_back(confgList_dn[i]);
        C2node_dn[i]=uniqueConfg_dn.size()-1;
      }
    }
  }
  else
  {
    app_log() <<"Reading CI expansion." << std::endl;

    int cntup=0;
    int cntdn=0;
    std::unordered_map<std::string,int>  MyMapUp;
    std::unordered_map<std::string,int>  MyMapDn;
    while (cur != NULL)//check the basis set
    {
      getNodeName(cname,cur);
      if(cname == "configuration" || cname == "ci")
      {
        RealType ci=0.0, qc_ci=0.0;
        std::string alpha,beta,tag;
        OhmmsAttributeSet confAttrib;
        confAttrib.add(ci,"coeff");
        confAttrib.add(qc_ci,"qchem_coeff");
        confAttrib.add(alpha,"alpha");
        confAttrib.add(beta,"beta");
        confAttrib.add(tag,"id");
        confAttrib.put(cur);

        
       //Will always loop through the whole determinant set as no assumption on the order of the determinant is made 
        if(std::abs(ci) < cutoff)
        {
          cur = cur->next;
          continue;
        }

        for(size_t i=0; i<nstates; i++){
          if(alpha[i] != '0' && alpha[i] != '1')
          {
            std::cerr <<alpha << std::endl;
            APP_ABORT("Found incorrect determinant label.");
          }
          if(beta[i] != '0' && beta[i] != '1')
          {
            std::cerr <<beta << std::endl;
            APP_ABORT("Found incorrect determinant label.");
          }
        }
 
        if(alpha.size() < nstates)
        {
          std::cerr <<"alpha: " <<alpha << std::endl;
          APP_ABORT("Found incorrect alpha determinant label. size < nca+nstates");
        }
        if(beta.size() < nstates)
        {
          std::cerr <<"beta: " <<beta << std::endl;
          APP_ABORT("Found incorrect beta determinant label. size < ncb+nstates");
        }

        coeff.push_back(ci);
        CItags.push_back(tag);

        std::unordered_map<std::string,int>::const_iterator gotup = MyMapUp.find (alpha);


        if(gotup==MyMapUp.end()){
           uniqueConfg_up.push_back(dummyC_alpha);
           uniqueConfg_up.back().add_occupation(alpha);
           C2node_up.push_back(cntup);
           MyMapUp.insert (std::pair<std::string,int>(alpha,cntup));
           cntup++;
        }
        else{
           C2node_up.push_back(gotup->second);
        }

        std::unordered_map<std::string,int>::const_iterator gotdn = MyMapDn.find (beta);

        if(gotdn==MyMapDn.end()){
           uniqueConfg_dn.push_back(dummyC_beta);
           uniqueConfg_dn.back().add_occupation(beta);
           C2node_dn.push_back(cntdn);
           MyMapDn.insert (std::pair<std::string,int>(beta,cntdn));
           cntdn++;
        }
        else{
           C2node_dn.push_back(gotdn->second);
        }

        if(qc_ci == 0.0)
          qc_ci = ci;
         
        cnt0++;
        sumsq_qc += qc_ci*qc_ci;
        sumsq += ci*ci;
      }
      cur = cur->next;
    }

    app_log() <<"Found " <<coeff.size() <<" terms in the MSD expansion.\n";
    app_log() <<"Norm of ci vector (sum of ci^2): " <<sumsq << std::endl;
    app_log() <<"Norm of qchem ci vector (sum of qchem_ci^2): " <<sumsq_qc << std::endl;

  } //usingCSF
  
  app_log() <<"Found " <<uniqueConfg_up.size() <<" unique up determinants.\n";
  app_log() <<"Found " <<uniqueConfg_dn.size() <<" unique down determinants.\n";
  
  return success;
}

}<|MERGE_RESOLUTION|>--- conflicted
+++ resolved
@@ -276,10 +276,7 @@
       std::string spo_alpha;
       std::string spo_beta;
       std::string fastAlg("yes");
-      std::string orbopt("no");
-      bool OrbOpt(false);
       OhmmsAttributeSet spoAttrib;
-      spoAttrib.add (orbopt,"OrbOpt");
       spoAttrib.add (spo_alpha, "spo_up");
       spoAttrib.add (spo_beta, "spo_dn");
       spoAttrib.add (fastAlg, "Fast");
@@ -307,21 +304,13 @@
           APP_ABORT("Backflow is not implemented with multi determinants.");
         }
         app_log() <<"Using Bryan's algorithm for MultiSlaterDeterminant expansion. \n";
-<<<<<<< HEAD
-        MultiDiracDeterminantBase* up_det=0;
-        MultiDiracDeterminantBase* dn_det=0;
-        if(orbopt=="yes") {OrbOpt=true;}
-        app_log() <<"Multi-Slater Jastrow Orbital Optimization is set to "<< (OrbOpt ? "True" : "False") <<"\n";
-=======
         MultiDiracDeterminant* up_det=0;
         MultiDiracDeterminant* dn_det=0;
->>>>>>> 1ef7c283
         app_log() <<"Creating base determinant (up) for MSD expansion. \n";
         up_det = new MultiDiracDeterminant((SPOSetPtr) spomap.find(spo_alpha)->second,0);
         app_log() <<"Creating base determinant (down) for MSD expansion. \n";
         dn_det = new MultiDiracDeterminant((SPOSetPtr) spomap.find(spo_beta)->second,1);
         multislaterdetfast_0 = new MultiSlaterDeterminantFast(targetPtcl,up_det,dn_det);
-        (OrbOpt) ? (multislaterdetfast_0->Orbopt=true): (multislaterdetfast_0->Orbopt=false);
         //          up_det->usingBF = UseBackflow;
         //          dn_det->usingBF = UseBackflow;
         //          multislaterdetfast_0->usingBF = UseBackflow;
@@ -334,35 +323,6 @@
         //
         //          multislaterdetfast_0->msd = new MultiSlaterDeterminant(targetPtcl,spo_up,spo_dn);
         //          success = createMSD(multislaterdetfast_0->msd,cur);
-
-        // read in orbital rotation coefficients to apply a unitary roation before beginning calculation...
-        if (multislaterdetfast_0->CIopt || multislaterdetfast_0->Orbopt)
-          multislaterdetfast_0->Optimizable=true;
-        std::vector<RealType> params_a, params_b;
-        std::string subdet_name;
-        bool params_supplied_a = false;
-        bool params_supplied_b = false;
-        
-        for (xmlNodePtr subcur = cur->children; subcur != NULL; subcur = subcur->next) 
-        {
-          std::string opt_vars;
-          getNodeName(subdet_name,subcur);
-          if (subdet_name == "orb_rot_coeff_up" )
-          {
-            params_supplied_a = true;
-            putContent(params_a, subcur);
-          }
-          if (subdet_name == "orb_rot_coeff_dn" )
-          {
-            params_supplied_b = true;
-            putContent(params_b, subcur);
-          }
-        }
-
-        // The primary purupose of this function is to create all the optimizable orbital rotation parameters.
-        // But if orbital rotation parameters were supplied by the user it will also apply a unitary transformation
-        //and then remove the orbital rotation parameters
-        multislaterdetfast_0->buildOptVariables(params_a,params_supplied_a,params_b,params_supplied_b);
       }
       else
       {
@@ -701,13 +661,11 @@
         multiSD->myVars->insert(CItags[i],(*(multiSD->C))[i],true,optimize::LINEAR_P);
       }
     }
-    multiSD->CIopt=true;
   }
   else
   {
     app_log() <<"CI coefficients are not optimizable. \n";
     multiSD->Optimizable=false;
-    multiSD->CIopt=false;
   }
   return success;
 }
