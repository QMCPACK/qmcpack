// See LICENSE file in top directory for details.
//
// Copyright (c) 2016 Jeongnim Kim and QMCPACK developers.
//
// File developed by: Bryan Clark, bclark@Princeton.edu, Princeton University
//                    Ken Esler, kpesler@gmail.com, University of Illinois at Urbana-Champaign
//                    Miguel Morales, moralessilva2@llnl.gov, Lawrence Livermore National Laboratory
//                    Jeremy McMinnis, jmcminis@gmail.com, University of Illinois at Urbana-Champaign
//                    Jeongnim Kim, jeongnim.kim@gmail.com, University of Illinois at Urbana-Champaign
//                    Raymond Clay III, j.k.rofling@gmail.com, Lawrence Livermore National Laboratory
//                    Ye Luo, yeluo@anl.gov, Argonne National Laboratory
//                    Mark A. Berrill, berrillma@ornl.gov, Oak Ridge National Laboratory
//                    Jeongnim Kim, jeongnim.kim@intel.com, Intel Corp.
//
// File created by: Jeongnim Kim, jeongnim.kim@gmail.com, University of Illinois at Urbana-Champaign
//////////////////////////////////////////////////////////////////////////////////////


#include "QMCWaveFunctions/Fermion/DiracDeterminant.h"
#include "Numerics/DeterminantOperators.h"
#include "Numerics/OhmmsBlas.h"
#include "Numerics/BlasThreadingEnv.h"
#include "Numerics/MatrixOperators.h"
#include "simd/simd.hpp"
#include <typeinfo>

namespace qmcplusplus
{
/** constructor
 *@param spos the single-particle orbital set
 *@param first index of the first particle
 */
<<<<<<< HEAD
template<typename DU_TYPE>
DiracDeterminant<DU_TYPE>::DiracDeterminant(SPOSetPtr const spos, int first):
  DiracDeterminantBase(spos,first), ndelay(1), invRow_id(-1)
=======
DiracDeterminant::DiracDeterminant(SPOSetPtr const spos, int first)
    : DiracDeterminantBase(spos, first), ndelay(1), invRow_id(-1)
>>>>>>> c8ada56e
{
  ClassName = "DiracDeterminant";
}

/** set the index of the first particle in the determinant and reset the size of the determinant
 *@param first index of first particle
 *@param nel number of particles in the determinant
 */
template<typename DU_TYPE>
void DiracDeterminant<DU_TYPE>::set(int first, int nel, int delay)
{
  FirstIndex = first;
  ndelay     = delay;
  resize(nel, nel);
}

template<typename DU_TYPE>
void DiracDeterminant<DU_TYPE>::invertPsiM(const ValueMatrix_t& logdetT, ValueMatrix_t& invMat)
{
  InverseTimer.start();
  {
    BlasThreadingEnv knob(getNumThreadsNested());
#ifdef MIXED_PRECISION
    simd::transpose(logdetT.data(), NumOrbitals, logdetT.cols(), psiM_hp.data(), NumOrbitals, psiM_hp.cols());
    detEng.invert(psiM_hp, true);
    LogValue   = static_cast<RealType>(detEng.LogDet);
    PhaseValue = static_cast<RealType>(detEng.Phase);
    invMat     = psiM_hp;
#else
    simd::transpose(logdetT.data(), NumOrbitals, logdetT.cols(), invMat.data(), NumOrbitals, invMat.cols());
    detEng.invert(invMat, true);
    LogValue   = detEng.LogDet;
    PhaseValue = detEng.Phase;
#endif
  } // end of BlasThreadingEnv
  updateEng.initializeInv(invMat);
  InverseTimer.stop();
}


///reset the size: with the number of particles and number of orbtials
template<typename DU_TYPE>
void DiracDeterminant<DU_TYPE>::resize(int nel, int morb)
{
  int norb = morb;
  if (norb <= 0)
    norb = nel; // for morb == -1 (default)
  updateEng.resize(norb, ndelay);
  psiM.resize(nel, norb);
  dpsiM.resize(nel, norb);
  d2psiM.resize(nel, norb);
  psiV.resize(norb);
  invRow.resize(norb);
  psiM_temp.resize(nel, norb);
  if (typeid(ValueType) != typeid(mValueType))
    psiM_hp.resize(nel, norb);
  LastIndex   = FirstIndex + nel;
  NumPtcls    = nel;
  NumOrbitals = norb;

  dpsiV.resize(NumOrbitals);
  d2psiV.resize(NumOrbitals);
  FirstAddressOfdV = &(dpsiM(0, 0)[0]); //(*dpsiM.begin())[0]);
  LastAddressOfdV  = FirstAddressOfdV + NumPtcls * NumOrbitals * DIM;

  if (ionDerivs)
  {
    grad_source_psiM.resize(nel, norb);
    grad_lapl_source_psiM.resize(nel, norb);
    grad_grad_source_psiM.resize(nel, norb);
    phi_alpha_Minv.resize(nel, norb);
    grad_phi_Minv.resize(nel, norb);
    lapl_phi_Minv.resize(nel, norb);
    grad_phi_alpha_Minv.resize(nel, norb);
  }
}

<<<<<<< HEAD
template<typename DU_TYPE>
typename DiracDeterminant<DU_TYPE>::GradType
DiracDeterminant<DU_TYPE>::evalGrad(ParticleSet& P, int iat)
=======
DiracDeterminant::GradType DiracDeterminant::evalGrad(ParticleSet& P, int iat)
>>>>>>> c8ada56e
{
  const int WorkingIndex = iat - FirstIndex;
  RatioTimer.start();
  invRow_id = WorkingIndex;
  updateEng.getInvRow(psiM, WorkingIndex, invRow);
  GradType g = simd::dot(invRow.data(), dpsiM[WorkingIndex], invRow.size());
  RatioTimer.stop();
  return g;
}

<<<<<<< HEAD
template<typename DU_TYPE>
typename DiracDeterminant<DU_TYPE>::ValueType
DiracDeterminant<DU_TYPE>::ratioGrad(ParticleSet& P, int iat, GradType& grad_iat)
=======
DiracDeterminant::ValueType DiracDeterminant::ratioGrad(ParticleSet& P, int iat, GradType& grad_iat)
>>>>>>> c8ada56e
{
  SPOVGLTimer.start();
  Phi->evaluate(P, iat, psiV, dpsiV, d2psiV);
  SPOVGLTimer.stop();
  RatioTimer.start();
  const int WorkingIndex = iat - FirstIndex;
  UpdateMode             = ORB_PBYP_PARTIAL;
  GradType rv;

  // This is an optimization.
  // check invRow_id against WorkingIndex to see if getInvRow() has been called already
  // Some code paths call evalGrad before calling ratioGrad.
  if (invRow_id != WorkingIndex)
  {
    invRow_id = WorkingIndex;
    updateEng.getInvRow(psiM, WorkingIndex, invRow);
  }
  curRatio = simd::dot(invRow.data(), psiV.data(), invRow.size());
  grad_iat += ((RealType)1.0 / curRatio) * simd::dot(invRow.data(), dpsiV.data(), invRow.size());
  RatioTimer.stop();
  return curRatio;
}

/** move was accepted, update the real container
*/
template<typename DU_TYPE>
void DiracDeterminant<DU_TYPE>::acceptMove(ParticleSet& P, int iat)
{
  const int WorkingIndex = iat - FirstIndex;
  PhaseValue += evaluatePhase(curRatio);
  LogValue += std::log(std::abs(curRatio));
  UpdateTimer.start();
  updateEng.acceptRow(psiM, WorkingIndex, psiV);
  // invRow becomes invalid after accepting a move
  invRow_id = -1;
  if (UpdateMode == ORB_PBYP_PARTIAL)
  {
    simd::copy(dpsiM[WorkingIndex], dpsiV.data(), NumOrbitals);
    simd::copy(d2psiM[WorkingIndex], d2psiV.data(), NumOrbitals);
  }
  UpdateTimer.stop();
  curRatio = 1.0;
}

/** move was rejected. copy the real container to the temporary to move on
*/
<<<<<<< HEAD
template<typename DU_TYPE>
void DiracDeterminant<DU_TYPE>::restore(int iat)
{
  curRatio=1.0;
}
=======
void DiracDeterminant::restore(int iat) { curRatio = 1.0; }
>>>>>>> c8ada56e

template<typename DU_TYPE>
void DiracDeterminant<DU_TYPE>::completeUpdates()
{
  UpdateTimer.start();
  // invRow becomes invalid after updating the inverse matrix
  invRow_id = -1;
  updateEng.updateInvMat(psiM);
  UpdateTimer.stop();
}

<<<<<<< HEAD
template<typename DU_TYPE>
void DiracDeterminant<DU_TYPE>::updateAfterSweep(ParticleSet& P,
      ParticleSet::ParticleGradient_t& G,
      ParticleSet::ParticleLaplacian_t& L)
=======
void DiracDeterminant::updateAfterSweep(ParticleSet& P,
                                        ParticleSet::ParticleGradient_t& G,
                                        ParticleSet::ParticleLaplacian_t& L)
>>>>>>> c8ada56e
{
  if (UpdateMode == ORB_PBYP_RATIO)
  { //need to compute dpsiM and d2psiM. Do not touch psiM!
    SPOVGLTimer.start();
    Phi->evaluate_notranspose(P, FirstIndex, LastIndex, psiM_temp, dpsiM, d2psiM);
    SPOVGLTimer.stop();
  }

  if (NumPtcls == 1)
  {
    ValueType y = psiM(0, 0);
    GradType rv = y * dpsiM(0, 0);
    G[FirstIndex] += rv;
    L[FirstIndex] += y * d2psiM(0, 0) - dot(rv, rv);
  }
  else
  {
    for (size_t i = 0, iat = FirstIndex; i < NumPtcls; ++i, ++iat)
    {
      mValueType dot_temp = simd::dot(psiM[i], d2psiM[i], NumOrbitals);
      mGradType rv        = simd::dot(psiM[i], dpsiM[i], NumOrbitals);
      G[iat] += rv;
      L[iat] += dot_temp - dot(rv, rv);
    }
  }
}

<<<<<<< HEAD
template<typename DU_TYPE>
void DiracDeterminant<DU_TYPE>::registerData(ParticleSet& P, WFBufferType& buf)
=======
void DiracDeterminant::registerData(ParticleSet& P, WFBufferType& buf)
>>>>>>> c8ada56e
{
  if (Bytes_in_WFBuffer == 0)
  {
    //add the data: inverse, gradient and laplacian
    Bytes_in_WFBuffer = buf.current();
    buf.add(psiM.first_address(), psiM.last_address());
    buf.add(FirstAddressOfdV, LastAddressOfdV);
    buf.add(d2psiM.first_address(), d2psiM.last_address());
    Bytes_in_WFBuffer = buf.current() - Bytes_in_WFBuffer;
    // free local space
    psiM.free();
    dpsiM.free();
    d2psiM.free();
  }
  else
  {
    buf.forward(Bytes_in_WFBuffer);
  }
  buf.add(LogValue);
  buf.add(PhaseValue);
}

<<<<<<< HEAD
template<typename DU_TYPE>
typename DiracDeterminant<DU_TYPE>::RealType
DiracDeterminant<DU_TYPE>::updateBuffer(ParticleSet& P,
    WFBufferType& buf, bool fromscratch)
=======
DiracDeterminant::RealType DiracDeterminant::updateBuffer(ParticleSet& P, WFBufferType& buf, bool fromscratch)
>>>>>>> c8ada56e
{
  if (fromscratch)
  {
    LogValue = evaluateLog(P, P.G, P.L);
  }
  else
  {
    updateAfterSweep(P, P.G, P.L);
  }
  BufferTimer.start();
  buf.forward(Bytes_in_WFBuffer);
  buf.put(LogValue);
  buf.put(PhaseValue);
  BufferTimer.stop();
  return LogValue;
}

template<typename DU_TYPE>
void DiracDeterminant<DU_TYPE>::copyFromBuffer(ParticleSet& P, WFBufferType& buf)
{
  BufferTimer.start();
  psiM.attachReference(buf.lendReference<ValueType>(psiM.size()));
  dpsiM.attachReference(buf.lendReference<GradType>(dpsiM.size()));
  d2psiM.attachReference(buf.lendReference<ValueType>(d2psiM.size()));
  buf.get(LogValue);
  buf.get(PhaseValue);
  // start with invRow labelled invalid
  invRow_id = -1;
  updateEng.initializeInv(psiM);
  BufferTimer.stop();
}

/** return the ratio only for the  iat-th partcle move
 * @param P current configuration
 * @param iat the particle thas is being moved
 */
template<typename DU_TYPE>
typename DiracDeterminant<DU_TYPE>::ValueType
DiracDeterminant<DU_TYPE>::ratio(ParticleSet& P, int iat)
{
  UpdateMode             = ORB_PBYP_RATIO;
  const int WorkingIndex = iat - FirstIndex;
  SPOVTimer.start();
  Phi->evaluate(P, iat, psiV);
  SPOVTimer.stop();
  RatioTimer.start();
  // This is an optimization.
  // check invRow_id against WorkingIndex to see if getInvRow() has been called
  // This is intended to save redundant compuation in TM1 and TM3
  if (invRow_id != WorkingIndex)
  {
    invRow_id = WorkingIndex;
    updateEng.getInvRow(psiM, WorkingIndex, invRow);
  }
  curRatio = simd::dot(invRow.data(), psiV.data(), invRow.size());
  RatioTimer.stop();
  return curRatio;
}

template<typename DU_TYPE>
void DiracDeterminant<DU_TYPE>::evaluateRatios(VirtualParticleSet& VP, std::vector<ValueType>& ratios)
{
  SPOVTimer.start();
  const int WorkingIndex = VP.refPtcl - FirstIndex;
  invRow_id              = WorkingIndex;
  updateEng.getInvRow(psiM, WorkingIndex, invRow);
  Phi->evaluateDetRatios(VP, psiV, invRow, ratios);
  SPOVTimer.stop();
}

template<typename DU_TYPE>
void DiracDeterminant<DU_TYPE>::evaluateRatiosAlltoOne(ParticleSet& P, std::vector<ValueType>& ratios)
{
  SPOVTimer.start();
  Phi->evaluate(P, -1, psiV);
  SPOVTimer.stop();
  MatrixOperators::product(psiM, psiV.data(), &ratios[FirstIndex]);
}

<<<<<<< HEAD
template<typename DU_TYPE>
typename DiracDeterminant<DU_TYPE>::GradType
DiracDeterminant<DU_TYPE>::evalGradSource(ParticleSet& P, ParticleSet& source,
                                     int iat)
{
  if(!ionDerivs) APP_ABORT("template<typename DU_TYPE>DiracDeterminant<DU_TYPE>::evalGradSource.  Determinant not initialized for force computations.");
  Phi->evaluateGradSource (P, FirstIndex, LastIndex, source, iat, grad_source_psiM);
  return simd::dot(psiM.data(),grad_source_psiM.data(),psiM.size());
}

template<typename DU_TYPE>
typename DiracDeterminant<DU_TYPE>::GradType
DiracDeterminant<DU_TYPE>::evalGradSourcep
(ParticleSet& P, ParticleSet& source,int iat,
 TinyVector<ParticleSet::ParticleGradient_t, OHMMS_DIM> &grad_grad,
 TinyVector<ParticleSet::ParticleLaplacian_t,OHMMS_DIM> &lapl_grad)
{
  if(!ionDerivs) APP_ABORT("template<typename DU_TYPE>DiracDeterminant<DU_TYPE>::evalGradSourcep.  Determinant not initialized for force computations.");
  Phi->evaluateGradSource (P, FirstIndex, LastIndex, source, iat,
                           grad_source_psiM, grad_grad_source_psiM,
                           grad_lapl_source_psiM);
=======
DiracDeterminant::GradType DiracDeterminant::evalGradSource(ParticleSet& P, ParticleSet& source, int iat)
{
  if (!ionDerivs)
    APP_ABORT("DiracDeterminant::evalGradSource.  Determinant not initialized for force computations.");
  Phi->evaluateGradSource(P, FirstIndex, LastIndex, source, iat, grad_source_psiM);
  return simd::dot(psiM.data(), grad_source_psiM.data(), psiM.size());
}

DiracDeterminant::GradType DiracDeterminant::evalGradSourcep(
    ParticleSet& P,
    ParticleSet& source,
    int iat,
    TinyVector<ParticleSet::ParticleGradient_t, OHMMS_DIM>& grad_grad,
    TinyVector<ParticleSet::ParticleLaplacian_t, OHMMS_DIM>& lapl_grad)
{
  if (!ionDerivs)
    APP_ABORT("DiracDeterminant::evalGradSourcep.  Determinant not initialized for force computations.");
  Phi->evaluateGradSource(P,
                          FirstIndex,
                          LastIndex,
                          source,
                          iat,
                          grad_source_psiM,
                          grad_grad_source_psiM,
                          grad_lapl_source_psiM);
>>>>>>> c8ada56e
  Phi->evaluate_notranspose(P, FirstIndex, LastIndex, psiM_temp, dpsiM, d2psiM);

  invertPsiM(psiM_temp, psiM);

  GradMatrix_t& Phi_alpha(grad_source_psiM);
  GradMatrix_t& Grad_phi(dpsiM);
  ValueMatrix_t& Grad2_phi(d2psiM);
  HessMatrix_t& Grad_phi_alpha(grad_grad_source_psiM);
  GradMatrix_t& Grad2_phi_alpha(grad_lapl_source_psiM);
  GradType Psi_alpha_over_psi;
  Psi_alpha_over_psi = evalGradSource(P, source, iat);
  std::ofstream outfile;
  outfile.open("grad_psi_alpha_over_psi", std::ios::app);
  ValueMatrix_t toDet;
  ValueMatrix_t toDet_l;
  toDet.resize(2, 2);
  toDet_l.resize(2, 2);
  for (int ptcl = 0; ptcl < NumPtcls; ptcl++)
  {
    ValueType Grad2_psi_over_psi(0.0);
    GradType Grad_psi_over_psi(0.0);
    HessType Grad_psi_alpha_over_psi(0.0);
    HessType one_row_change(0.0);
    HessType two_row_change(0.0);
    GradType one_row_change_l(0.0);
    GradType two_row_change_l(0.0);
    for (int el_dim = 0; el_dim < OHMMS_DIM; el_dim++)
    {
      for (int orbital = 0; orbital < NumOrbitals; orbital++)
      {
        Grad_psi_over_psi[el_dim] += Grad_phi(ptcl, orbital)[el_dim] * psiM(ptcl, orbital);
        if (el_dim == 0)
          Grad2_psi_over_psi += Grad2_phi(ptcl, orbital) * psiM(ptcl, orbital);
      }
      for (int dim = 0; dim < OHMMS_DIM; dim++)
      {
        one_row_change(dim, el_dim) = 0.0;
        for (int orbital = 0; orbital < NumOrbitals; orbital++)
        {
          one_row_change(dim, el_dim) += Grad_phi_alpha(ptcl, orbital)(dim, el_dim) * psiM(ptcl, orbital);
          if (el_dim == 0)
            one_row_change_l[dim] += Grad2_phi_alpha(ptcl, orbital)[dim] * psiM(ptcl, orbital);
        }
        for (int ptcl2 = 0; ptcl2 < NumPtcls; ptcl2++)
        {
          if (ptcl != ptcl2)
          {
            toDet   = 0.0;
            toDet_l = 0.0;
            for (int orbital = 0; orbital < NumOrbitals; orbital++)
            {
              toDet(0, 0) += Grad_phi(ptcl, orbital)[el_dim] * psiM(ptcl, orbital);
              toDet_l(0, 0) += Grad2_phi(ptcl, orbital) * psiM(ptcl, orbital);
              toDet(0, 1) += Grad_phi(ptcl, orbital)[el_dim] * psiM(ptcl2, orbital);
              toDet_l(0, 1) += Grad2_phi(ptcl, orbital) * psiM(ptcl2, orbital);
              toDet(1, 0) += Phi_alpha(ptcl2, orbital)[dim] * psiM(ptcl, orbital);
              toDet_l(1, 0) += Phi_alpha(ptcl2, orbital)[dim] * psiM(ptcl, orbital);
              toDet(1, 1) += Phi_alpha(ptcl2, orbital)[dim] * psiM(ptcl2, orbital);
              toDet_l(1, 1) += Phi_alpha(ptcl2, orbital)[dim] * psiM(ptcl2, orbital);
            }
            two_row_change(dim, el_dim) += toDet(0, 0) * toDet(1, 1) - toDet(1, 0) * toDet(0, 1);
            if (el_dim == 0)
              two_row_change_l[dim] += toDet_l(0, 0) * toDet_l(1, 1) - toDet_l(1, 0) * toDet_l(0, 1);
          }
        }
        Grad_psi_alpha_over_psi(dim, el_dim) = one_row_change(dim, el_dim) + two_row_change(dim, el_dim);
        outfile << Grad_psi_alpha_over_psi(dim, el_dim) << std::endl;
        grad_grad[dim][ptcl][el_dim] = one_row_change(dim, el_dim) + two_row_change(dim, el_dim) -
            Grad_psi_over_psi[el_dim] * Psi_alpha_over_psi[dim];
      }
    }
    for (int dim = 0; dim < OHMMS_DIM; dim++)
    {
      lapl_grad[dim][ptcl] = 0.0;
      lapl_grad[dim][ptcl] +=
          one_row_change_l[dim] + two_row_change_l[dim] - Psi_alpha_over_psi[dim] * Grad2_psi_over_psi;
      for (int el_dim = 0; el_dim < OHMMS_DIM; el_dim++)
      {
        lapl_grad[dim][ptcl] -= (RealType)2.0 * Grad_psi_alpha_over_psi(dim, el_dim) * Grad_psi_over_psi[el_dim];
        lapl_grad[dim][ptcl] +=
            (RealType)2.0 * Psi_alpha_over_psi[dim] * (Grad_psi_over_psi[el_dim] * Grad_psi_over_psi[el_dim]);
      }
    }
  }
  outfile.close();
  return Psi_alpha_over_psi;
}

template<typename DU_TYPE>
void DiracDeterminant<DU_TYPE>::evaluateHessian(ParticleSet& P, HessVector_t& grad_grad_psi)
{
  // Hessian is not often used, so only resize/allocate if used
  grad_grad_source_psiM.resize(psiM.rows(), psiM.cols());
  //IM A HACK.  Assumes evaluateLog has already been executed.
  Phi->evaluate_notranspose(P, FirstIndex, LastIndex, psiM_temp, dpsiM, grad_grad_source_psiM);
  invertPsiM(psiM_temp, psiM);

  phi_alpha_Minv      = 0.0;
  grad_phi_Minv       = 0.0;
  lapl_phi_Minv       = 0.0;
  grad_phi_alpha_Minv = 0.0;
  //grad_grad_psi.resize(NumPtcls);

  for (int i = 0, iat = FirstIndex; i < NumPtcls; i++, iat++)
  {
    GradType rv = simd::dot(psiM[i], dpsiM[i], NumOrbitals);
    //  HessType hess_tmp=simd::dot(psiM[i],grad_grad_source_psiM[i],NumOrbitals);
    HessType hess_tmp;
    hess_tmp           = 0.0;
    hess_tmp           = simd::dot(psiM[i], grad_grad_source_psiM[i], NumOrbitals);
    grad_grad_psi[iat] = hess_tmp - outerProduct(rv, rv);
  }
}

<<<<<<< HEAD
template<typename DU_TYPE>
typename DiracDeterminant<DU_TYPE>::GradType
DiracDeterminant<DU_TYPE>::evalGradSource
(ParticleSet& P, ParticleSet& source,int iat,
 TinyVector<ParticleSet::ParticleGradient_t, OHMMS_DIM> &grad_grad,
 TinyVector<ParticleSet::ParticleLaplacian_t,OHMMS_DIM> &lapl_grad)
{
  if(!ionDerivs) APP_ABORT("template<typename DU_TYPE>DiracDeterminant<DU_TYPE>::evalGradSource.  Determinant not initialized for force computations.");
  Phi->evaluateGradSource (P, FirstIndex, LastIndex, source, iat,
                           grad_source_psiM, grad_grad_source_psiM,
                           grad_lapl_source_psiM);
=======
DiracDeterminant::GradType DiracDeterminant::evalGradSource(
    ParticleSet& P,
    ParticleSet& source,
    int iat,
    TinyVector<ParticleSet::ParticleGradient_t, OHMMS_DIM>& grad_grad,
    TinyVector<ParticleSet::ParticleLaplacian_t, OHMMS_DIM>& lapl_grad)
{
  if (!ionDerivs)
    APP_ABORT("DiracDeterminant::evalGradSource.  Determinant not initialized for force computations.");
  Phi->evaluateGradSource(P,
                          FirstIndex,
                          LastIndex,
                          source,
                          iat,
                          grad_source_psiM,
                          grad_grad_source_psiM,
                          grad_lapl_source_psiM);
>>>>>>> c8ada56e
  // HACK HACK HACK
  // Phi->evaluate(P, FirstIndex, LastIndex, psiM, dpsiM, d2psiM);
  // psiM_temp = psiM;
  // LogValue=InvertWithLog(psiM.data(),NumPtcls,NumOrbitals,
  // 			   WorkSpace.data(),Pivot.data(),PhaseValue);
  // for (int i=0; i<NumPtcls; i++)
  //   for (int j=0; j<NumPtcls; j++) {
  // 	double val = 0.0;
  // 	for (int k=0; k<NumPtcls; k++)
  // 	  val += psiM(i,k) * psiM_temp(k,j);
  // 	val -= (i == j) ? 1.0 : 0.0;
  // 	if (std::abs(val) > 1.0e-12)
  // 	  std::cerr << "Error in inverse.\n";
  //   }
  // for (int i=0; i<NumPtcls; i++) {
  //   P.G[FirstIndex+i] = GradType();
  //   for (int j=0; j<NumOrbitals; j++)
  // 	P.G[FirstIndex+i] += psiM(i,j)*dpsiM(i,j);
  // }
  // Compute matrices
  phi_alpha_Minv      = 0.0;
  grad_phi_Minv       = 0.0;
  lapl_phi_Minv       = 0.0;
  grad_phi_alpha_Minv = 0.0;
  for (int i = 0; i < NumPtcls; i++)
    for (int j = 0; j < NumOrbitals; j++)
    {
      lapl_phi_Minv(i, j) = 0.0;
      for (int k = 0; k < NumOrbitals; k++)
        lapl_phi_Minv(i, j) += d2psiM(i, k) * psiM(j, k);
    }
  for (int dim = 0; dim < OHMMS_DIM; dim++)
  {
    for (int i = 0; i < NumPtcls; i++)
      for (int j = 0; j < NumOrbitals; j++)
      {
        for (int k = 0; k < NumOrbitals; k++)
        {
          phi_alpha_Minv(i, j)[dim] += grad_source_psiM(i, k)[dim] * psiM(j, k);
          grad_phi_Minv(i, j)[dim] += dpsiM(i, k)[dim] * psiM(j, k);
          for (int dim_el = 0; dim_el < OHMMS_DIM; dim_el++)
            grad_phi_alpha_Minv(i, j)(dim, dim_el) += grad_grad_source_psiM(i, k)(dim, dim_el) * psiM(j, k);
        }
      }
  }
  GradType gradPsi;
  for (int i = 0, iel = FirstIndex; i < NumPtcls; i++, iel++)
  {
    HessType dval(0.0);
    GradType d2val(0.0);
    for (int dim = 0; dim < OHMMS_DIM; dim++)
      for (int dim_el = 0; dim_el < OHMMS_DIM; dim_el++)
        dval(dim, dim_el) = grad_phi_alpha_Minv(i, i)(dim, dim_el);
    for (int j = 0; j < NumOrbitals; j++)
    {
      gradPsi += grad_source_psiM(i, j) * psiM(i, j);
      for (int dim = 0; dim < OHMMS_DIM; dim++)
        for (int k = 0; k < OHMMS_DIM; k++)
          dval(dim, k) -= phi_alpha_Minv(j, i)[dim] * grad_phi_Minv(i, j)[k];
    }
    for (int dim = 0; dim < OHMMS_DIM; dim++)
    {
      for (int k = 0; k < OHMMS_DIM; k++)
        grad_grad[dim][iel][k] += dval(dim, k);
      for (int j = 0; j < NumOrbitals; j++)
      {
        // First term, eq 9
        lapl_grad[dim][iel] += grad_lapl_source_psiM(i, j)[dim] * psiM(i, j);
        // Second term, eq 9
        if (j == i)
          for (int dim_el = 0; dim_el < OHMMS_DIM; dim_el++)
            lapl_grad[dim][iel] -= (RealType)2.0 * grad_phi_alpha_Minv(j, i)(dim, dim_el) * grad_phi_Minv(i, j)[dim_el];
        // Third term, eq 9
        // First term, eq 10
        lapl_grad[dim][iel] -= phi_alpha_Minv(j, i)[dim] * lapl_phi_Minv(i, j);
        // Second term, eq 11
        for (int dim_el = 0; dim_el < OHMMS_DIM; dim_el++)
          lapl_grad[dim][iel] +=
              (RealType)2.0 * phi_alpha_Minv(j, i)[dim] * grad_phi_Minv(i, i)[dim_el] * grad_phi_Minv(i, j)[dim_el];
      }
    }
  }
  return gradPsi;
}


/** Calculate the log value of the Dirac determinant for particles
 *@param P input configuration containing N particles
 *@param G a vector containing N gradients
 *@param L a vector containing N laplacians
 *@return the value of the determinant
 *
 *\f$ (first,first+nel). \f$  Add the gradient and laplacian
 *contribution of the determinant to G(radient) and L(aplacian)
 *for local energy calculations.
 */
<<<<<<< HEAD
template<typename DU_TYPE>
typename DiracDeterminant<DU_TYPE>::RealType
DiracDeterminant<DU_TYPE>::evaluateLog(ParticleSet& P,
                                  ParticleSet::ParticleGradient_t& G,
                                  ParticleSet::ParticleLaplacian_t& L)
=======
DiracDeterminant::RealType DiracDeterminant::evaluateLog(ParticleSet& P,
                                                         ParticleSet::ParticleGradient_t& G,
                                                         ParticleSet::ParticleLaplacian_t& L)
>>>>>>> c8ada56e
{
  recompute(P);

  if (NumPtcls == 1)
  {
    ValueType y = psiM(0, 0);
    GradType rv = y * dpsiM(0, 0);
    G[FirstIndex] += rv;
    L[FirstIndex] += y * d2psiM(0, 0) - dot(rv, rv);
  }
  else
  {
    for (int i = 0, iat = FirstIndex; i < NumPtcls; i++, iat++)
    {
      mGradType rv   = simd::dot(psiM[i], dpsiM[i], NumOrbitals);
      mValueType lap = simd::dot(psiM[i], d2psiM[i], NumOrbitals);
      G[iat] += rv;
      L[iat] += lap - dot(rv, rv);
    }
  }
  return LogValue;
}

<<<<<<< HEAD
template<typename DU_TYPE>
void DiracDeterminant<DU_TYPE>::recompute(ParticleSet& P)
=======
void DiracDeterminant::recompute(ParticleSet& P)
>>>>>>> c8ada56e
{
  SPOVGLTimer.start();
  Phi->evaluate_notranspose(P, FirstIndex, LastIndex, psiM_temp, dpsiM, d2psiM);
  SPOVGLTimer.stop();
  if (NumPtcls == 1)
  {
    //CurrentDet=psiM(0,0);
    ValueType det = psiM_temp(0, 0);
    psiM(0, 0)    = RealType(1) / det;
    LogValue      = evaluateLogAndPhase(det, PhaseValue);
  }
  else
  {
    invertPsiM(psiM_temp, psiM);
  }
}

<<<<<<< HEAD
template<typename DU_TYPE>
void DiracDeterminant<DU_TYPE>::evaluateDerivatives(ParticleSet& P,
    const opt_variables_type& active,
    std::vector<RealType>& dlogpsi,
    std::vector<RealType>& dhpsioverpsi)
{
}
=======
void DiracDeterminant::evaluateDerivatives(ParticleSet& P,
                                           const opt_variables_type& active,
                                           std::vector<RealType>& dlogpsi,
                                           std::vector<RealType>& dhpsioverpsi)
{}
>>>>>>> c8ada56e

template<typename DU_TYPE>
DiracDeterminant<DU_TYPE>*
DiracDeterminant<DU_TYPE>::makeCopy(SPOSetPtr spo) const
{
<<<<<<< HEAD
  DiracDeterminant<DU_TYPE>* dclone= new DiracDeterminant<DU_TYPE>(spo);
  dclone->set(FirstIndex,LastIndex-FirstIndex,ndelay);
  return dclone;
}

typedef QMCTraits::ValueType ValueType;
template class DiracDeterminant<DelayedUpdate<ValueType>>;
#if defined(ENABLE_CUDA)
template class DiracDeterminant<DelayedUpdateCUDA<ValueType>>;
#endif

}
=======
  DiracDeterminant* dclone = new DiracDeterminant(spo);
  dclone->set(FirstIndex, LastIndex - FirstIndex, ndelay);
  return dclone;
}

} // namespace qmcplusplus
>>>>>>> c8ada56e
<|MERGE_RESOLUTION|>--- conflicted
+++ resolved
@@ -30,14 +30,9 @@
  *@param spos the single-particle orbital set
  *@param first index of the first particle
  */
-<<<<<<< HEAD
-template<typename DU_TYPE>
-DiracDeterminant<DU_TYPE>::DiracDeterminant(SPOSetPtr const spos, int first):
-  DiracDeterminantBase(spos,first), ndelay(1), invRow_id(-1)
-=======
-DiracDeterminant::DiracDeterminant(SPOSetPtr const spos, int first)
+template<typename DU_TYPE>
+DiracDeterminant<DU_TYPE>::DiracDeterminant(SPOSetPtr const spos, int first)
     : DiracDeterminantBase(spos, first), ndelay(1), invRow_id(-1)
->>>>>>> c8ada56e
 {
   ClassName = "DiracDeterminant";
 }
@@ -115,13 +110,8 @@
   }
 }
 
-<<<<<<< HEAD
-template<typename DU_TYPE>
-typename DiracDeterminant<DU_TYPE>::GradType
-DiracDeterminant<DU_TYPE>::evalGrad(ParticleSet& P, int iat)
-=======
-DiracDeterminant::GradType DiracDeterminant::evalGrad(ParticleSet& P, int iat)
->>>>>>> c8ada56e
+template<typename DU_TYPE>
+typename DiracDeterminant<DU_TYPE>::GradType DiracDeterminant<DU_TYPE>::evalGrad(ParticleSet& P, int iat)
 {
   const int WorkingIndex = iat - FirstIndex;
   RatioTimer.start();
@@ -132,13 +122,10 @@
   return g;
 }
 
-<<<<<<< HEAD
-template<typename DU_TYPE>
-typename DiracDeterminant<DU_TYPE>::ValueType
-DiracDeterminant<DU_TYPE>::ratioGrad(ParticleSet& P, int iat, GradType& grad_iat)
-=======
-DiracDeterminant::ValueType DiracDeterminant::ratioGrad(ParticleSet& P, int iat, GradType& grad_iat)
->>>>>>> c8ada56e
+template<typename DU_TYPE>
+typename DiracDeterminant<DU_TYPE>::ValueType DiracDeterminant<DU_TYPE>::ratioGrad(ParticleSet& P,
+                                                                                   int iat,
+                                                                                   GradType& grad_iat)
 {
   SPOVGLTimer.start();
   Phi->evaluate(P, iat, psiV, dpsiV, d2psiV);
@@ -185,15 +172,11 @@
 
 /** move was rejected. copy the real container to the temporary to move on
 */
-<<<<<<< HEAD
 template<typename DU_TYPE>
 void DiracDeterminant<DU_TYPE>::restore(int iat)
 {
-  curRatio=1.0;
-}
-=======
-void DiracDeterminant::restore(int iat) { curRatio = 1.0; }
->>>>>>> c8ada56e
+  curRatio = 1.0;
+}
 
 template<typename DU_TYPE>
 void DiracDeterminant<DU_TYPE>::completeUpdates()
@@ -205,16 +188,10 @@
   UpdateTimer.stop();
 }
 
-<<<<<<< HEAD
 template<typename DU_TYPE>
 void DiracDeterminant<DU_TYPE>::updateAfterSweep(ParticleSet& P,
-      ParticleSet::ParticleGradient_t& G,
-      ParticleSet::ParticleLaplacian_t& L)
-=======
-void DiracDeterminant::updateAfterSweep(ParticleSet& P,
-                                        ParticleSet::ParticleGradient_t& G,
-                                        ParticleSet::ParticleLaplacian_t& L)
->>>>>>> c8ada56e
+                                                 ParticleSet::ParticleGradient_t& G,
+                                                 ParticleSet::ParticleLaplacian_t& L)
 {
   if (UpdateMode == ORB_PBYP_RATIO)
   { //need to compute dpsiM and d2psiM. Do not touch psiM!
@@ -242,12 +219,8 @@
   }
 }
 
-<<<<<<< HEAD
 template<typename DU_TYPE>
 void DiracDeterminant<DU_TYPE>::registerData(ParticleSet& P, WFBufferType& buf)
-=======
-void DiracDeterminant::registerData(ParticleSet& P, WFBufferType& buf)
->>>>>>> c8ada56e
 {
   if (Bytes_in_WFBuffer == 0)
   {
@@ -270,14 +243,10 @@
   buf.add(PhaseValue);
 }
 
-<<<<<<< HEAD
-template<typename DU_TYPE>
-typename DiracDeterminant<DU_TYPE>::RealType
-DiracDeterminant<DU_TYPE>::updateBuffer(ParticleSet& P,
-    WFBufferType& buf, bool fromscratch)
-=======
-DiracDeterminant::RealType DiracDeterminant::updateBuffer(ParticleSet& P, WFBufferType& buf, bool fromscratch)
->>>>>>> c8ada56e
+template<typename DU_TYPE>
+typename DiracDeterminant<DU_TYPE>::RealType DiracDeterminant<DU_TYPE>::updateBuffer(ParticleSet& P,
+                                                                                     WFBufferType& buf,
+                                                                                     bool fromscratch)
 {
   if (fromscratch)
   {
@@ -315,8 +284,7 @@
  * @param iat the particle thas is being moved
  */
 template<typename DU_TYPE>
-typename DiracDeterminant<DU_TYPE>::ValueType
-DiracDeterminant<DU_TYPE>::ratio(ParticleSet& P, int iat)
+typename DiracDeterminant<DU_TYPE>::ValueType DiracDeterminant<DU_TYPE>::ratio(ParticleSet& P, int iat)
 {
   UpdateMode             = ORB_PBYP_RATIO;
   const int WorkingIndex = iat - FirstIndex;
@@ -357,38 +325,20 @@
   MatrixOperators::product(psiM, psiV.data(), &ratios[FirstIndex]);
 }
 
-<<<<<<< HEAD
-template<typename DU_TYPE>
-typename DiracDeterminant<DU_TYPE>::GradType
-DiracDeterminant<DU_TYPE>::evalGradSource(ParticleSet& P, ParticleSet& source,
-                                     int iat)
-{
-  if(!ionDerivs) APP_ABORT("template<typename DU_TYPE>DiracDeterminant<DU_TYPE>::evalGradSource.  Determinant not initialized for force computations.");
-  Phi->evaluateGradSource (P, FirstIndex, LastIndex, source, iat, grad_source_psiM);
-  return simd::dot(psiM.data(),grad_source_psiM.data(),psiM.size());
-}
-
-template<typename DU_TYPE>
-typename DiracDeterminant<DU_TYPE>::GradType
-DiracDeterminant<DU_TYPE>::evalGradSourcep
-(ParticleSet& P, ParticleSet& source,int iat,
- TinyVector<ParticleSet::ParticleGradient_t, OHMMS_DIM> &grad_grad,
- TinyVector<ParticleSet::ParticleLaplacian_t,OHMMS_DIM> &lapl_grad)
-{
-  if(!ionDerivs) APP_ABORT("template<typename DU_TYPE>DiracDeterminant<DU_TYPE>::evalGradSourcep.  Determinant not initialized for force computations.");
-  Phi->evaluateGradSource (P, FirstIndex, LastIndex, source, iat,
-                           grad_source_psiM, grad_grad_source_psiM,
-                           grad_lapl_source_psiM);
-=======
-DiracDeterminant::GradType DiracDeterminant::evalGradSource(ParticleSet& P, ParticleSet& source, int iat)
+template<typename DU_TYPE>
+typename DiracDeterminant<DU_TYPE>::GradType DiracDeterminant<DU_TYPE>::evalGradSource(ParticleSet& P,
+                                                                                       ParticleSet& source,
+                                                                                       int iat)
 {
   if (!ionDerivs)
-    APP_ABORT("DiracDeterminant::evalGradSource.  Determinant not initialized for force computations.");
+    APP_ABORT("template<typename DU_TYPE>DiracDeterminant<DU_TYPE>::evalGradSource.  Determinant not initialized for "
+              "force computations.");
   Phi->evaluateGradSource(P, FirstIndex, LastIndex, source, iat, grad_source_psiM);
   return simd::dot(psiM.data(), grad_source_psiM.data(), psiM.size());
 }
 
-DiracDeterminant::GradType DiracDeterminant::evalGradSourcep(
+template<typename DU_TYPE>
+typename DiracDeterminant<DU_TYPE>::GradType DiracDeterminant<DU_TYPE>::evalGradSourcep(
     ParticleSet& P,
     ParticleSet& source,
     int iat,
@@ -396,7 +346,8 @@
     TinyVector<ParticleSet::ParticleLaplacian_t, OHMMS_DIM>& lapl_grad)
 {
   if (!ionDerivs)
-    APP_ABORT("DiracDeterminant::evalGradSourcep.  Determinant not initialized for force computations.");
+    APP_ABORT("template<typename DU_TYPE>DiracDeterminant<DU_TYPE>::evalGradSourcep.  Determinant not initialized for "
+              "force computations.");
   Phi->evaluateGradSource(P,
                           FirstIndex,
                           LastIndex,
@@ -405,7 +356,6 @@
                           grad_source_psiM,
                           grad_grad_source_psiM,
                           grad_lapl_source_psiM);
->>>>>>> c8ada56e
   Phi->evaluate_notranspose(P, FirstIndex, LastIndex, psiM_temp, dpsiM, d2psiM);
 
   invertPsiM(psiM_temp, psiM);
@@ -520,20 +470,8 @@
   }
 }
 
-<<<<<<< HEAD
-template<typename DU_TYPE>
-typename DiracDeterminant<DU_TYPE>::GradType
-DiracDeterminant<DU_TYPE>::evalGradSource
-(ParticleSet& P, ParticleSet& source,int iat,
- TinyVector<ParticleSet::ParticleGradient_t, OHMMS_DIM> &grad_grad,
- TinyVector<ParticleSet::ParticleLaplacian_t,OHMMS_DIM> &lapl_grad)
-{
-  if(!ionDerivs) APP_ABORT("template<typename DU_TYPE>DiracDeterminant<DU_TYPE>::evalGradSource.  Determinant not initialized for force computations.");
-  Phi->evaluateGradSource (P, FirstIndex, LastIndex, source, iat,
-                           grad_source_psiM, grad_grad_source_psiM,
-                           grad_lapl_source_psiM);
-=======
-DiracDeterminant::GradType DiracDeterminant::evalGradSource(
+template<typename DU_TYPE>
+typename DiracDeterminant<DU_TYPE>::GradType DiracDeterminant<DU_TYPE>::evalGradSource(
     ParticleSet& P,
     ParticleSet& source,
     int iat,
@@ -541,7 +479,8 @@
     TinyVector<ParticleSet::ParticleLaplacian_t, OHMMS_DIM>& lapl_grad)
 {
   if (!ionDerivs)
-    APP_ABORT("DiracDeterminant::evalGradSource.  Determinant not initialized for force computations.");
+    APP_ABORT("template<typename DU_TYPE>DiracDeterminant<DU_TYPE>::evalGradSource.  Determinant not initialized for "
+              "force computations.");
   Phi->evaluateGradSource(P,
                           FirstIndex,
                           LastIndex,
@@ -550,7 +489,6 @@
                           grad_source_psiM,
                           grad_grad_source_psiM,
                           grad_lapl_source_psiM);
->>>>>>> c8ada56e
   // HACK HACK HACK
   // Phi->evaluate(P, FirstIndex, LastIndex, psiM, dpsiM, d2psiM);
   // psiM_temp = psiM;
@@ -647,17 +585,10 @@
  *contribution of the determinant to G(radient) and L(aplacian)
  *for local energy calculations.
  */
-<<<<<<< HEAD
-template<typename DU_TYPE>
-typename DiracDeterminant<DU_TYPE>::RealType
-DiracDeterminant<DU_TYPE>::evaluateLog(ParticleSet& P,
-                                  ParticleSet::ParticleGradient_t& G,
-                                  ParticleSet::ParticleLaplacian_t& L)
-=======
-DiracDeterminant::RealType DiracDeterminant::evaluateLog(ParticleSet& P,
-                                                         ParticleSet::ParticleGradient_t& G,
-                                                         ParticleSet::ParticleLaplacian_t& L)
->>>>>>> c8ada56e
+template<typename DU_TYPE>
+typename DiracDeterminant<DU_TYPE>::RealType DiracDeterminant<DU_TYPE>::evaluateLog(ParticleSet& P,
+                                                                                    ParticleSet::ParticleGradient_t& G,
+                                                                                    ParticleSet::ParticleLaplacian_t& L)
 {
   recompute(P);
 
@@ -681,12 +612,8 @@
   return LogValue;
 }
 
-<<<<<<< HEAD
 template<typename DU_TYPE>
 void DiracDeterminant<DU_TYPE>::recompute(ParticleSet& P)
-=======
-void DiracDeterminant::recompute(ParticleSet& P)
->>>>>>> c8ada56e
 {
   SPOVGLTimer.start();
   Phi->evaluate_notranspose(P, FirstIndex, LastIndex, psiM_temp, dpsiM, d2psiM);
@@ -704,29 +631,18 @@
   }
 }
 
-<<<<<<< HEAD
 template<typename DU_TYPE>
 void DiracDeterminant<DU_TYPE>::evaluateDerivatives(ParticleSet& P,
-    const opt_variables_type& active,
-    std::vector<RealType>& dlogpsi,
-    std::vector<RealType>& dhpsioverpsi)
-{
-}
-=======
-void DiracDeterminant::evaluateDerivatives(ParticleSet& P,
-                                           const opt_variables_type& active,
-                                           std::vector<RealType>& dlogpsi,
-                                           std::vector<RealType>& dhpsioverpsi)
+                                                    const opt_variables_type& active,
+                                                    std::vector<RealType>& dlogpsi,
+                                                    std::vector<RealType>& dhpsioverpsi)
 {}
->>>>>>> c8ada56e
-
-template<typename DU_TYPE>
-DiracDeterminant<DU_TYPE>*
-DiracDeterminant<DU_TYPE>::makeCopy(SPOSetPtr spo) const
-{
-<<<<<<< HEAD
-  DiracDeterminant<DU_TYPE>* dclone= new DiracDeterminant<DU_TYPE>(spo);
-  dclone->set(FirstIndex,LastIndex-FirstIndex,ndelay);
+
+template<typename DU_TYPE>
+DiracDeterminant<DU_TYPE>* DiracDeterminant<DU_TYPE>::makeCopy(SPOSetPtr spo) const
+{
+  DiracDeterminant<DU_TYPE>* dclone = new DiracDeterminant<DU_TYPE>(spo);
+  dclone->set(FirstIndex, LastIndex - FirstIndex, ndelay);
   return dclone;
 }
 
@@ -736,12 +652,4 @@
 template class DiracDeterminant<DelayedUpdateCUDA<ValueType>>;
 #endif
 
-}
-=======
-  DiracDeterminant* dclone = new DiracDeterminant(spo);
-  dclone->set(FirstIndex, LastIndex - FirstIndex, ndelay);
-  return dclone;
-}
-
-} // namespace qmcplusplus
->>>>>>> c8ada56e
+} // namespace qmcplusplus