--- conflicted
+++ resolved
@@ -121,13 +121,6 @@
         dotProducts_local += psiinv_list_ptr[iw][I * nb_cols_psiinv + ind] * psi_list_ptr[iw][J * nb_cols_psi + ind];
       dotProducts_list_ptr[iw][I * nb_cols_dotProd + J] = dotProducts_local;
     }
-<<<<<<< HEAD
-=======
-    dotProducts_list[iw].get().updateTo();
-    // reference determinant
-    ratios_list[iw].get()[0] = det0_list[iw];
-  }
->>>>>>> 47ae5780
 
   const int max_ext_level = ndets_per_excitation_level_->size() - 1;
 
@@ -968,7 +961,6 @@
       size_t det_id = det_offset + count;
       ValueType ratios_local;
       ///Initialization here to avoid one additional transfer and allow the use of collapse(2)
-      //    printf("iw=,  %zu   Before ratios_list_ptr[iw][0] %f \n", iw, ratios_list_ptr[iw][0]);
       ratios_list_ptr[iw][0] = det0_list_ptr[iw];
       ratios_local           = sign_ptr[det_id] * det0_list_ptr[iw] *
           CustomizedMatrixDet<EXT_LEVEL>::evaluate(dotProducts_list_ptr[iw],
