//////////////////////////////////////////////////////////////////////////////////////
// This file is distributed under the University of Illinois/NCSA Open Source License.
// See LICENSE file in top directory for details.
//
// Copyright (c) 2020 QMCPACK developers.
//
// File developed by: Ye Luo, yeluo@anl.gov, Argonne National Laboratory
//
// File created by: Ye Luo, yeluo@anl.gov, Argonne National Laboratory
//////////////////////////////////////////////////////////////////////////////////////

#ifndef QMCPLUSPLUS_MATRIX_UPDATE_OMPTARGET_H
#define QMCPLUSPLUS_MATRIX_UPDATE_OMPTARGET_H

#include "OMPTarget/OffloadAlignedAllocators.hpp"
#include "OhmmsPETE/OhmmsVector.h"
#include "OhmmsPETE/OhmmsMatrix.h"
#include "Fermion/DiracMatrixComputeOMPTarget.hpp"
#include "OMPTarget/ompBLAS.hpp"
#include "OMPTarget/ompReduction.hpp"
#include "ResourceCollection.h"
#include "Configuration.h"

namespace qmcplusplus
{
template<typename T>
struct MatrixUpdateOMPTargetMultiWalkerMem : public Resource
{
  using OffloadValueVector_t       = Vector<T, OffloadAllocator<T>>;
  using OffloadPinnedValueVector_t = Vector<T, OffloadPinnedAllocator<T>>;
  using OffloadPinnedValueMatrix_t = Matrix<T, OffloadPinnedAllocator<T>>;

  // constant array value T(1)
  OffloadValueVector_t cone_vec;
  // constant array value T(0)
  OffloadValueVector_t czero_vec;
  // multi walker of grads for transfer needs.
  OffloadPinnedValueMatrix_t grads_value_v;
  // pointer buffer
  Vector<char, OffloadPinnedAllocator<char>> buffer_H2D;
  /// scratch space for rank-1 update
  OffloadValueVector_t mw_temp;
  // scratch space for keeping one row of Ainv
  OffloadValueVector_t mw_rcopy;

  MatrixUpdateOMPTargetMultiWalkerMem() : Resource("MatrixUpdateOMPTargetMultiWalkerMem") {}

  MatrixUpdateOMPTargetMultiWalkerMem(const MatrixUpdateOMPTargetMultiWalkerMem&)
      : MatrixUpdateOMPTargetMultiWalkerMem()
  {}

  Resource* makeClone() const override { return new MatrixUpdateOMPTargetMultiWalkerMem(*this); }
};

/** Implements dirac matrix update using OpenMP offload.
 * It is used as DET_ENGINE_TYPE in DiracDeterminantBatched.
 * @tparam T base precision for most computation
 * @tparam T_FP high precision for matrix inversion, T_FP >= T
 */
template<typename T, typename T_FP>
class MatrixUpdateOMPTarget
{
public:
  using This_t = MatrixUpdateOMPTarget<T, T_FP>;
<<<<<<< HEAD
  template<typename DT>
  using OffloadAllocator = OMPallocator<DT, aligned_allocator<DT>>;
  template<typename DT>
  using OffloadPinnedAllocator     = OMPallocator<DT, PinnedAlignedAllocator<DT>>;
=======

>>>>>>> 4aa8a431
  using OffloadValueVector_t       = Vector<T, OffloadAllocator<T>>;
  using OffloadPinnedLogValueVector_t = Vector<std::complex<T_FP>, OffloadPinnedAllocator<std::complex<T_FP>>>;
  using OffloadPinnedValueVector_t = Vector<T, OffloadPinnedAllocator<T>>;
  using OffloadPinnedValueMatrix_t = Matrix<T, OffloadPinnedAllocator<T>>;

  using DiracMatrixCompute = DiracMatrixComputeOMPTarget<T_FP>;

private:
  /// matrix inversion engine this crowd scope resouce and only the leader engine gets it
  UPtr<DiracMatrixCompute> det_inverter_;
  /// inverse transpose of psiM(j,i) \f$= \psi_j({\bf r}_i)\f$
  OffloadPinnedValueMatrix_t psiMinv;
  /// scratch space for rank-1 update
  OffloadValueVector_t temp;
  // scratch space for keeping one row of Ainv
  OffloadValueVector_t rcopy;

  // multi walker memory buffers
  std::unique_ptr<MatrixUpdateOMPTargetMultiWalkerMem<T>> mw_mem_;

  void resize_fill_constant_arrays(size_t nw)
  {
    if (mw_mem_->cone_vec.size() < nw)
    {
      mw_mem_->cone_vec.resize(nw);
      mw_mem_->czero_vec.resize(nw);
      std::fill_n(mw_mem_->cone_vec.data(), nw, T(1));
      std::fill_n(mw_mem_->czero_vec.data(), nw, T(0));
      T* cone_ptr = mw_mem_->cone_vec.data();
      PRAGMA_OFFLOAD("omp target update to(cone_ptr[:nw])")
      T* czero_ptr = mw_mem_->czero_vec.data();
      PRAGMA_OFFLOAD("omp target update to(czero_ptr[:nw])")
    }
  }

  void resize_scratch_arrays(int norb, size_t nw)
  {
    size_t total_size = norb * nw;
    if (mw_mem_->mw_temp.size() < total_size)
    {
      mw_mem_->mw_temp.resize(total_size);
      mw_mem_->mw_rcopy.resize(total_size);
    }
  }

public:
  /** resize the internal storage
   * @param norb number of electrons/orbitals
   * @param delay, maximum delay 0<delay<=norb
   */
  inline void resize(int norb, int delay) { psiMinv.resize(norb, getAlignedSize<T>(norb)); }

  void createResource(ResourceCollection& collection) const
  {
    collection.addResource(std::make_unique<MatrixUpdateOMPTargetMultiWalkerMem<T>>());
  }

  void acquireResource(ResourceCollection& collection)
  {
    auto res_ptr = dynamic_cast<MatrixUpdateOMPTargetMultiWalkerMem<T>*>(collection.lendResource().release());
    if (!res_ptr)
      throw std::runtime_error(
          "MatrixUpdateOMPTarget::acquireResource dynamic_cast MatrixUpdateOMPTargetMultiWalkerMem failed");
    mw_mem_.reset(res_ptr);
  }

  void releaseResource(ResourceCollection& collection) { collection.takebackResource(std::move(mw_mem_)); }

  const OffloadPinnedValueMatrix_t& get_psiMinv() const { return psiMinv; }
  OffloadPinnedValueMatrix_t& get_nonconst_psiMinv() { return psiMinv; }

  inline T* getRow_psiMinv_offload(int row_id) { return psiMinv.device_data() + row_id * psiMinv.cols(); }

  /** compute the inverse of the transpose of matrix logdetT, result is in psiMinv
   * @param logdetT orbital value matrix
   * @param LogValue log(det(logdetT))
   */
  inline void invert_transpose(OffloadPinnedValueMatrix_t& logdetT, OffloadPinnedLogValueVector_t& log_values)
  {
    auto& Ainv = psiMinv;
    Matrix<T> Ainv_host_view(Ainv.data(), Ainv.rows(), Ainv.cols());
    Matrix<T> logdetT_host_view(logdetT.data(), logdetT.rows(), logdetT.cols());
    auto& log_value = log_values[0];
    det_inverter_->invert_transpose(logdetT, Ainv, log_value);
    T* Ainv_ptr = Ainv.data();
    PRAGMA_OFFLOAD("omp target update to(Ainv_ptr[:Ainv.size()])")
  }

<<<<<<< HEAD
  inline void mw_invertTranspose(RefVectorWithLeader<MatrixUpdateOMPTarget<T, T_FP>>& engines,
                                 RefVector<OffloadPinnedValueMatrix_t>& logdetT_list,
                                 OffloadPinnedLogValueVector_t& log_values)
  {
    if (!det_inverter_)
      det_inverter_ = std::make_unique<DiracMatrixComputeOMPTarget<T_FP>>();

    RefVector<OffloadPinnedValueMatrix_t> a_inv_refs;
    a_inv_refs.reserve(engines.size());
    for (int iw = 0; iw < engines.size(); iw++)
    {
      a_inv_refs.emplace_back(engines[iw].psiMinv);
      const T* a_inv_ptr = a_inv_refs.back().get().data();
      PRAGMA_OFFLOAD("omp target update to(a_inv_ptr[:a_inv_refs.back().get().size()])")
=======
  template<typename TREAL>
  static void mw_invert_transpose(const RefVectorWithLeader<This_t>& engines,
                                  const RefVector<const Matrix<T>>& logdetT_list,
                                  const RefVector<std::complex<TREAL>>& LogValues)
  {
    auto& engine_leader = engines.getLeader();
    // make this class unit tests friendly without the need of setup resources.
    if (!engine_leader.mw_mem_)
    {
      app_warning() << "MatrixUpdateOMPTarget : This message should not be seen in production (performance bug) runs "
                       "but only unit tests (expected)."
                    << std::endl;
      engine_leader.mw_mem_ = std::make_unique<MatrixUpdateOMPTargetMultiWalkerMem<T>>();
    }

    for (int iw = 0; iw < engines.size(); iw++)
    {
      auto& Ainv = engines[iw].psiMinv;
      Matrix<T> Ainv_host_view(Ainv.data(), Ainv.rows(), Ainv.cols());
      engine_leader.detEng.invert_transpose(logdetT_list[iw].get(), Ainv_host_view, LogValues[iw].get());
      T* Ainv_ptr = Ainv.data();
      PRAGMA_OFFLOAD("omp target update to(Ainv_ptr[:Ainv.size()])")
>>>>>>> 4aa8a431
    }
    PRAGMA_OFFLOAD("omp taskwait")
    det_inverter_->mw_invertTranspose(logdetT_list, a_inv_refs, log_values);
  }

  template<typename GT>
  static void mw_evalGrad(const RefVectorWithLeader<This_t>& engines,
                          const std::vector<const T*>& dpsiM_row_list,
                          int rowchanged,
                          std::vector<GT>& grad_now)
  {
    auto& engine_leader = engines.getLeader();
    auto& buffer_H2D    = engine_leader.mw_mem_->buffer_H2D;
    auto& grads_value_v = engine_leader.mw_mem_->grads_value_v;

    const int norb = engine_leader.psiMinv.rows();
    const int nw   = engines.size();
    buffer_H2D.resize(sizeof(T*) * 2 * nw);
    Matrix<const T*> ptr_buffer(reinterpret_cast<const T**>(buffer_H2D.data()), 2, nw);
    for (int iw = 0; iw < nw; iw++)
    {
      ptr_buffer[0][iw] = engines[iw].psiMinv.device_data() + rowchanged * engine_leader.psiMinv.cols();
      ptr_buffer[1][iw] = dpsiM_row_list[iw];
    }

    constexpr unsigned DIM = GT::Size;
    grads_value_v.resize(nw, DIM);
    auto* __restrict__ grads_value_v_ptr = grads_value_v.data();
    auto* buffer_H2D_ptr                 = buffer_H2D.data();

    PRAGMA_OFFLOAD("omp target teams distribute num_teams(nw) \
                    map(always, to: buffer_H2D_ptr[:buffer_H2D.size()]) \
                    map(always, from: grads_value_v_ptr[:grads_value_v.size()])")
    for (int iw = 0; iw < nw; iw++)
    {
      const T* __restrict__ invRow_ptr    = reinterpret_cast<const T**>(buffer_H2D_ptr)[iw];
      const T* __restrict__ dpsiM_row_ptr = reinterpret_cast<const T**>(buffer_H2D_ptr)[nw + iw];
      T grad_x(0), grad_y(0), grad_z(0);
      PRAGMA_OFFLOAD("omp parallel for reduction(+: grad_x, grad_y, grad_z)")
      for (int iorb = 0; iorb < norb; iorb++)
      {
        grad_x += invRow_ptr[iorb] * dpsiM_row_ptr[iorb * DIM];
        grad_y += invRow_ptr[iorb] * dpsiM_row_ptr[iorb * DIM + 1];
        grad_z += invRow_ptr[iorb] * dpsiM_row_ptr[iorb * DIM + 2];
      }
      grads_value_v_ptr[iw * DIM]     = grad_x;
      grads_value_v_ptr[iw * DIM + 1] = grad_y;
      grads_value_v_ptr[iw * DIM + 2] = grad_z;
    }

    for (int iw = 0; iw < nw; iw++)
      grad_now[iw] = {grads_value_v[iw][0], grads_value_v[iw][1], grads_value_v[iw][2]};
  }

  template<typename VVT, typename RATIOT>
  inline void updateRow(int rowchanged, const VVT& phiV, RATIOT c_ratio_in)
  {
    auto& Ainv = psiMinv;
    // update the inverse matrix
    constexpr T cone(1);
    constexpr T czero(0);
    const int norb = Ainv.rows();
    const int lda  = Ainv.cols();
    temp.resize(norb);
    rcopy.resize(norb);
    // invoke the Fahy's variant of Sherman-Morrison update.
    int dummy_handle  = 0;
    int success       = 0;
    const T* phiV_ptr = phiV.data();
    T* Ainv_ptr       = Ainv.data();
    T* temp_ptr       = temp.data();
    T* rcopy_ptr      = rcopy.data();
    PRAGMA_OFFLOAD("omp target data map(always, to: phiV_ptr[:norb]) \
                    map(always, from: Ainv_ptr[:Ainv.size()]) \
                    use_device_ptr(phiV_ptr, Ainv_ptr, temp_ptr, rcopy_ptr)")
    {
      success = ompBLAS::gemv(dummy_handle, 'T', norb, norb, cone, Ainv_ptr, lda, phiV_ptr, 1, czero, temp_ptr, 1);
      PRAGMA_OFFLOAD("omp target is_device_ptr(Ainv_ptr, temp_ptr, rcopy_ptr)")
      {
        temp_ptr[rowchanged] -= cone;
        PRAGMA_OFFLOAD("omp parallel for simd")
        for (int i = 0; i < norb; i++)
          rcopy_ptr[i] = Ainv_ptr[rowchanged * lda + i];
      }
      success = ompBLAS::ger(dummy_handle, norb, norb, static_cast<T>(RATIOT(-1) / c_ratio_in), rcopy_ptr, 1, temp_ptr,
                             1, Ainv_ptr, lda);
    }
  }

  static void mw_updateRow(const RefVectorWithLeader<This_t>& engines,
                           int rowchanged,
                           const std::vector<T*>& psiM_g_list,
                           const std::vector<T*>& psiM_l_list,
                           const std::vector<bool>& isAccepted,
                           const T* phi_vgl_v_dev_ptr,
                           const size_t phi_vgl_stride,
                           const std::vector<T>& ratios)
  {
    const size_t n_accepted = psiM_g_list.size();
    if (n_accepted == 0)
      return;

    auto& engine_leader = engines.getLeader();
    auto& buffer_H2D    = engine_leader.mw_mem_->buffer_H2D;
    auto& grads_value_v = engine_leader.mw_mem_->grads_value_v;
    auto& cone_vec      = engine_leader.mw_mem_->cone_vec;
    auto& czero_vec     = engine_leader.mw_mem_->czero_vec;
    auto& mw_temp       = engine_leader.mw_mem_->mw_temp;
    auto& mw_rcopy      = engine_leader.mw_mem_->mw_rcopy;
    const int norb      = engine_leader.psiMinv.rows();
    const int lda       = engine_leader.psiMinv.cols();

    engine_leader.resize_scratch_arrays(norb, n_accepted);

    // to handle T** of Ainv, psi_v, temp, rcopy
    buffer_H2D.resize((sizeof(T*) * 8 + sizeof(T)) * n_accepted);
    Matrix<T*> ptr_buffer(reinterpret_cast<T**>(buffer_H2D.data()), 8, n_accepted);
    T* c_ratio_inv = reinterpret_cast<T*>(buffer_H2D.data() + sizeof(T*) * 8 * n_accepted);
    for (int iw = 0, count = 0; iw < isAccepted.size(); iw++)
      if (isAccepted[iw])
      {
        ptr_buffer[0][count] = engines[iw].psiMinv.device_data();
        ptr_buffer[1][count] = const_cast<T*>(phi_vgl_v_dev_ptr + norb * iw);
        ptr_buffer[2][count] = mw_temp.device_data() + norb * count;
        ptr_buffer[3][count] = mw_rcopy.device_data() + norb * count;
        ptr_buffer[4][count] = psiM_g_list[count];
        ptr_buffer[5][count] = psiM_l_list[count];
        ptr_buffer[6][count] = const_cast<T*>(phi_vgl_v_dev_ptr + phi_vgl_stride + norb * 3 * iw);
        ptr_buffer[7][count] = const_cast<T*>(phi_vgl_v_dev_ptr + phi_vgl_stride * 4 + norb * iw);

        c_ratio_inv[count] = T(-1) / ratios[iw];
        count++;
      }

    // update the inverse matrix
    constexpr T cone(1);
    constexpr T czero(0);
    int dummy_handle     = 0;
    int success          = 0;
    auto* buffer_H2D_ptr = buffer_H2D.data();
    engine_leader.resize_fill_constant_arrays(n_accepted);
    T* cone_ptr  = cone_vec.data();
    T* czero_ptr = czero_vec.data();
    PRAGMA_OFFLOAD("omp target data \
                    map(always, to: buffer_H2D_ptr[:buffer_H2D.size()]) \
                    use_device_ptr(buffer_H2D_ptr, cone_ptr, czero_ptr)")
    {
      T** Ainv_mw_ptr   = reinterpret_cast<T**>(buffer_H2D_ptr);
      T** phiV_mw_ptr   = reinterpret_cast<T**>(buffer_H2D_ptr + sizeof(T*) * n_accepted);
      T** temp_mw_ptr   = reinterpret_cast<T**>(buffer_H2D_ptr + sizeof(T*) * n_accepted * 2);
      T** rcopy_mw_ptr  = reinterpret_cast<T**>(buffer_H2D_ptr + sizeof(T*) * n_accepted * 3);
      T** dpsiM_mw_out  = reinterpret_cast<T**>(buffer_H2D_ptr + sizeof(T*) * n_accepted * 4);
      T** d2psiM_mw_out = reinterpret_cast<T**>(buffer_H2D_ptr + sizeof(T*) * n_accepted * 5);
      T** dpsiM_mw_in   = reinterpret_cast<T**>(buffer_H2D_ptr + sizeof(T*) * n_accepted * 6);
      T** d2psiM_mw_in  = reinterpret_cast<T**>(buffer_H2D_ptr + sizeof(T*) * n_accepted * 7);
      T* ratio_inv_mw   = reinterpret_cast<T*>(buffer_H2D_ptr + sizeof(T*) * n_accepted * 8);

      // invoke the Fahy's variant of Sherman-Morrison update.
      success = ompBLAS::gemv_batched(dummy_handle, 'T', norb, norb, cone_ptr, Ainv_mw_ptr, lda, phiV_mw_ptr, 1,
                                      czero_ptr, temp_mw_ptr, 1, n_accepted);
      PRAGMA_OFFLOAD("omp target teams distribute num_teams(n_accepted) is_device_ptr(Ainv_mw_ptr, temp_mw_ptr, \
                     rcopy_mw_ptr, dpsiM_mw_out, d2psiM_mw_out, dpsiM_mw_in, d2psiM_mw_in)")
      for (int iw = 0; iw < n_accepted; iw++)
      {
        T* __restrict__ Ainv_ptr   = Ainv_mw_ptr[iw];
        T* __restrict__ temp_ptr   = temp_mw_ptr[iw];
        T* __restrict__ rcopy_ptr  = rcopy_mw_ptr[iw];
        T* __restrict__ dpsiM_out  = dpsiM_mw_out[iw];
        T* __restrict__ d2psiM_out = d2psiM_mw_out[iw];
        T* __restrict__ dpsiM_in   = dpsiM_mw_in[iw];
        T* __restrict__ d2psiM_in  = d2psiM_mw_in[iw];

        temp_ptr[rowchanged] -= cone;
        PRAGMA_OFFLOAD("omp parallel for simd")
        for (int i = 0; i < norb; i++)
        {
          rcopy_ptr[i] = Ainv_ptr[rowchanged * lda + i];
          // the following copying data on the device is not part of SM-1
          // it is intended to copy dpsiM and d2psiM from temporary to final without a separate kernel.
          dpsiM_out[i * 3]     = dpsiM_in[i * 3];
          dpsiM_out[i * 3 + 1] = dpsiM_in[i * 3 + 1];
          dpsiM_out[i * 3 + 2] = dpsiM_in[i * 3 + 2];
          d2psiM_out[i]        = d2psiM_in[i];
        }
      }

      success = ompBLAS::ger_batched(dummy_handle, norb, norb, ratio_inv_mw, rcopy_mw_ptr, 1, temp_mw_ptr, 1,
                                     Ainv_mw_ptr, lda, n_accepted);
    }
  }

  static void mw_accept_rejectRow(const RefVectorWithLeader<This_t>& engines,
                                  const int rowchanged,
                                  const std::vector<T*>& psiM_g_list,
                                  const std::vector<T*>& psiM_l_list,
                                  const std::vector<bool>& isAccepted,
                                  const T* phi_vgl_v_dev_ptr,
                                  const size_t phi_vgl_stride,
                                  const std::vector<T>& ratios)
  {
    mw_updateRow(engines, rowchanged, psiM_g_list, psiM_l_list, isAccepted, phi_vgl_v_dev_ptr, phi_vgl_stride, ratios);
  }

  /** update the full Ainv and reset delay_count
   * @param Ainv inverse matrix
   */
  inline static void mw_updateInvMat(const RefVectorWithLeader<This_t>& engines) {}

  std::vector<const T*> static mw_getInvRow(const RefVectorWithLeader<This_t>& engines, const int row_id, bool on_host)
  {
    const size_t nw    = engines.size();
    const size_t ncols = engines.getLeader().psiMinv.cols();
    std::vector<const T*> row_ptr_list;
    row_ptr_list.reserve(nw);
    if (on_host)
      for (This_t& engine : engines)
      {
        auto* ptr = engine.psiMinv.data();
        PRAGMA_OFFLOAD("omp target update from(ptr[row_id * ncols : ncols])")
        row_ptr_list.push_back(ptr + row_id * ncols);
      }
    else
      for (This_t& engine : engines)
        row_ptr_list.push_back(engine.psiMinv.device_data() + row_id * ncols);
    return row_ptr_list;
  }

  static void mw_transferAinv_D2H(const RefVectorWithLeader<This_t>& engines)
  {
    for (This_t& engine : engines)
    {
      auto* ptr = engine.psiMinv.data();
      PRAGMA_OFFLOAD("omp target update from(ptr[:engine.psiMinv.size()])")
    }
  }

  DiracMatrixComputeOMPTarget<T_FP>& get_det_inverter()
  {
    if (det_inverter_)
      return *det_inverter_;
    throw std::logic_error("attempted to get null det_inverter_, this is developer logic error");
  }
};
} // namespace qmcplusplus

#endif // QMCPLUSPLUS_MATRIX_UPDATE_H<|MERGE_RESOLUTION|>--- conflicted
+++ resolved
@@ -62,14 +62,10 @@
 {
 public:
   using This_t = MatrixUpdateOMPTarget<T, T_FP>;
-<<<<<<< HEAD
   template<typename DT>
   using OffloadAllocator = OMPallocator<DT, aligned_allocator<DT>>;
   template<typename DT>
   using OffloadPinnedAllocator     = OMPallocator<DT, PinnedAlignedAllocator<DT>>;
-=======
-
->>>>>>> 4aa8a431
   using OffloadValueVector_t       = Vector<T, OffloadAllocator<T>>;
   using OffloadPinnedLogValueVector_t = Vector<std::complex<T_FP>, OffloadPinnedAllocator<std::complex<T_FP>>>;
   using OffloadPinnedValueVector_t = Vector<T, OffloadPinnedAllocator<T>>;
@@ -158,22 +154,6 @@
     PRAGMA_OFFLOAD("omp target update to(Ainv_ptr[:Ainv.size()])")
   }
 
-<<<<<<< HEAD
-  inline void mw_invertTranspose(RefVectorWithLeader<MatrixUpdateOMPTarget<T, T_FP>>& engines,
-                                 RefVector<OffloadPinnedValueMatrix_t>& logdetT_list,
-                                 OffloadPinnedLogValueVector_t& log_values)
-  {
-    if (!det_inverter_)
-      det_inverter_ = std::make_unique<DiracMatrixComputeOMPTarget<T_FP>>();
-
-    RefVector<OffloadPinnedValueMatrix_t> a_inv_refs;
-    a_inv_refs.reserve(engines.size());
-    for (int iw = 0; iw < engines.size(); iw++)
-    {
-      a_inv_refs.emplace_back(engines[iw].psiMinv);
-      const T* a_inv_ptr = a_inv_refs.back().get().data();
-      PRAGMA_OFFLOAD("omp target update to(a_inv_ptr[:a_inv_refs.back().get().size()])")
-=======
   template<typename TREAL>
   static void mw_invert_transpose(const RefVectorWithLeader<This_t>& engines,
                                   const RefVector<const Matrix<T>>& logdetT_list,
@@ -196,7 +176,6 @@
       engine_leader.detEng.invert_transpose(logdetT_list[iw].get(), Ainv_host_view, LogValues[iw].get());
       T* Ainv_ptr = Ainv.data();
       PRAGMA_OFFLOAD("omp target update to(Ainv_ptr[:Ainv.size()])")
->>>>>>> 4aa8a431
     }
     PRAGMA_OFFLOAD("omp taskwait")
     det_inverter_->mw_invertTranspose(logdetT_list, a_inv_refs, log_values);
