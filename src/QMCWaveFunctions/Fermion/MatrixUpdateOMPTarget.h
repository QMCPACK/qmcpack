--- conflicted
+++ resolved
@@ -66,26 +66,6 @@
 public:
   using WFT = WaveFunctionTypes<T, T_FP>;
   using This_t = MatrixUpdateOMPTarget<T, T_FP>;
-<<<<<<< HEAD
-  using Value = T;
-  using FullPrecValue = T_FP;
-  using LogValue = typename WFT::LogValue;
-  template<typename DT>
-  using OffloadAllocator = OMPallocator<DT, aligned_allocator<DT>>;
-  template<typename DT>
-  using OffloadPinnedAllocator        = OMPallocator<DT, PinnedAlignedAllocator<DT>>;
-  using OffloadValueVector_t          = Vector<T, OffloadAllocator<T>>;
-  using OffloadPinnedLogValueVector_t = Vector<std::complex<T_FP>, OffloadPinnedAllocator<std::complex<T_FP>>>;
-  using OffloadPinnedValueVector_t    = Vector<T, OffloadPinnedAllocator<T>>;
-  using OffloadPinnedValueMatrix_t    = Matrix<T, OffloadPinnedAllocator<T>>;
-  //using FullPrecReal = QMCTraits::FullPrecRealType;
-
-
-  using DiracMatrixCompute = DiracMatrixComputeOMPTarget<T_FP>;
-
-private:
-  /// legacy single walker matrix inversion engine
-=======
   template<typename DT>
   using PinnedDualAllocator = OffloadPinnedAllocator<DT>;
 
@@ -94,7 +74,6 @@
   using OffloadPinnedValueMatrix_t = Matrix<T, OffloadPinnedAllocator<T>>;
 
   /// matrix inversion engine
->>>>>>> b8e777ba
   DiracMatrix<T_FP> detEng;
 
   int inv_row_id_;
