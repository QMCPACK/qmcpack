--- conflicted
+++ resolved
@@ -34,11 +34,7 @@
 {
 protected:
   ParticleSet *targetPtcl;
-<<<<<<< HEAD
-  int BufferMode;
   int ndelay;
-=======
->>>>>>> 173df650
 public:
   bool Optimizable;
   void registerTimers();
