--- conflicted
+++ resolved
@@ -175,28 +175,7 @@
       ParticleSet::ParticleGradient_t& G,
       ParticleSet::ParticleLaplacian_t& L);
 
-<<<<<<< HEAD
-  virtual void registerDataForDerivatives(ParticleSet& P, PooledData<RealType>& buf, int storageType=0);
-
-  virtual void memoryUsage_DataForDerivatives(ParticleSet& P,long& orbs_only, long& orbs, long& invs, long& dets)
-  {
-    // mmorales: not sure you need to store myL,myG for nonlocal psp optimization
-    orbs_only += NumPtcls*NumOrbitals;
-    orbs += NumPtcls*NumOrbitals + NP*4 + 2;
-  }
-
-  virtual void copyToDerivativeBuffer(ParticleSet& P, PooledData<RealType>& buf);
-
-  virtual void copyFromDerivativeBuffer(ParticleSet& P, PooledData<RealType>& buf);
-
-  virtual RealType evaluateLogForDerivativeBuffer(ParticleSet& P, PooledData<RealType>& buf);
-
-  virtual RealType evaluateLogFromDerivativeBuffer(ParticleSet& P, PooledData<RealType>& buf);
-
   virtual RealType updateBuffer(ParticleSet& P, WFBufferType& buf, bool fromscratch=false);
-=======
-  virtual RealType updateBuffer(ParticleSet& P, PooledData<RealType>& buf, bool fromscratch=false);
->>>>>>> d2b0cb9c
 
   virtual void copyFromBuffer(ParticleSet& P, WFBufferType& buf);
 
