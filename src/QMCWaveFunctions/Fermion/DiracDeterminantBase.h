--- conflicted
+++ resolved
@@ -297,10 +297,6 @@
 #ifdef MIXED_PRECISION
   /// temporal matrix and workspace in higher precision for the accurate inversion.
   ValueMatrix_hp_t psiM_hp;
-<<<<<<< HEAD
-=======
-  Vector<ParticleSet::SingleParticleValue_t> WorkSpace_hp;
->>>>>>> 5b6fb443
   DiracMatrix<mValueType> detEng_hp;
 #endif
   DiracMatrix<ValueType> detEng;
