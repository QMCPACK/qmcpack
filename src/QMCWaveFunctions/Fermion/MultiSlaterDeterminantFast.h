--- conflicted
+++ resolved
@@ -121,21 +121,9 @@
   void acceptMove(ParticleSet& P, int iat);
   void restore(int iat);
 
-<<<<<<< HEAD
   void registerData(ParticleSet& P, WFBufferType& buf);
-  void registerDataForDerivatives(ParticleSet& P, BufferType& buf, int storageType=0);
-  virtual void memoryUsage_DataForDerivatives(ParticleSet& P,long& orbs_only,long& orbs, long& invs, long& dets)
-  {
-    Dets[0]->memoryUsage_DataForDerivatives(P,orbs_only,orbs,invs,dets);
-    Dets[1]->memoryUsage_DataForDerivatives(P,orbs_only,orbs,invs,dets);
-  }
   RealType updateBuffer(ParticleSet& P, WFBufferType& buf, bool fromscratch=false);
   void copyFromBuffer(ParticleSet& P, WFBufferType& buf);
-=======
-  RealType registerData(ParticleSet& P, BufferType& buf);
-  RealType updateBuffer(ParticleSet& P, BufferType& buf, bool fromscratch=false);
-  void copyFromBuffer(ParticleSet& P, BufferType& buf);
->>>>>>> d2b0cb9c
 
   OrbitalBasePtr makeClone(ParticleSet& tqp) const;
   void evaluateDerivatives(ParticleSet& P,
