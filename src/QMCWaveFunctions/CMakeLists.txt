--- conflicted
+++ resolved
@@ -133,58 +133,6 @@
   endif(HAVE_EINSPLINE)
 
   # plane wave SPO
-<<<<<<< HEAD
-  SET(FERMION_SRCS ${FERMION_SRCS}
-    PlaneWave/PWBasis.cpp
-    PlaneWave/PWParameterSet.cpp
-    PlaneWave/PWOrbitalBuilder.cpp
-    )
-  IF(QMC_COMPLEX)
-    SET(FERMION_SRCS ${FERMION_SRCS}
-      PlaneWave/PWOrbitalSet.cpp
-    )
-  ELSE()
-    SET(FERMION_SRCS ${FERMION_SRCS}
-      PlaneWave/PWRealOrbitalSet.cpp
-    )
-  ENDIF(QMC_COMPLEX)
-
-  IF(NOT QMC_COMPLEX)
-  SET(FERMION_SRCS ${FERMION_SRCS}
-    AGPDeterminant.cpp AGPDeterminantBuilder.cpp
-    )
-  ENDIF(NOT QMC_COMPLEX)
-
-ENDIF(OHMMS_DIM MATCHES 3)
-
-SET(FERMION_SRCS ${FERMION_SRCS}
-  Fermion/DiracDeterminant.cpp
-  Fermion/DiracDeterminantBatched.cpp
-  Fermion/SlaterDet.cpp
-  Fermion/SlaterDetBuilder.cpp
-  Fermion/MultiSlaterDeterminant.cpp
-  Fermion/MultiSlaterDeterminantFast.cpp
-  Fermion/MultiDiracDeterminant.cpp
-  Fermion/MultiDiracDeterminant.2.cpp
-  Fermion/BackflowBuilder.cpp 
-  Fermion/DiracDeterminantWithBackflow.cpp
-  Fermion/SlaterDetWithBackflow.cpp
-  Fermion/MultiSlaterDeterminantWithBackflow.cpp
-  SPOSetBuilderFactory.cpp
-  TrialWaveFunction.cpp
-  TWFdispatcher.cpp
-  TWFPrototype.cpp
-  WaveFunctionFactory.cpp
-  )
-
-IF(ENABLE_CUDA)
-  SET(WFSSRCS_CUDA ${WFSSRCS_CUDA}
-      detail/CUDA/cuBLAS_LU.cu
-      detail/CUDA/delayed_update_helper.cu
-      detail/CUDA/matrix_update_helper.cu
-      )
-ENDIF(ENABLE_CUDA)
-=======
   set(FERMION_SRCS ${FERMION_SRCS} PlaneWave/PWBasis.cpp PlaneWave/PWParameterSet.cpp PlaneWave/PWOrbitalBuilder.cpp)
   if(QMC_COMPLEX)
     set(FERMION_SRCS ${FERMION_SRCS} PlaneWave/PWOrbitalSet.cpp)
@@ -215,13 +163,13 @@
     SPOSetBuilderFactory.cpp
     TrialWaveFunction.cpp
     TWFdispatcher.cpp
+    TWFPrototype.cpp
     WaveFunctionFactory.cpp)
 
 if(ENABLE_CUDA)
   set(WFSSRCS_CUDA ${WFSSRCS_CUDA} detail/CUDA/cuBLAS_LU.cu detail/CUDA/delayed_update_helper.cu
                    detail/CUDA/matrix_update_helper.cu)
 endif(ENABLE_CUDA)
->>>>>>> b697d9b6
 
 ####################################
 # create libqmcwfs
