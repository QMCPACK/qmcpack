//////////////////////////////////////////////////////////////////////////////////////
// This file is distributed under the University of Illinois/NCSA Open Source License.
// See LICENSE file in top directory for details.
//
// Copyright (c) 2016 Jeongnim Kim and QMCPACK developers.
//
// File developed by: Jeongnim Kim, jeongnim.kim@gmail.com, University of Illinois at Urbana-Champaign
//                    Jeremy McMinnis, jmcminis@gmail.com, University of Illinois at Urbana-Champaign
//                    Mark A. Berrill, berrillma@ornl.gov, Oak Ridge National Laboratory
//
// File created by: Jeongnim Kim, jeongnim.kim@gmail.com, University of Illinois at Urbana-Champaign
//////////////////////////////////////////////////////////////////////////////////////
    
    
#include "QMCWaveFunctions/AGPDeterminant.h"
#include "Numerics/DeterminantOperators.h"
#include "Numerics/MatrixOperators.h"
#include "simd/simd.hpp"

namespace qmcplusplus
{

using std::copy;

AGPDeterminant::AGPDeterminant(BasisSetType* bs):
  GeminalBasis(bs), NumPtcls(0)
{
}
AGPDeterminant::~AGPDeterminant() {}

void AGPDeterminant::resize(int nup, int ndown)
{
  BasisSize=GeminalBasis->getBasisSetSize();//BasisSize=GeminalBasis->size();
  app_log() << "  AGPDetermiant::resize checking size nup, ndown, basis "
            << nup << " " << ndown << " " << BasisSize << std::endl;
  if(NumPtcls == 0) //use Numptcls to ensure resizing only once
  {
    Lambda.resize(BasisSize,BasisSize);
    if(nup>ndown)
      LambdaUP.resize(nup-ndown,BasisSize);
    Nup=nup;
    Ndown=ndown;
    NumPtcls=nup+ndown;
    psiM.resize(nup,nup);
    psiM_temp.resize(nup,nup);
    psiU.resize(nup);
    psiD.resize(ndown);
    phiT.resize(NumPtcls,BasisSize);
    phiTv.resize(BasisSize);
    WorkSpace.resize(nup);
    Pivot.resize(nup);
    dY.resize(NumPtcls,BasisSize);
    d2Y.resize(NumPtcls,BasisSize);
    dpsiU.resize(Nup,Nup);
    dpsiD.resize(Ndown,Nup);
    d2psiU.resize(Nup,Nup);
    d2psiD.resize(Ndown,Nup);
    dpsiUv.resize(Nup);
    d2psiUv.resize(Nup);
    dpsiDv.resize(Nup);
    d2psiDv.resize(Nup);
    FirstAddressOfdVU=&(dpsiU(0,0)[0]);
    LastAddressOfdVU=FirstAddressOfdVU+DIM*Nup*Nup;
    FirstAddressOfdVD=&(dpsiD(0,0)[0]);
    LastAddressOfdVD=FirstAddressOfdVD+DIM*Ndown*Nup;
    FirstAddressOfdY=&(dY(0,0)[0]);
    LastAddressOfdY=FirstAddressOfdY+DIM*NumPtcls*BasisSize;
    myG.resize(NumPtcls);
    myL.resize(NumPtcls);
    myG_temp.resize(NumPtcls);
    myL_temp.resize(NumPtcls);
    FirstAddressOfG = &myG[0][0];
    LastAddressOfG = FirstAddressOfG + DIM*NumPtcls;
  }
}

void AGPDeterminant::checkInVariables(opt_variables_type& active)
{
  //do nothing
}
void AGPDeterminant::checkOutVariables(const opt_variables_type& active)
{
  //do nothing
}
void AGPDeterminant::resetParameters(const opt_variables_type& active)
{
  //GeminalBasis->resetParameters(active);
}
void AGPDeterminant::reportStatus(std::ostream& os)
{
  //do nothing
}


void AGPDeterminant::resetTargetParticleSet(ParticleSet& P)
{
  GeminalBasis->resetTargetParticleSet(P);
}

/** Calculate the value of the Dirac determinant for particles
 *@param P input configuration containing N particles
 *@param G a vector containing N gradients
 *@param L a vector containing N laplacians
 *@return the value of the determinant
 *
 *\f$ (first,first+nel). \f$  Add the gradient and laplacian
 *contribution of the determinant to G(radient) and L(aplacian)
 *for local energy calculations.
 */
AGPDeterminant::ValueType
AGPDeterminant::evaluate(ParticleSet& P, ParticleSet::ParticleGradient_t& G, ParticleSet::ParticleLaplacian_t& L)
{
  APP_ABORT("WHO's calling AGPDeterminant::evaluate!!");
  return std::exp(LogValue);
  ////GeminalBasis->evaluate(P);
  //GeminalBasis->evaluateForWalkerMove(P);//@@
  ///* evaluate psi_up(iat)= \sum_{j} C_{ij} \phi_j^{u}(r_{iat})
  // * psi_down(iat-Nup) =  \sum_{j} C_{ij} \phi_j^{d}(r_{iat})
  // */
  //MatrixOperators::product(GeminalBasis->Y, Lambda, phiT);
  //for(int u=0; u<Nup; u++)
  //{
  //  for(int d=0, jat=Nup; d<Ndown; d++,jat++) //paired block
  //  {
  //    //psiM(d,u) = BLAS::dot(BasisSize,phiT[u],GeminalBasis->y(jat));
  //    psiM(d,u) = BLAS::dot(BasisSize,phiT[u],GeminalBasis->Y[jat]);//@@
  //  }
  //  for(int d=Ndown,unpaired=0; d<Nup; d++,unpaired++)//unpaired block Ndown x unpaired
  //  {
  //    //psiM(d,u) = BLAS::dot(BasisSize,LambdaUP[unpaired],GeminalBasis->y(u));
  //    psiM(d,u) = BLAS::dot(BasisSize,LambdaUP[unpaired],GeminalBasis->Y[u]);//@@
  //  }
  //}
  //CurrentDet = Invert(psiM.data(),Nup,Nup,WorkSpace.data(),Pivot.data());
  //for(int iat=0; iat<Nup; iat++)
  //{
  //  GradType rv;
  //  ValueType lap=0;
  //  int jat=Nup;
  //  for(int d=0; d<Ndown; d++,jat++)
  //  {
  //    ValueType dfac=psiM(iat,d);
  //    //rv += dfac*dot(phiT[jat],GeminalBasis->dy(iat),BasisSize);
  //    //lap += dfac*dot(phiT[jat],GeminalBasis->d2y(iat),BasisSize);
  //    rv += dfac*dot(phiT[jat],GeminalBasis->dY[iat],BasisSize);//@@
  //    lap += dfac*dot(phiT[jat],GeminalBasis->d2Y[iat],BasisSize);//@@
  //  }
  //  for(int d=Ndown,unpaired=0; d<Nup; d++,unpaired++)
  //  {
  //    ValueType dfac=psiM(iat,d);
  //    //rv += dfac*dot(LambdaUP[unpaired],GeminalBasis->dy(iat),BasisSize);
  //    //lap += dfac*dot(LambdaUP[unpaired],GeminalBasis->d2y(iat),BasisSize);
  //    rv += dfac*dot(LambdaUP[unpaired],GeminalBasis->dY[iat],BasisSize);//@@
  //    lap += dfac*dot(LambdaUP[unpaired],GeminalBasis->d2Y[iat],BasisSize);//@@
  //  }
  //  G(iat) += rv;
  //  L(iat) += lap-dot(rv,rv);
  //}
  //for(int jat=Nup,d=0; jat<NumPtcls; jat++,d++)
  //{
  //  GradType rv;
  //  ValueType lap=0;
  //  for(int u=0; u<Nup; u++)
  //  {
  //    ValueType dfac=psiM(u,d);
  //    //rv += dfac*dot(phiT[u],GeminalBasis->dy(jat),BasisSize);
  //    //lap += dfac*dot(phiT[u],GeminalBasis->d2y(jat),BasisSize);
  //    rv += dfac*dot(phiT[u],GeminalBasis->dY[jat],BasisSize);//@@
  //    lap += dfac*dot(phiT[u],GeminalBasis->d2Y[jat],BasisSize);//@@
  //  }
  //  G(jat) += rv;
  //  L(jat) += lap-dot(rv,rv);
  //}
  //return CurrentDet;
}

AGPDeterminant::ValueType
AGPDeterminant::evaluateLog(ParticleSet& P, ParticleSet::ParticleGradient_t& G, ParticleSet::ParticleLaplacian_t& L)
{
  evaluateLogAndStore(P);
  G += myG;
  L += myL;
  return LogValue;
}

void
AGPDeterminant::evaluateLogAndStore(ParticleSet& P)
{
  //GeminalBasis->evaluate(P);
  GeminalBasis->evaluateForWalkerMove(P);//@@
  /* evaluate \f$ psi_{up}(iat)= \sum_{j} C_{ij} \phi_j^{u}({\bf r}_{iat})  \f$
   * \f$ psi_{down}(iat-Nup) =  \sum_{j} C_{ij} \phi_j^{d}({\bf r}_{iat})\f$
   */
  MatrixOperators::product(GeminalBasis->Y, Lambda, phiT);
  for(int u=0; u<Nup; u++) //paired block
  {
    for(int d=0, jat=Nup; d<Ndown; d++,jat++)
    {
      //psiM(d,u) = BLAS::dot(BasisSize,phiT[u],GeminalBasis->Y[jat]);//@@
      psiM(d,u) = simd::dot(phiT[u],GeminalBasis->Y[jat],BasisSize);//@@
    }
    //unpaired block Ndown x unpaired
    for(int d=Ndown,unpaired=0; d<Nup; d++,unpaired++)
    {
      //psiM(d,u) = BLAS::dot(BasisSize,LambdaUP[unpaired],GeminalBasis->Y[u]);//@@
      psiM(d,u) = simd::dot(LambdaUP[unpaired],GeminalBasis->Y[u],BasisSize);//@@
    }
  }
  //CurrentDet = Invert(psiM.data(),Nup,Nup,WorkSpace.data(),Pivot.data());
  LogValue=InvertWithLog(psiM.data(),Nup,Nup,WorkSpace.data(),Pivot.data(),PhaseValue);
  for(int iat=0; iat<Nup; iat++)
  {
    for(int d=0,jat=Nup; d<Ndown; d++,jat++)
    {
      //dpsiU(iat,d)=dot(phiT[jat],GeminalBasis->dy(iat),BasisSize);
      //d2psiU(iat,d)=dot(phiT[jat],GeminalBasis->d2y(iat),BasisSize);
      dpsiU(iat,d)=simd::dot(phiT[jat],GeminalBasis->dY[iat],BasisSize);//@@
      d2psiU(iat,d)=simd::dot(phiT[jat],GeminalBasis->d2Y[iat],BasisSize);//@@
    }
    for(int d=Ndown,unpaired=0; d<Nup; d++,unpaired++)
    {
      //dpsiU(iat,d)=dot(LambdaUP[unpaired],GeminalBasis->dy(iat),BasisSize);
      //d2psiU(iat,d)=dot(LambdaUP[unpaired],GeminalBasis->d2y(iat),BasisSize);
      dpsiU(iat,d)=simd::dot(LambdaUP[unpaired],GeminalBasis->dY[iat],BasisSize);//@@
      d2psiU(iat,d)=simd::dot(LambdaUP[unpaired],GeminalBasis->d2Y[iat],BasisSize);//@@
    }
    GradType rv=simd::dot(psiM[iat],dpsiU[iat],Nup);
    ValueType lap=simd::dot(psiM[iat],d2psiU[iat],Nup);
    myG[iat]=rv;
    myL[iat]=lap-dot(rv,rv);
  }
  for(int jat=Nup,d=0; jat<NumPtcls; jat++,d++)
  {
    GradType rv;
    ValueType lap=0;
    for(int u=0; u<Nup; u++)
    {
      ValueType dfac=psiM(u,d);
      //rv += dfac*(dpsiD(d,u)=dot(phiT[u],GeminalBasis->dy(jat),BasisSize));
      //lap += dfac*(d2psiD(d,u)=dot(phiT[u],GeminalBasis->d2y(jat),BasisSize));
      rv += dfac*(dpsiD(d,u)=simd::dot(phiT[u],GeminalBasis->dY[jat],BasisSize));//@@
      lap += dfac*(d2psiD(d,u)=simd::dot(phiT[u],GeminalBasis->d2Y[jat],BasisSize));//@@
    }
    myG[jat]=rv;
    myL[jat]=lap-dot(rv,rv);
  }
  dY = GeminalBasis->dY;
  d2Y = GeminalBasis->d2Y;
}

AGPDeterminant::ValueType
AGPDeterminant::registerData(ParticleSet& P, PooledData<RealType>& buf)
{
  evaluateLogAndStore(P);
  P.G += myG;
  P.L += myL;
  //copy psiM to temporary
  psiM_temp = psiM;
  //if(UseBuffer)
  {
    //add the data: determinant, inverse, gradient and laplacians
    //buf.add(CurrentDet);
    buf.add(LogValue);
    buf.add(psiM.begin(),psiM.end());
    buf.add(phiT.begin(),phiT.end());
    buf.add(d2psiU.begin(),d2psiU.end());
    buf.add(d2psiD.begin(),d2psiD.end());
    buf.add(FirstAddressOfdVU,LastAddressOfdVU);
    buf.add(FirstAddressOfdVD,LastAddressOfdVD);
    buf.add(d2Y.begin(),d2Y.end());
    buf.add(FirstAddressOfdY,LastAddressOfdY);
    buf.add(FirstAddressOfG,LastAddressOfG);
    buf.add(myL.first_address(), myL.last_address());
    //buf.add(myL.begin(), myL.end());
  }
  return LogValue;
  //return LogValue = evaluateLogAndPhase(CurrentDet,PhaseValue);
}

AGPDeterminant::ValueType
AGPDeterminant::updateBuffer(ParticleSet& P, PooledData<RealType>& buf,
                             bool fromscratch)
{
  evaluateLogAndStore(P);
  P.G += myG;
  P.L += myL;
  //if(UseBuffer)
  {
    //buf.put(CurrentDet);
    buf.put(LogValue);
    buf.put(psiM.begin(),psiM.end());
    buf.put(phiT.begin(),phiT.end());
    buf.put(d2psiU.begin(),d2psiU.end());
    buf.put(d2psiD.begin(),d2psiD.end());
    buf.put(FirstAddressOfdVU,LastAddressOfdVU);
    buf.put(FirstAddressOfdVD,LastAddressOfdVD);
    buf.put(d2Y.begin(),d2Y.end());
    buf.put(FirstAddressOfdY,LastAddressOfdY);
    buf.put(FirstAddressOfG,LastAddressOfG);
    buf.put(myL.first_address(), myL.last_address());
    //buf.put(myL.begin(), myL.end());
  }
  return LogValue;
  //return CurrentDet;
}

void AGPDeterminant::copyFromBuffer(ParticleSet& P, PooledData<RealType>& buf)
{
  //if(UseBuffer)
  {
    //buf.get(CurrentDet);
    buf.get(LogValue);
    buf.get(psiM.begin(),psiM.end());
    buf.get(phiT.begin(),phiT.end());
    buf.get(d2psiU.begin(),d2psiU.end());
    buf.get(d2psiD.begin(),d2psiD.end());
    buf.get(FirstAddressOfdVU,LastAddressOfdVU);
    buf.get(FirstAddressOfdVD,LastAddressOfdVD);
    buf.get(d2Y.begin(),d2Y.end());
    buf.get(FirstAddressOfdY,LastAddressOfdY);
    buf.get(FirstAddressOfG,LastAddressOfG);
    buf.get(myL.first_address(), myL.last_address());
    //buf.get(myL.begin(), myL.end());
    //copy current inverse of the determinant
    psiM_temp = psiM;
  }
}


/** return the ratio only for the  iat-th partcle move
 * @param P current configuration
 * @param iat the particle thas is being moved
 */
AGPDeterminant::ValueType
AGPDeterminant::ratio(ParticleSet& P, int iat)
{
  UpdateMode=ORB_PBYP_RATIO;
  //GeminalBasis->evaluate(P,iat);
  GeminalBasis->evaluateForPtclMove(P,iat);//@@
  //To dune with gemv
  //BLAS::gemv(Lambda.rows(),Lambda.cols(), Lambda.data(), GeminalBasis->y(0), phiT[iat]);
  //const ValueType* restrict y_ptr=GeminalBasis->y(0);
  const BasisSetType::ValueType* restrict y_ptr=GeminalBasis->Phi.data();//@@
  if(iat<Nup)
  {
    for(int d=0,jat=Nup; d<Ndown; d++,jat++)
      psiU[d]=simd::dot(y_ptr,phiT[jat],BasisSize);
    //psiU[d]=BLAS::dot(BasisSize,y_ptr,phiT[jat]);
    //unpaired block Ndown x unpaired
    for(int d=Ndown,unpaired=0; d<Nup; d++,unpaired++)
      //psiU[d] = BLAS::dot(BasisSize,LambdaUP[unpaired],y_ptr);
      psiU[d] = simd::dot(LambdaUP[unpaired],y_ptr,BasisSize);
    //curRatio=DetRatio(psiM, psiU.data(),iat);
    curRatio=DetRatioByRow(psiM, psiU,iat);
  }
  else
  {
    for(int u=0; u<Nup; u++)
      //psiD[u]=BLAS::dot(BasisSize,y_ptr,phiT[u]);
      psiD[u]=simd::dot(y_ptr,phiT[u],BasisSize);
    //curRatio=DetRatioTranspose(psiM, psiD.data(),iat-Nup);
    curRatio=DetRatioByColumn(psiM, psiD,iat-Nup);
  }
  return curRatio;
}

<<<<<<< HEAD
/** return the ratio
 * @param P current configuration
 * @param iat particle whose position is moved
 * @param dG differential Gradients
 * @param dL differential Laplacians
 *
 * Data member *_temp contain the data assuming that the move is accepted
 * and are used to evaluate differential Gradients and Laplacians.
 */
AGPDeterminant::ValueType
AGPDeterminant::ratio(ParticleSet& P, int iat,
                      ParticleSet::ParticleGradient_t& dG,
                      ParticleSet::ParticleLaplacian_t& dL)
{
  UpdateMode=ORB_PBYP_ALL;
  //copy the iat-row to temporary vectors, restore when rejected
  std::copy(phiT[iat],phiT[iat]+BasisSize,phiTv.begin());
  //GeminalBasis->evaluateAll(P,iat);
  GeminalBasis->evaluateAllForPtclMove(P,iat);
  //BLAS::gemv(Lambda.rows(),Lambda.cols(), Lambda.data(), GeminalBasis->y(0), phiT[iat]);
  BLAS::gemv(Lambda.rows(),Lambda.cols(), Lambda.data(), GeminalBasis->Phi.data(), phiT[iat]);//@@
  if(iat<Nup)
    ratioUp(P,iat);
  else
    ratioDown(P,iat);
  for(int kat=0; kat<Nup; kat++)
  {
    GradType rv=simd::dot(psiM_temp[kat],dpsiU[kat],Nup);
    ValueType lap=simd::dot(psiM_temp[kat],d2psiU[kat],Nup);
    lap -= dot(rv,rv);
    dG[kat] += (rv-myG[kat]);
    myG_temp[kat]=rv;
    dL[kat] += (lap-myL[kat]);
    myL_temp[kat]=lap;
  }
  for(int jat=Nup,d=0; jat<NumPtcls; jat++,d++)
  {
    GradType rv;
    ValueType lap=0;
    for(int u=0; u<Nup; u++)
    {
      ValueType dfac=psiM_temp(u,d);
      rv += dfac*dpsiD(d,u);
      lap += dfac*d2psiD(d,u);
    }
    lap -= dot(rv,rv);
    dG[jat] +=  (rv-myG[jat]);
    myG_temp[jat]=rv;
    dL[jat] +=  (lap-myL[jat]);
    myL_temp[jat]=lap;
  }
  return curRatio;
}

=======
>>>>>>> af960d3d
void AGPDeterminant::ratioUp(ParticleSet& P, int iat)
{
  //const ValueType* restrict y_ptr=GeminalBasis->y(0);
  const BasisSetType::ValueType* restrict y_ptr=GeminalBasis->Phi.data();//@@
  for(int d=0,jat=Nup; d<Ndown; d++,jat++)
  {
    psiU[d]=simd::dot(y_ptr,phiT[jat],BasisSize);
    //psiU[d]=BLAS::dot(BasisSize,y_ptr,phiT[jat]);
  }
  //unpaired block Ndown x unpaired
  for(int d=Ndown,unpaired=0; d<Nup; d++,unpaired++)
  {
    psiU[d] =simd::dot(LambdaUP[unpaired],y_ptr,BasisSize);
    //psiU[d] = BLAS::dot(BasisSize,LambdaUP[unpaired],y_ptr);
  }
  //curRatio = DetRatio(psiM_temp, psiU.data(),iat);
  curRatio = DetRatioByRow(psiM_temp, psiU,iat);
  InverseUpdateByRow(psiM_temp,psiU,workV1,workV2,iat,curRatio);
  std::copy(dpsiU[iat],dpsiU[iat]+Nup,dpsiUv.begin());
  std::copy(d2psiU[iat],d2psiU[iat]+Nup,d2psiUv.begin());
  //const GradType* restrict  dy_ptr = GeminalBasis->dy(0);
  //const ValueType* restrict d2y_ptr = GeminalBasis->d2y(0);
  const BasisSetType::GradType* restrict  dy_ptr = GeminalBasis->dPhi.data();//@@
  const BasisSetType::ValueType* restrict d2y_ptr = GeminalBasis->d2Phi.data();//@@
  for(int d=0, jat=Nup; d<Ndown; d++,jat++)
  {
    dpsiU(iat,d)=simd::dot(phiT[jat],dy_ptr,BasisSize);
    d2psiU(iat,d)=simd::dot(phiT[jat],d2y_ptr,BasisSize);
  }
  for(int d=Ndown,unpaired=0; d<Nup; d++,unpaired++)
  {
    dpsiU(iat,d)=simd::dot(LambdaUP[unpaired],dy_ptr,BasisSize);
    d2psiU(iat,d)=simd::dot(LambdaUP[unpaired],d2y_ptr,BasisSize);
  }
  for(int jat=Nup,d=0; jat<NumPtcls; jat++,d++)
  {
    dpsiDv[d]=dpsiD(d,iat);
    dpsiD(d,iat)=simd::dot(phiT[iat],dY[jat],BasisSize);
    d2psiDv[d]=d2psiD(d,iat);
    d2psiD(d,iat)=simd::dot(phiT[iat],d2Y[jat],BasisSize);
  }
}

void AGPDeterminant::ratioDown(ParticleSet& P, int iat)
{
  //const ValueType* restrict y_ptr=GeminalBasis->y(0);
  const BasisSetType::ValueType* restrict y_ptr=GeminalBasis->Phi.data();//@@
  int d=iat-Nup;
  for(int u=0; u<Nup; u++)
  {
    psiD[u]=simd::dot(y_ptr,phiT[u],BasisSize);
    //psiD[u]=BLAS::dot(BasisSize,y_ptr,phiT[u]);
  }
  //curRatio = DetRatioTranspose(psiM_temp, psiD.data(),d);
  curRatio = DetRatioByColumn(psiM_temp, psiD,d);
  InverseUpdateByColumn(psiM_temp,psiD,workV1,workV2,d,curRatio);
  std::copy(dpsiD[d],dpsiD[d]+Nup,dpsiDv.begin());
  std::copy(d2psiD[d],d2psiD[d]+Nup,d2psiDv.begin());
  //const GradType* restrict dy_ptr = GeminalBasis->dy(0);
  //const ValueType* restrict d2y_ptr = GeminalBasis->d2y(0);
  const BasisSetType::GradType* restrict dy_ptr = GeminalBasis->dPhi.data();//@@
  const BasisSetType::ValueType* restrict d2y_ptr = GeminalBasis->d2Phi.data();//@@
  for(int u=0; u<Nup; u++)
  {
    dpsiD(d,u)=simd::dot(phiT[u],dy_ptr,BasisSize);
    d2psiD(d,u)=simd::dot(phiT[u],d2y_ptr,BasisSize);
  }
  for(int kat=0; kat<Nup; kat++)
  {
    dpsiUv[kat]=dpsiU(kat,d);
    dpsiU(kat,d)=simd::dot(phiT[iat],dY[kat],BasisSize);
    d2psiUv[kat]=d2psiU(kat,d);
    d2psiU(kat,d)=simd::dot(phiT[iat],d2Y[kat],BasisSize);
  }
}

/** move was accepted, update the real container
 */
void AGPDeterminant::acceptMove(ParticleSet& P, int iat)
{
  PhaseValue += evaluatePhase(curRatio);
  LogValue +=std::log(std::abs(curRatio));
  //CurrentDet *= curRatio;
  if(UpdateMode == ORB_PBYP_RATIO)
  {
    APP_ABORT("Incomplete AGPDeterminant::acceptMove Turn on useDrift " );
    if(iat<Nup)
      InverseUpdateByRow(psiM,psiU,workV1,workV2,iat,curRatio);
    else
      InverseUpdateByColumn(psiM,psiD,workV1,workV2,iat-Nup,curRatio);
    psiM_temp=psiM;
    //psiM = psiM_temp;
  }
  else
  {
    psiM = psiM_temp;
    myG = myG_temp;
    myL = myL_temp;
    //std::copy(GeminalBasis->dy(0),GeminalBasis->dy(0)+BasisSize,dY[iat]);
    //std::copy(GeminalBasis->d2y(0),GeminalBasis->d2y(0)+BasisSize,d2Y[iat]);
    std::copy(GeminalBasis->dPhi.begin(),GeminalBasis->dPhi.end(),dY[iat]);//@@
    std::copy(GeminalBasis->d2Phi.begin(),GeminalBasis->d2Phi.end(),d2Y[iat]);//@@
  }
  curRatio=1.0;
}

/** move was rejected. copy the real container to the temporary to move on
 */
void AGPDeterminant::restore(int iat)
{
  if(UpdateMode != ORB_PBYP_RATIO)
  {
    std::copy(phiTv.begin(), phiTv.end(),phiT[iat]);
    psiM_temp = psiM;
    if(iat<Nup)
    {
      std::copy(dpsiUv.begin(), dpsiUv.end(),dpsiU[iat]);
      std::copy(d2psiUv.begin(), d2psiUv.end(),d2psiU[iat]);
      for(int d=0; d<Ndown; d++)
      {
        dpsiD(d,iat)=dpsiDv[d];
        d2psiD(d,iat)=d2psiDv[d];
      }
    }
    else
    {
      int d=iat-Nup;
      std::copy(dpsiDv.begin(), dpsiDv.end(),dpsiD[d]);
      std::copy(d2psiDv.begin(), d2psiDv.end(),d2psiD[d]);
      for(int kat=0; kat<Nup; kat++)
      {
        dpsiU(kat,d)=dpsiUv[kat];
        d2psiU(kat,d) = d2psiUv[kat];
      }
    }
  }
  curRatio=1.0;
}

OrbitalBasePtr AGPDeterminant::makeClone(ParticleSet& tqp) const
{
  AGPDeterminant* myclone = new AGPDeterminant(0);
  myclone->GeminalBasis=GeminalBasis->makeClone();
  myclone->GeminalBasis->resetTargetParticleSet(tqp);
  myclone->resize(Nup,Ndown);
  myclone->Lambda=Lambda;
  if(Nup!=Ndown)
    myclone->LambdaUP=LambdaUP;
  return myclone;
}
}<|MERGE_RESOLUTION|>--- conflicted
+++ resolved
@@ -364,63 +364,6 @@
   return curRatio;
 }
 
-<<<<<<< HEAD
-/** return the ratio
- * @param P current configuration
- * @param iat particle whose position is moved
- * @param dG differential Gradients
- * @param dL differential Laplacians
- *
- * Data member *_temp contain the data assuming that the move is accepted
- * and are used to evaluate differential Gradients and Laplacians.
- */
-AGPDeterminant::ValueType
-AGPDeterminant::ratio(ParticleSet& P, int iat,
-                      ParticleSet::ParticleGradient_t& dG,
-                      ParticleSet::ParticleLaplacian_t& dL)
-{
-  UpdateMode=ORB_PBYP_ALL;
-  //copy the iat-row to temporary vectors, restore when rejected
-  std::copy(phiT[iat],phiT[iat]+BasisSize,phiTv.begin());
-  //GeminalBasis->evaluateAll(P,iat);
-  GeminalBasis->evaluateAllForPtclMove(P,iat);
-  //BLAS::gemv(Lambda.rows(),Lambda.cols(), Lambda.data(), GeminalBasis->y(0), phiT[iat]);
-  BLAS::gemv(Lambda.rows(),Lambda.cols(), Lambda.data(), GeminalBasis->Phi.data(), phiT[iat]);//@@
-  if(iat<Nup)
-    ratioUp(P,iat);
-  else
-    ratioDown(P,iat);
-  for(int kat=0; kat<Nup; kat++)
-  {
-    GradType rv=simd::dot(psiM_temp[kat],dpsiU[kat],Nup);
-    ValueType lap=simd::dot(psiM_temp[kat],d2psiU[kat],Nup);
-    lap -= dot(rv,rv);
-    dG[kat] += (rv-myG[kat]);
-    myG_temp[kat]=rv;
-    dL[kat] += (lap-myL[kat]);
-    myL_temp[kat]=lap;
-  }
-  for(int jat=Nup,d=0; jat<NumPtcls; jat++,d++)
-  {
-    GradType rv;
-    ValueType lap=0;
-    for(int u=0; u<Nup; u++)
-    {
-      ValueType dfac=psiM_temp(u,d);
-      rv += dfac*dpsiD(d,u);
-      lap += dfac*d2psiD(d,u);
-    }
-    lap -= dot(rv,rv);
-    dG[jat] +=  (rv-myG[jat]);
-    myG_temp[jat]=rv;
-    dL[jat] +=  (lap-myL[jat]);
-    myL_temp[jat]=lap;
-  }
-  return curRatio;
-}
-
-=======
->>>>>>> af960d3d
 void AGPDeterminant::ratioUp(ParticleSet& P, int iat)
 {
   //const ValueType* restrict y_ptr=GeminalBasis->y(0);
