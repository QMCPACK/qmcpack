--- conflicted
+++ resolved
@@ -73,11 +73,7 @@
   gContainer_type myG;
   hContainer_type myH;
 
-<<<<<<< HEAD
   SplineR2RAdoptor(): BaseType(),SplineInst(nullptr), MultiSpline(nullptr)
-=======
-  SplineR2RSoA(): BaseType(), SplineInst(nullptr), MultiSpline(nullptr)
->>>>>>> 9d3af8ad
   {
     this->is_complex=false;
     this->is_soa_ready=true;
