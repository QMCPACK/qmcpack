//////////////////////////////////////////////////////////////////////////////////////
// This file is distributed under the University of Illinois/NCSA Open Source License.
// See LICENSE file in top directory for details.
//
// Copyright (c) 2016 Jeongnim Kim and QMCPACK developers.
//
// File developed by: Jeremy McMinnis, jmcminis@gmail.com, University of Illinois at Urbana-Champaign
//                    Jeongnim Kim, jeongnim.kim@gmail.com, University of Illinois at Urbana-Champaign
//                    Mark A. Berrill, berrillma@ornl.gov, Oak Ridge National Laboratory
//
// File created by: Jeongnim Kim, jeongnim.kim@gmail.com, University of Illinois at Urbana-Champaign
//////////////////////////////////////////////////////////////////////////////////////


#ifndef QMCPLUSPLUS_EINSPLINE_R2RSOA_ADOPTOR_H
#define QMCPLUSPLUS_EINSPLINE_R2RSOA_ADOPTOR_H

#include "Configuration.h"
#include "OhmmsSoA/Container.h"
#include "spline2/MultiBspline.hpp"
#include "QMCWaveFunctions/BsplineFactory/SplineAdoptor.h"
#include "io/hdf_archive.h"
#include "Particle/VirtualParticleSet.h"
#include "qmc_common.h"
#include "spline/einspline_engine.hpp"
#include "spline/einspline_util.hpp"

namespace qmcplusplus
{

/** adoptor class to match std::complex<ST> spline with TT real SPOs
 * @tparam ST precision of spline
 * @tparam TT precision of SPOs
 * @tparam D dimension
 *
 * Requires temporage storage and multiplication of phase vectors
 */
template<typename ST, typename TT>
class SplineR2RAdoptor: public SplineAdoptor<ST,3>
{
public:
  //Dimensionality
  static constexpr int D = OHMMS_DIM;

  using PosType = PtclOnLatticeTraits::SingleParticlePos_t;
  using BaseType = SplineAdoptor<ST,3>;
  using SplineType = typename bspline_traits<ST,3>::SplineType;
  using BCType = typename bspline_traits<ST,3>::BCType;
  using PointType = typename BaseType::PointType;
  using SingleSplineType = typename BaseType::SingleSplineType;

  using vContainer_type = Vector<ST,aligned_allocator<ST> >;
  using gContainer_type = VectorSoaContainer<ST,3>;
  using hContainer_type = VectorSoaContainer<ST,6>;

  using BaseType::first_spo;
  using BaseType::last_spo;
  using SplineAdoptor<ST,D>::HalfG;
  using BaseType::GGt;
  using BaseType::PrimLattice;
  using BaseType::kPoints;
  using BaseType::offset_cplx;
  using BaseType::offset_real;

  bool IsGamma;
  ///number of points of the original grid
  int BaseN[3];
  ///offset of the original grid, always 0
  int BaseOffset[3];
  ///multi bspline set
  MultiBspline<ST>* SplineInst;
  ///expose the pointer to reuse the reader and only assigned with create_spline
  ///also used as identifier of shallow copy
  SplineType* MultiSpline;

  vContainer_type myV;
  vContainer_type myL;
  gContainer_type myG;
  hContainer_type myH;

  
  
  SplineR2RAdoptor(): BaseType(),SplineInst(nullptr), MultiSpline(nullptr)
  {
    this->is_complex=false;
    this->is_soa_ready=true;
    this->AdoptorName="SplineR2RAdoptor";
    this->KeyWord="SplineR2RAdoptor";
  }

<<<<<<< HEAD
  ///** copy the base property */
  //SplineC2CSoA(BaseType& rhs): BaseType(rhs)
  //{
  //  this->is_complex=true;
  //  this->AdoptorName="SplineC2CSoA";
  //  this->KeyWord="C2RSoA";
  //}

  SplineR2RAdoptor(const SplineR2RAdoptor& a):
    SplineAdoptor<ST,3>(a),SplineInst(a.SplineInst),MultiSpline(nullptr)
=======
  SplineR2RSoA(const SplineR2RSoA& a):
    SplineAdoptorBase<ST,3>(a),SplineInst(a.SplineInst),MultiSpline(nullptr)
>>>>>>> 9bbd58d8
  {
    const size_t n=a.myV.size();
    myV.resize(n); myG.resize(n); myL.resize(n); myH.resize(n);
  }

  virtual ~SplineR2RAdoptor()
  {
    if(MultiSpline != nullptr) delete SplineInst;
  }

  inline void resizeStorage(size_t n, size_t nvals)
  {
    BaseType::init_base(n);
    const size_t npad=getAlignedSize<ST>(n);
    myV.resize(npad);
    myG.resize(npad);
    myL.resize(npad);
    myH.resize(npad);

    IsGamma=( (HalfG[0]==0) && (HalfG[1]==0) && (HalfG[2]==0));
  }

  void bcast_tables(Communicate* comm)
  {
    chunked_bcast(comm, MultiSpline);
  }

  void gather_tables(Communicate* comm)
  {
    if(comm->size()==1) return;
    const int Nbands = kPoints.size();
    const int Nbandgroups = comm->size();
    offset_real.resize(Nbandgroups+1,0);
    FairDivideLow(Nbands,Nbandgroups,offset_real);
    gatherv(comm, MultiSpline, MultiSpline->z_stride, offset_real);
  }

  template<typename GT, typename BCT>
  void create_spline(GT& xyz_g, BCT& xyz_bc)
  {
    GGt=dot(transpose(PrimLattice.G),PrimLattice.G);
    SplineInst=new MultiBspline<ST>();
    SplineInst->create(xyz_g,xyz_bc,myV.size());
    MultiSpline=SplineInst->spline_m;

    for(size_t i=0; i<D; ++i)
    {
      BaseOffset[i]=0;
      BaseN[i]=xyz_g[i].num+3;
    }
    qmc_common.memory_allocated += SplineInst->sizeInByte();
  }

  void create_spline(TinyVector<int,D>& mesh, int n)
  {
    Ugrid xyz_grid[D];
    BCType xyz_bc[D];
    for(int i=0; i<D; ++i)
    {
      xyz_grid[i].start = 0.0;
      xyz_grid[i].end = 1.0;
      xyz_grid[i].num = mesh[i];
      xyz_bc[i].lCode=xyz_bc[i].rCode=(HalfG[i])? ANTIPERIODIC:PERIODIC;
      BaseOffset[i]=0;
      BaseN[i]=xyz_grid[i].num+3;
    }
    SplineInst=new MultiBspline<ST>();
    SplineInst->create(xyz_grid,xyz_bc,n);
    MultiSpline=SplineInst->spline_m;
    qmc_common.memory_allocated += MultiSpline->coefs_size*sizeof(ST);
  }

  inline void flush_zero()
  {
    SplineInst->flush_zero();
  }

  inline void set_spline(SingleSplineType* spline_r, SingleSplineType* spline_i, int twist, int ispline, int level)
  {
    SplineInst->copy_spline(spline_r, ispline, BaseOffset, BaseN);
  }

  void set_spline(ST* restrict psi_r, ST* restrict psi_i, int twist, int ispline, int level)
  {
    Vector<ST> v_r(psi_r,0);
    SplineInst->set(ispline, v_r);
  }

  inline void set_spline_domain(SingleSplineType* spline_r, SingleSplineType* spline_i,
      int twist, int ispline, const int* offset_l, const int* mesh_l)
  {
  }

  bool read_splines(hdf_archive& h5f)
  {
    std::ostringstream o;
    o<<"spline_" << SplineAdoptor<ST,D>::MyIndex;
    einspline_engine<SplineType> bigtable(SplineInst->spline_m);
    return h5f.read(bigtable,o.str().c_str());//"spline_0");
  }

  bool write_splines(hdf_archive& h5f)
  {
    std::ostringstream o;
    o<<"spline_" << SplineAdoptor<ST,D>::MyIndex;
    einspline_engine<SplineType> bigtable(SplineInst->spline_m);
    return h5f.write(bigtable,o.str().c_str());//"spline_0");
  }

  /** convert postion in PrimLattice unit and return sign */
  inline int convertPos(const PointType& r, PointType& ru)
  {
    ru=PrimLattice.toUnit(r);
    int bc_sign=0;
    for(int i=0; i<D; i++)
      if( -std::numeric_limits<ST>::epsilon() < ru[i] && ru[i] < 0 )
        ru[i] = ST(0.0);
      else
      {
        ST img = std::floor(ru[i]);
        ru[i] -= img;
        bc_sign += HalfG[i] * (int)img;
      }
    return bc_sign;
  }

  template<typename VV>
  inline void assign_v(int bc_sign, const vContainer_type& myV, VV& psi)
  {
    if (bc_sign & 1)
      for(size_t psiIndex=first_spo,j=0; psiIndex<last_spo; ++psiIndex,++j)
        psi[psiIndex]=-myV[j];
    else
      for(size_t psiIndex=first_spo,j=0; psiIndex<last_spo; ++psiIndex,++j)
        psi[psiIndex]=myV[j];
  }

  inline TT evaluate_dot(const ParticleSet& P, const int iat, const TT* restrict arow, ST* scratch, bool compute_spline=true)
  {
    Vector<ST> vtmp(scratch,myV.size());
    PointType ru;
    int bc_sign=convertPos(P.activeR(iat),ru);
    if(compute_spline) SplineInst->evaluate(ru,vtmp);

    TT res=TT();
    if (bc_sign & 1)
      #pragma omp simd reduction(+:res)
      for(size_t psiIndex=first_spo; psiIndex<last_spo; ++psiIndex)
        res -= vtmp[psiIndex-first_spo]*arow[psiIndex];
    else
      #pragma omp simd reduction(+:res)
      for(size_t psiIndex=first_spo; psiIndex<last_spo; ++psiIndex)
        res += vtmp[psiIndex-first_spo]*arow[psiIndex];
    return res;
  }

  template<typename VV>
  inline void evaluate_v(const ParticleSet& P, const int iat, VV& psi)
  {
    const PointType& r=P.activeR(iat);
    PointType ru;
    int bc_sign=convertPos(r,ru);
    SplineInst->evaluate(ru,myV);
    assign_v(bc_sign,myV,psi);
  }

  template<typename VM, typename VAV>
  inline void evaluateValues(const VirtualParticleSet& VP, VM& psiM, VAV& SPOMem)
  {
    const size_t m=psiM.cols();
    for(int iat=0; iat<VP.getTotalNum(); ++iat)
    {
      Vector<TT> psi(psiM[iat],m);
      evaluate_v(VP,iat,psi);
    }
  }

  inline size_t estimateMemory(const int nP) { return 0; }

  template<typename VV, typename GV>
  inline void assign_vgl(int bc_sign, VV& psi, GV& dpsi, VV& d2psi)
  {
    const ST g00=PrimLattice.G(0), g01=PrimLattice.G(1), g02=PrimLattice.G(2),
             g10=PrimLattice.G(3), g11=PrimLattice.G(4), g12=PrimLattice.G(5),
             g20=PrimLattice.G(6), g21=PrimLattice.G(7), g22=PrimLattice.G(8);
    const ST symGG[6]={GGt[0],GGt[1]+GGt[3],GGt[2]+GGt[6],GGt[4],GGt[5]+GGt[7],GGt[8]};

    const ST* restrict g0=myG.data(0);
    const ST* restrict g1=myG.data(1);
    const ST* restrict g2=myG.data(2);
    const ST* restrict h00=myH.data(0);
    const ST* restrict h01=myH.data(1);
    const ST* restrict h02=myH.data(2);
    const ST* restrict h11=myH.data(3);
    const ST* restrict h12=myH.data(4);
    const ST* restrict h22=myH.data(5);

    if (bc_sign & 1)
    {
      #pragma omp simd
      for(size_t psiIndex=first_spo; psiIndex<last_spo; ++psiIndex)
      {
        const size_t j=psiIndex-first_spo;
        psi[psiIndex]=-myV[j];
        dpsi[psiIndex][0]=-(g00*g0[j]+g01*g1[j]+g02*g2[j]);
        dpsi[psiIndex][1]=-(g10*g0[j]+g11*g1[j]+g12*g2[j]);
        dpsi[psiIndex][2]=-(g20*g0[j]+g21*g1[j]+g22*g2[j]);
        d2psi[psiIndex]=-SymTrace(h00[j],h01[j],h02[j],h11[j],h12[j],h22[j],symGG);
      }
    }
    else
    {
      #pragma omp simd
      for(size_t psiIndex=first_spo; psiIndex<last_spo; ++psiIndex)
      {
        const size_t j=psiIndex-first_spo;
        psi[psiIndex]=myV[j];
        dpsi[psiIndex][0]=(g00*g0[j]+g01*g1[j]+g02*g2[j]);
        dpsi[psiIndex][1]=(g10*g0[j]+g11*g1[j]+g12*g2[j]);
        dpsi[psiIndex][2]=(g20*g0[j]+g21*g1[j]+g22*g2[j]);
        d2psi[psiIndex]=SymTrace(h00[j],h01[j],h02[j],h11[j],h12[j],h22[j],symGG);
      }
    }
  }

  /** assign_vgl_from_l can be used when myL is precomputed and myV,myG,myL in cartesian
   */
  template<typename VV, typename GV>
  inline void assign_vgl_from_l(int bc_sign, VV& psi, GV& dpsi, VV& d2psi)
  {
    const ST* restrict g0=myG.data(0);
    const ST* restrict g1=myG.data(1);
    const ST* restrict g2=myG.data(2);

    if (bc_sign & 1)
    {
      #pragma omp simd
      for(int psiIndex=first_spo; psiIndex<last_spo; ++psiIndex)
      {
        const size_t j=psiIndex-first_spo;
        psi[psiIndex]=-myV[j];
        dpsi[psiIndex][0]=-g0[j];
        dpsi[psiIndex][1]=-g1[j];
        dpsi[psiIndex][2]=-g2[j];
        d2psi[psiIndex]=-myL[j];
      }
    }
    else
    {
      #pragma omp simd
      for(int psiIndex=first_spo; psiIndex<last_spo; ++psiIndex)
      {
        const size_t j=psiIndex-first_spo;
        psi[psiIndex]=myV[j];
        dpsi[psiIndex][0]=g0[j];
        dpsi[psiIndex][1]=g1[j];
        dpsi[psiIndex][2]=g2[j];
        d2psi[psiIndex]=myL[j];
      }
    }
  }

  template<typename VV, typename GV>
  inline void evaluate_vgl(const ParticleSet& P, const int iat, VV& psi, GV& dpsi, VV& d2psi)
  {
    const PointType& r=P.activeR(iat);
    PointType ru;
    int bc_sign=convertPos(r,ru);
    SplineInst->evaluate_vgh(ru,myV,myG,myH);
    assign_vgl(bc_sign,psi,dpsi,d2psi);
  }

  /** identical to assign_vgl but the output container is SoA container
   */
  template<typename VGL>
  inline void assign_vgl_soa(int bc_sign, VGL& vgl)
  {
    const ST g00=PrimLattice.G(0), g01=PrimLattice.G(1), g02=PrimLattice.G(2),
             g10=PrimLattice.G(3), g11=PrimLattice.G(4), g12=PrimLattice.G(5),
             g20=PrimLattice.G(6), g21=PrimLattice.G(7), g22=PrimLattice.G(8);
    const ST symGG[6]={GGt[0],GGt[1]+GGt[3],GGt[2]+GGt[6],GGt[4],GGt[5]+GGt[7],GGt[8]};

    const ST* restrict g0=myG.data(0);
    const ST* restrict g1=myG.data(1);
    const ST* restrict g2=myG.data(2);
    const ST* restrict h00=myH.data(0);
    const ST* restrict h01=myH.data(1);
    const ST* restrict h02=myH.data(2);
    const ST* restrict h11=myH.data(3);
    const ST* restrict h12=myH.data(4);
    const ST* restrict h22=myH.data(5);

    TT* restrict psi =vgl.data(0)+first_spo; ASSUME_ALIGNED(psi);
    TT* restrict vg_x=vgl.data(1)+first_spo; ASSUME_ALIGNED(vg_x);
    TT* restrict vg_y=vgl.data(2)+first_spo; ASSUME_ALIGNED(vg_y);
    TT* restrict vg_z=vgl.data(3)+first_spo; ASSUME_ALIGNED(vg_z);
    TT* restrict vl_l=vgl.data(4)+first_spo; ASSUME_ALIGNED(vl_l);

    const size_t N=last_spo-first_spo;
    if (bc_sign & 1)
    {
      #pragma omp simd
      for(int j=0; j<N; ++j)
      {
        psi [j]=-myV[j];
        vg_x[j]=-(g00*g0[j]+g01*g1[j]+g02*g2[j]);
        vg_y[j]=-(g10*g0[j]+g11*g1[j]+g12*g2[j]);
        vg_z[j]=-(g20*g0[j]+g21*g1[j]+g22*g2[j]);
        vl_l[j]=-SymTrace(h00[j],h01[j],h02[j],h11[j],h12[j],h22[j],symGG);
      }
    }
    else
    {
      #pragma omp simd
      for(int j=0; j<N; ++j)
      {
        psi [j]=myV[j];
        vg_x[j]=(g00*g0[j]+g01*g1[j]+g02*g2[j]);
        vg_y[j]=(g10*g0[j]+g11*g1[j]+g12*g2[j]);
        vg_z[j]=(g20*g0[j]+g21*g1[j]+g22*g2[j]);
        vl_l[j]=SymTrace(h00[j],h01[j],h02[j],h11[j],h12[j],h22[j],symGG);
      }
    }
  }

  /** evaluate VGL using VectorSoaContainer
   * @param r position
   * @param psi value container
   * @param dpsi gradient-laplacian container
   */
  template<typename VGL>
  inline void evaluate_vgl_combo(const ParticleSet& P, const int iat, VGL& vgl)
  {
    const PointType& r=P.activeR(iat);
    PointType ru;
    int bc_sign=convertPos(r,ru);
    SplineInst->evaluate_vgh(ru,myV,myG,myH);
    assign_vgl_soa(bc_sign,vgl);
  }

  template<typename VV, typename GV, typename GGV>
  void assign_vgh(int bc_sign, VV& psi, GV& dpsi, GGV& grad_grad_psi)
  {
    const ST cone = (bc_sign &1)? -1:1;
    const ST g00=PrimLattice.G(0), g01=PrimLattice.G(1), g02=PrimLattice.G(2),
             g10=PrimLattice.G(3), g11=PrimLattice.G(4), g12=PrimLattice.G(5),
             g20=PrimLattice.G(6), g21=PrimLattice.G(7), g22=PrimLattice.G(8);

    const ST* restrict g0=myG.data(0);
    const ST* restrict g1=myG.data(1);
    const ST* restrict g2=myG.data(2);
    const ST* restrict h00=myH.data(0);
    const ST* restrict h01=myH.data(1);
    const ST* restrict h02=myH.data(2);
    const ST* restrict h11=myH.data(3);
    const ST* restrict h12=myH.data(4);
    const ST* restrict h22=myH.data(5);

    const size_t N=last_spo-first_spo;

    #pragma omp simd
    for (size_t j=0; j<N; ++j)
    {
      //dot(PrimLattice.G,myG[j])
      const ST dX_r = g00*g0[j]+g01*g1[j]+g02*g2[j];
      const ST dY_r = g10*g0[j]+g11*g1[j]+g12*g2[j];
      const ST dZ_r = g20*g0[j]+g21*g1[j]+g22*g2[j];

      const size_t psiIndex=j+first_spo;
      psi[psiIndex]    =cone*myV[j];
      dpsi[psiIndex][0]=cone*dX_r;
      dpsi[psiIndex][1]=cone*dY_r;
      dpsi[psiIndex][2]=cone*dZ_r;

      const ST h_xx_r=v_m_v(h00[j],h01[j],h02[j],h11[j],h12[j],h22[j],g00,g01,g02,g00,g01,g02);
      const ST h_xy_r=v_m_v(h00[j],h01[j],h02[j],h11[j],h12[j],h22[j],g00,g01,g02,g10,g11,g12);
      const ST h_xz_r=v_m_v(h00[j],h01[j],h02[j],h11[j],h12[j],h22[j],g00,g01,g02,g20,g21,g22);
      const ST h_yx_r=v_m_v(h00[j],h01[j],h02[j],h11[j],h12[j],h22[j],g10,g11,g12,g00,g01,g02);
      const ST h_yy_r=v_m_v(h00[j],h01[j],h02[j],h11[j],h12[j],h22[j],g10,g11,g12,g10,g11,g12);
      const ST h_yz_r=v_m_v(h00[j],h01[j],h02[j],h11[j],h12[j],h22[j],g10,g11,g12,g20,g21,g22);
      const ST h_zx_r=v_m_v(h00[j],h01[j],h02[j],h11[j],h12[j],h22[j],g20,g21,g22,g00,g01,g02);
      const ST h_zy_r=v_m_v(h00[j],h01[j],h02[j],h11[j],h12[j],h22[j],g20,g21,g22,g10,g11,g12);
      const ST h_zz_r=v_m_v(h00[j],h01[j],h02[j],h11[j],h12[j],h22[j],g20,g21,g22,g20,g21,g22);

      grad_grad_psi[psiIndex][0]=cone*h_xx_r;
      grad_grad_psi[psiIndex][1]=cone*h_xy_r;
      grad_grad_psi[psiIndex][2]=cone*h_xz_r;
      grad_grad_psi[psiIndex][3]=cone*h_yx_r;
      grad_grad_psi[psiIndex][4]=cone*h_yy_r;
      grad_grad_psi[psiIndex][5]=cone*h_yz_r;
      grad_grad_psi[psiIndex][6]=cone*h_zx_r;
      grad_grad_psi[psiIndex][7]=cone*h_zy_r;
      grad_grad_psi[psiIndex][8]=cone*h_zz_r;
    }
  }


  template<typename VV, typename GV, typename GGV>
  void evaluate_vgh(const ParticleSet& P, const int iat, VV& psi, GV& dpsi, GGV& grad_grad_psi)
  {
    const PointType& r=P.activeR(iat);
    PointType ru;
    int bc_sign=convertPos(r,ru);
    SplineInst->evaluate_vgh(ru,myV,myG,myH);
    assign_vgh(bc_sign,psi,dpsi,grad_grad_psi);
  }
};


}
#endif
<|MERGE_RESOLUTION|>--- conflicted
+++ resolved
@@ -88,21 +88,8 @@
     this->KeyWord="SplineR2RAdoptor";
   }
 
-<<<<<<< HEAD
-  ///** copy the base property */
-  //SplineC2CSoA(BaseType& rhs): BaseType(rhs)
-  //{
-  //  this->is_complex=true;
-  //  this->AdoptorName="SplineC2CSoA";
-  //  this->KeyWord="C2RSoA";
-  //}
-
   SplineR2RAdoptor(const SplineR2RAdoptor& a):
     SplineAdoptor<ST,3>(a),SplineInst(a.SplineInst),MultiSpline(nullptr)
-=======
-  SplineR2RSoA(const SplineR2RSoA& a):
-    SplineAdoptorBase<ST,3>(a),SplineInst(a.SplineInst),MultiSpline(nullptr)
->>>>>>> 9bbd58d8
   {
     const size_t n=a.myV.size();
     myV.resize(n); myG.resize(n); myL.resize(n); myH.resize(n);
