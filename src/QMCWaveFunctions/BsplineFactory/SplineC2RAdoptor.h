//////////////////////////////////////////////////////////////////////////////////////
// This file is distributed under the University of Illinois/NCSA Open Source License.
// See LICENSE file in top directory for details.
//
// Copyright (c) 2016 Jeongnim Kim and QMCPACK developers.
//
// File developed by: Jeremy McMinnis, jmcminis@gmail.com, University of Illinois at Urbana-Champaign
//                    Jeongnim Kim, jeongnim.kim@intel.com, University of Illinois at Urbana-Champaign
//                    Ye Luo, yeluo@anl.gov, Argonne National Laboratory
//                    Anouar Benali, benali@anl.gov, Argonne National Laboratory
//                    Mark A. Berrill, berrillma@ornl.gov, Oak Ridge National Laboratory
//
// File created by: Jeongnim Kim, jeongnim.kim@gmail.com, University of Illinois at Urbana-Champaign
//////////////////////////////////////////////////////////////////////////////////////


/** @file SplineC2RAdoptor.h
 *
 * Adoptor classes to handle complex-to-(real,complex) with arbitrary precision
 */
#ifndef QMCPLUSPLUS_EINSPLINE_C2R_ADOPTOR_H
#define QMCPLUSPLUS_EINSPLINE_C2R_ADOPTOR_H

#include <OhmmsSoA/Container.h>
#include <spline2/MultiBspline.hpp>
<<<<<<< HEAD
#include "QMCWaveFunctions/BsplineFactory/SplineAdoptor.h"
=======
#include "QMCWaveFunctions/BsplineFactory/SplineAdoptorBase.h"
#include <Utilities/FairDivide.h>

>>>>>>> 9bbd58d8
namespace qmcplusplus
{

/** adoptor class to match std::complex<ST> spline with TT real SPOs
 * @tparam ST precision of spline
 * @tparam TT precision of SPOs
 * @tparam D dimension
 *
 * Requires temporage storage and multiplication of phase vectors
 */

template<typename ST, typename TT>
struct SplineC2RAdoptor: public SplineAdoptor<ST,3>
{
  static const int D=3;
  using BaseType=SplineAdoptor<ST,3>;
  using SplineType=typename bspline_traits<ST,3>::SplineType;
  using BCType=typename bspline_traits<ST,3>::BCType;
  using DataType=ST;
  using PointType=typename BaseType::PointType;
  using SingleSplineType=typename BaseType::SingleSplineType;

  using vContainer_type=Vector<ST,aligned_allocator<ST> >;
  using gContainer_type=VectorSoaContainer<ST,3>;
  using hContainer_type=VectorSoaContainer<ST,6>;

  using BaseType::first_spo;
  using BaseType::last_spo;
  using BaseType::GGt;
  using BaseType::PrimLattice;
  using BaseType::kPoints;
  using BaseType::MakeTwoCopies;
  using BaseType::offset_cplx;
  using BaseType::offset_real;

  ///number of complex bands
  int nComplexBands;
  ///number of points of the original grid
  int BaseN[3];
  ///offset of the original grid, always 0
  int BaseOffset[3];
  ///multi bspline set
  MultiBspline<ST>* SplineInst;
  ///expose the pointer to reuse the reader and only assigned with create_spline
  ///also used as identifier of shallow copy
  SplineType* MultiSpline;

  vContainer_type  mKK;
  VectorSoaContainer<ST,3>  myKcart;

  vContainer_type myV;
  vContainer_type myL;
  gContainer_type myG;
  hContainer_type myH;

  SplineC2RAdoptor(): BaseType(),SplineInst(nullptr), MultiSpline(nullptr)
  {
    this->is_complex=true;
    this->is_soa_ready=true;
    this->AdoptorName="SplineC2RAdoptorAdoptor";
    this->KeyWord="SplineC2RAdoptor";
  }

<<<<<<< HEAD
  ///** copy the base property */
  //SplineC2RSoA(BaseType& rhs): BaseType(rhs)
  //{
  //  this->is_complex=true;
  //  this->AdoptorName="SplineC2RSoA";
  //  this->KeyWord="C2RSoA";
  //}

  SplineC2RAdoptor(const SplineC2RAdoptor& a):
    SplineAdoptor<ST,3>(a),SplineInst(a.SplineInst),MultiSpline(nullptr),
=======
  SplineC2RSoA(const SplineC2RSoA& a):
    SplineAdoptorBase<ST,3>(a),SplineInst(a.SplineInst),MultiSpline(nullptr),
>>>>>>> 9bbd58d8
    nComplexBands(a.nComplexBands),mKK(a.mKK), myKcart(a.myKcart)
  {
    const size_t n=a.myL.size();
    myV.resize(n); myG.resize(n); myL.resize(n); myH.resize(n);
  }

  ~SplineC2RAdoptor()
  {
    if(MultiSpline != nullptr) delete SplineInst;
  }

  inline void resizeStorage(size_t n, size_t nvals)
  {
    BaseType::init_base(n);
    size_t npad=getAlignedSize<ST>(2*n);
    myV.resize(npad);
    myG.resize(npad);
    myL.resize(npad);
    myH.resize(npad);
  }

  void bcast_tables(Communicate* comm)
  {
    chunked_bcast(comm, MultiSpline);
  }

  void gather_tables(Communicate* comm)
  {
    if(comm->size()==1) return;
    const int Nbands = kPoints.size();
    const int Nbandgroups = comm->size();
    std::vector<int> offset(Nbandgroups+1,0);
    FairDivideLow(Nbands,Nbandgroups,offset);

#ifdef QMC_CUDA
    for(size_t ib=0; ib<offset.size(); ib++)
      offset[ib] = offset[ib]*2;
    gatherv(comm, MultiSpline, MultiSpline->z_stride, offset);
#else
    // complex bands
    int gid=1;
    offset_cplx.resize(Nbandgroups+1,0);
    for(int ib=0; ib<Nbands; ++ib)
    {
      if(ib==offset[gid]) gid++;
      if(MakeTwoCopies[ib])
        offset_cplx[gid]++;
    }
    for(int bg=0; bg<Nbandgroups; ++bg)
      offset_cplx[bg+1] = offset_cplx[bg+1]*2+offset_cplx[bg];
    gatherv(comm, MultiSpline, MultiSpline->z_stride, offset_cplx);

    // real bands
    gid=1;
    offset_real.resize(Nbandgroups+1,0);
    for(int ib=0; ib<Nbands; ++ib)
    {
      if(ib==offset[gid]) gid++;
      if(!MakeTwoCopies[ib])
        offset_real[gid]++;
    }
    offset_real[0]=nComplexBands*2;
    for(int bg=0; bg<Nbandgroups; ++bg)
      offset_real[bg+1] = offset_real[bg+1]*2+offset_real[bg];
    gatherv(comm, MultiSpline, MultiSpline->z_stride, offset_real);
#endif
  }

  template<typename GT, typename BCT>
  void create_spline(GT& xyz_g, BCT& xyz_bc)
  {
    resize_kpoints();
    SplineInst=new MultiBspline<ST>();
    SplineInst->create(xyz_g,xyz_bc,myV.size());
    MultiSpline=SplineInst->spline_m;

    for(size_t i=0; i<D; ++i)
    {
      BaseOffset[i]=0;
      BaseN[i]=xyz_g[i].num+3;
    }
    qmc_common.memory_allocated += SplineInst->sizeInByte();
  }

  inline void flush_zero()
  {
    SplineInst->flush_zero();
  }

  /** remap kPoints to pack the double copy */
  inline void resize_kpoints()
  {
    nComplexBands=this->remap_kpoints();
    int nk=kPoints.size();
    mKK.resize(nk);
    myKcart.resize(nk);
    for(size_t i=0; i<nk; ++i)
    {
      mKK[i]=-dot(kPoints[i],kPoints[i]);
      myKcart(i)=kPoints[i];
    }
  }

  inline void set_spline(SingleSplineType* spline_r, SingleSplineType* spline_i, int twist, int ispline, int level)
  {
#ifdef QMC_CUDA
    // GPU code needs the old ordering.
    int iband=ispline;
#else
    int iband=this->BandIndexMap[ispline];
#endif
    SplineInst->copy_spline(spline_r,2*iband  ,BaseOffset, BaseN);
    SplineInst->copy_spline(spline_i,2*iband+1,BaseOffset, BaseN);
  }

  void set_spline(ST* restrict psi_r, ST* restrict psi_i, int twist, int ispline, int level)
  {
    Vector<ST> v_r(psi_r,0), v_i(psi_i,0);
#ifdef QMC_CUDA
    // GPU code needs the old ordering.
    int iband=ispline;
#else
    int iband=this->BandIndexMap[ispline];
#endif
    SplineInst->set(2*iband  ,v_r);
    SplineInst->set(2*iband+1,v_i);
  }


  inline void set_spline_domain(SingleSplineType* spline_r, SingleSplineType* spline_i,
      int twist, int ispline, const int* offset_l, const int* mesh_l)
  {
  }

  bool read_splines(hdf_archive& h5f)
  {
    std::ostringstream o;
    o<<"spline_" << SplineAdoptor<ST,D>::MyIndex;
    einspline_engine<SplineType> bigtable(SplineInst->spline_m);
    return h5f.read(bigtable,o.str().c_str());//"spline_0");
  }

  bool write_splines(hdf_archive& h5f)
  {
    std::ostringstream o;
    o<<"spline_" << SplineAdoptor<ST,D>::MyIndex;
    einspline_engine<SplineType> bigtable(SplineInst->spline_m);
    return h5f.write(bigtable,o.str().c_str());//"spline_0");
  }

  TT evaluate_dot(const ParticleSet& P, int iat, const TT* restrict arow, ST* scratch, bool compute_spline=true)
  {
    Vector<ST> vtmp(scratch,myV.size());
    const PointType& r=P.activeR(iat);
    if(compute_spline)
    {
      PointType ru(PrimLattice.toUnit_floor(r));
      SplineInst->evaluate(ru,vtmp);
    }

    TT res=TT();
    const size_t N=kPoints.size();
    const ST x=r[0], y=r[1], z=r[2];
    const ST* restrict kx=myKcart.data(0);
    const ST* restrict ky=myKcart.data(1);
    const ST* restrict kz=myKcart.data(2);

    const TT* restrict arow_s=arow+first_spo;
    #pragma omp simd reduction(+:res)
    for (size_t j=0; j<nComplexBands; j++)
    {
      const size_t jr=j<<1;
      const size_t ji=jr+1;
      const ST val_r=vtmp[jr];
      const ST val_i=vtmp[ji];
      ST s, c;
      sincos(-(x*kx[j]+y*ky[j]+z*kz[j]),&s,&c);
      res+=arow_s[jr] * (val_r*c-val_i*s);
      res+=arow_s[ji] * (val_i*c+val_r*s);
    }
    const TT* restrict arow_c=arow+first_spo+nComplexBands;
    #pragma omp simd reduction(+:res)
    for (size_t j=nComplexBands; j<N; j++)
    {
      const ST val_r=vtmp[2*j  ];
      const ST val_i=vtmp[2*j+1];
      ST s, c;
      sincos(-(x*kx[j]+y*ky[j]+z*kz[j]),&s,&c);
      res+=arow_c[j]*(val_r*c-val_i*s);
    }
    return res;
  }

  template<typename VV>
  inline void assign_v(const PointType& r, const vContainer_type& myV, VV& psi, int first = 0, int last = -1) const
  {
    // protect last
    last = last<0 ? kPoints.size() : (last>kPoints.size() ? kPoints.size() : last);

    const ST x=r[0], y=r[1], z=r[2];
    const ST* restrict kx=myKcart.data(0);
    const ST* restrict ky=myKcart.data(1);
    const ST* restrict kz=myKcart.data(2);

    TT* restrict psi_s=psi.data()+first_spo;
    #pragma omp simd
    for (size_t j=first; j<std::min(nComplexBands,last); j++)
    {
      ST s, c;
      const size_t jr=j<<1;
      const size_t ji=jr+1;
      const ST val_r=myV[jr];
      const ST val_i=myV[ji];
      sincos(-(x*kx[j]+y*ky[j]+z*kz[j]),&s,&c);
      psi_s[jr] = val_r*c-val_i*s;
      psi_s[ji] = val_i*c+val_r*s;
    }

    psi_s += nComplexBands;
    #pragma omp simd
    for (size_t j=std::max(nComplexBands,first); j<last; j++)
    {
      ST s, c;
      const ST val_r=myV[2*j  ];
      const ST val_i=myV[2*j+1];
      sincos(-(x*kx[j]+y*ky[j]+z*kz[j]),&s,&c);
      psi_s[j] = val_r*c-val_i*s;
    }
  }

  template<typename VV>
  inline void evaluate_v(const ParticleSet& P, const int iat, VV& psi)
  {
    const PointType& r=P.activeR(iat);
    PointType ru(PrimLattice.toUnit_floor(r));

    #pragma omp parallel
    {
      int first, last;
      FairDivideAligned(myV.size(), getAlignment<ST>(),
                        omp_get_num_threads(),
                        omp_get_thread_num(),
                        first, last);

      SplineInst->evaluate(ru,myV,first,last);
      assign_v(r,myV,psi,first/2,last/2);
    }
  }

  template<typename VM, typename VAV>
  inline void evaluateValues(const VirtualParticleSet& VP, VM& psiM, VAV& SPOMem)
  {
    #pragma omp parallel
    {
      int first, last;
      FairDivideAligned(myV.size(), getAlignment<ST>(),
                        omp_get_num_threads(),
                        omp_get_thread_num(),
                        first, last);

      const size_t m = psiM.cols();
      for(int iat=0; iat<VP.getTotalNum(); ++iat)
      {
        const PointType& r=VP.activeR(iat);
        PointType ru(PrimLattice.toUnit_floor(r));
        Vector<TT> psi(psiM[iat],m);

        SplineInst->evaluate(ru,myV,first,last);
        assign_v(r,myV,psi,first/2,last/2);
      }
    }
  }

  inline size_t estimateMemory(const int nP) { return 0; }

  /** assign_vgl
   */
  template<typename VV, typename GV>
  inline void assign_vgl(const PointType& r, VV& psi, GV& dpsi, VV& d2psi, int first = 0, int last = -1) const
  {
    // protect last
    last = last<0 ? kPoints.size() : (last>kPoints.size() ? kPoints.size() : last);

    CONSTEXPR ST zero(0);
    CONSTEXPR ST two(2);
    const ST g00=PrimLattice.G(0), g01=PrimLattice.G(1), g02=PrimLattice.G(2),
             g10=PrimLattice.G(3), g11=PrimLattice.G(4), g12=PrimLattice.G(5),
             g20=PrimLattice.G(6), g21=PrimLattice.G(7), g22=PrimLattice.G(8);
    const ST x=r[0], y=r[1], z=r[2];
    const ST symGG[6]={GGt[0],GGt[1]+GGt[3],GGt[2]+GGt[6],GGt[4],GGt[5]+GGt[7],GGt[8]};

    const ST* restrict k0=myKcart.data(0); ASSUME_ALIGNED(k0);
    const ST* restrict k1=myKcart.data(1); ASSUME_ALIGNED(k1);
    const ST* restrict k2=myKcart.data(2); ASSUME_ALIGNED(k2);

    const ST* restrict g0=myG.data(0); ASSUME_ALIGNED(g0);
    const ST* restrict g1=myG.data(1); ASSUME_ALIGNED(g1);
    const ST* restrict g2=myG.data(2); ASSUME_ALIGNED(g2);
    const ST* restrict h00=myH.data(0); ASSUME_ALIGNED(h00);
    const ST* restrict h01=myH.data(1); ASSUME_ALIGNED(h01);
    const ST* restrict h02=myH.data(2); ASSUME_ALIGNED(h02);
    const ST* restrict h11=myH.data(3); ASSUME_ALIGNED(h11);
    const ST* restrict h12=myH.data(4); ASSUME_ALIGNED(h12);
    const ST* restrict h22=myH.data(5); ASSUME_ALIGNED(h22);

    #pragma omp simd
    for (size_t j=first; j<std::min(nComplexBands,last); j++)
    {
      const size_t jr=j<<1;
      const size_t ji=jr+1;

      const ST kX=k0[j];
      const ST kY=k1[j];
      const ST kZ=k2[j];
      const ST val_r=myV[jr];
      const ST val_i=myV[ji];

      //phase
      ST s, c;
      sincos(-(x*kX+y*kY+z*kZ),&s,&c);

      //dot(PrimLattice.G,myG[j])
      const ST dX_r = g00*g0[jr]+g01*g1[jr]+g02*g2[jr];
      const ST dY_r = g10*g0[jr]+g11*g1[jr]+g12*g2[jr];
      const ST dZ_r = g20*g0[jr]+g21*g1[jr]+g22*g2[jr];

      const ST dX_i = g00*g0[ji]+g01*g1[ji]+g02*g2[ji];
      const ST dY_i = g10*g0[ji]+g11*g1[ji]+g12*g2[ji];
      const ST dZ_i = g20*g0[ji]+g21*g1[ji]+g22*g2[ji];

      // \f$\nabla \psi_r + {\bf k}\psi_i\f$
      const ST gX_r=dX_r+val_i*kX;
      const ST gY_r=dY_r+val_i*kY;
      const ST gZ_r=dZ_r+val_i*kZ;
      const ST gX_i=dX_i-val_r*kX;
      const ST gY_i=dY_i-val_r*kY;
      const ST gZ_i=dZ_i-val_r*kZ;

      const ST lcart_r=SymTrace(h00[jr],h01[jr],h02[jr],h11[jr],h12[jr],h22[jr],symGG);
      const ST lcart_i=SymTrace(h00[ji],h01[ji],h02[ji],h11[ji],h12[ji],h22[ji],symGG);
      const ST lap_r=lcart_r+mKK[j]*val_r+two*(kX*dX_i+kY*dY_i+kZ*dZ_i);
      const ST lap_i=lcart_i+mKK[j]*val_i-two*(kX*dX_r+kY*dY_r+kZ*dZ_r);

      const size_t psiIndex=first_spo+jr;
      //this will be fixed later
      psi[psiIndex  ]=c*val_r-s*val_i;
      psi[psiIndex+1]=c*val_i+s*val_r;
      d2psi[psiIndex  ]=c*lap_r-s*lap_i;
      d2psi[psiIndex+1]=c*lap_i+s*lap_r;
      //this will go way with Determinant
      dpsi[psiIndex  ][0]=c*gX_r-s*gX_i;
      dpsi[psiIndex  ][1]=c*gY_r-s*gY_i;
      dpsi[psiIndex  ][2]=c*gZ_r-s*gZ_i;
      dpsi[psiIndex+1][0]=c*gX_i+s*gX_r;
      dpsi[psiIndex+1][1]=c*gY_i+s*gY_r;
      dpsi[psiIndex+1][2]=c*gZ_i+s*gZ_r;
    }

    #pragma omp simd
    for (size_t j=std::max(nComplexBands,first); j<last; j++)
    {
      const size_t jr=j<<1;
      const size_t ji=jr+1;

      const ST kX=k0[j];
      const ST kY=k1[j];
      const ST kZ=k2[j];
      const ST val_r=myV[jr];
      const ST val_i=myV[ji];

      //phase
      ST s, c;
      sincos(-(x*kX+y*kY+z*kZ),&s,&c);

      //dot(PrimLattice.G,myG[j])
      const ST dX_r = g00*g0[jr]+g01*g1[jr]+g02*g2[jr];
      const ST dY_r = g10*g0[jr]+g11*g1[jr]+g12*g2[jr];
      const ST dZ_r = g20*g0[jr]+g21*g1[jr]+g22*g2[jr];

      const ST dX_i = g00*g0[ji]+g01*g1[ji]+g02*g2[ji];
      const ST dY_i = g10*g0[ji]+g11*g1[ji]+g12*g2[ji];
      const ST dZ_i = g20*g0[ji]+g21*g1[ji]+g22*g2[ji];

      // \f$\nabla \psi_r + {\bf k}\psi_i\f$
      const ST gX_r=dX_r+val_i*kX;
      const ST gY_r=dY_r+val_i*kY;
      const ST gZ_r=dZ_r+val_i*kZ;
      const ST gX_i=dX_i-val_r*kX;
      const ST gY_i=dY_i-val_r*kY;
      const ST gZ_i=dZ_i-val_r*kZ;

      const size_t psiIndex=first_spo+nComplexBands+j;
      psi[psiIndex  ]=c*val_r-s*val_i;
      //this will be fixed later
      dpsi[psiIndex  ][0]=c*gX_r-s*gX_i;
      dpsi[psiIndex  ][1]=c*gY_r-s*gY_i;
      dpsi[psiIndex  ][2]=c*gZ_r-s*gZ_i;

      const ST lcart_r=SymTrace(h00[jr],h01[jr],h02[jr],h11[jr],h12[jr],h22[jr],symGG);
      const ST lcart_i=SymTrace(h00[ji],h01[ji],h02[ji],h11[ji],h12[ji],h22[ji],symGG);
      const ST lap_r=lcart_r+mKK[j]*val_r+two*(kX*dX_i+kY*dY_i+kZ*dZ_i);
      const ST lap_i=lcart_i+mKK[j]*val_i-two*(kX*dX_r+kY*dY_r+kZ*dZ_r);
      d2psi[psiIndex  ]=c*lap_r-s*lap_i;
    }
  }

  /** assign_vgl_from_l can be used when myL is precomputed and myV,myG,myL in cartesian
   */
  template<typename VV, typename GV>
  inline void assign_vgl_from_l(const PointType& r, VV& psi, GV& dpsi, VV& d2psi)
  {
    CONSTEXPR ST two(2);
    const ST x=r[0], y=r[1], z=r[2];

    const ST* restrict k0=myKcart.data(0); ASSUME_ALIGNED(k0);
    const ST* restrict k1=myKcart.data(1); ASSUME_ALIGNED(k1);
    const ST* restrict k2=myKcart.data(2); ASSUME_ALIGNED(k2);

    const ST* restrict g0=myG.data(0); ASSUME_ALIGNED(g0);
    const ST* restrict g1=myG.data(1); ASSUME_ALIGNED(g1);
    const ST* restrict g2=myG.data(2); ASSUME_ALIGNED(g2);

    const size_t N=kPoints.size();

    #pragma omp simd
    for (size_t j=0; j<nComplexBands; j++)
    {
      const size_t jr=j<<1;
      const size_t ji=jr+1;

      const ST kX=k0[j];
      const ST kY=k1[j];
      const ST kZ=k2[j];
      const ST val_r=myV[jr];
      const ST val_i=myV[ji];

      //phase
      ST s, c;
      sincos(-(x*kX+y*kY+z*kZ),&s,&c);

      //dot(PrimLattice.G,myG[j])
      const ST dX_r = g0[jr];
      const ST dY_r = g1[jr];
      const ST dZ_r = g2[jr];

      const ST dX_i = g0[ji];
      const ST dY_i = g1[ji];
      const ST dZ_i = g2[ji];

      // \f$\nabla \psi_r + {\bf k}\psi_i\f$
      const ST gX_r=dX_r+val_i*kX;
      const ST gY_r=dY_r+val_i*kY;
      const ST gZ_r=dZ_r+val_i*kZ;
      const ST gX_i=dX_i-val_r*kX;
      const ST gY_i=dY_i-val_r*kY;
      const ST gZ_i=dZ_i-val_r*kZ;

      const ST lap_r=myL[jr]+mKK[j]*val_r+two*(kX*dX_i+kY*dY_i+kZ*dZ_i);
      const ST lap_i=myL[ji]+mKK[j]*val_i-two*(kX*dX_r+kY*dY_r+kZ*dZ_r);

      //this will be fixed later
      const size_t psiIndex=first_spo+jr;
      psi[psiIndex  ]=c*val_r-s*val_i;
      psi[psiIndex+1]=c*val_i+s*val_r;
      d2psi[psiIndex  ]=c*lap_r-s*lap_i;
      d2psi[psiIndex+1]=c*lap_i+s*lap_r;
      //this will go way with Determinant
      dpsi[psiIndex  ][0]=c*gX_r-s*gX_i;
      dpsi[psiIndex  ][1]=c*gY_r-s*gY_i;
      dpsi[psiIndex  ][2]=c*gZ_r-s*gZ_i;
      dpsi[psiIndex+1][0]=c*gX_i+s*gX_r;
      dpsi[psiIndex+1][1]=c*gY_i+s*gY_r;
      dpsi[psiIndex+1][2]=c*gZ_i+s*gZ_r;
    }

    #pragma omp simd
    for (size_t j=nComplexBands; j<N; j++)
    {
      const size_t jr=j<<1;
      const size_t ji=jr+1;

      const ST kX=k0[j];
      const ST kY=k1[j];
      const ST kZ=k2[j];
      const ST val_r=myV[jr];
      const ST val_i=myV[ji];

      //phase
      ST s, c;
      sincos(-(x*kX+y*kY+z*kZ),&s,&c);

      //dot(PrimLattice.G,myG[j])
      const ST dX_r = g0[jr];
      const ST dY_r = g1[jr];
      const ST dZ_r = g2[jr];

      const ST dX_i = g0[ji];
      const ST dY_i = g1[ji];
      const ST dZ_i = g2[ji];

      // \f$\nabla \psi_r + {\bf k}\psi_i\f$
      const ST gX_r=dX_r+val_i*kX;
      const ST gY_r=dY_r+val_i*kY;
      const ST gZ_r=dZ_r+val_i*kZ;
      const ST gX_i=dX_i-val_r*kX;
      const ST gY_i=dY_i-val_r*kY;
      const ST gZ_i=dZ_i-val_r*kZ;
      const size_t psiIndex=first_spo+nComplexBands+j;
      psi[psiIndex  ]=c*val_r-s*val_i;
      //this will be fixed later
      dpsi[psiIndex  ][0]=c*gX_r-s*gX_i;
      dpsi[psiIndex  ][1]=c*gY_r-s*gY_i;
      dpsi[psiIndex  ][2]=c*gZ_r-s*gZ_i;

      const ST lap_r=myL[jr]+mKK[j]*val_r+two*(kX*dX_i+kY*dY_i+kZ*dZ_i);
      const ST lap_i=myL[ji]+mKK[j]*val_i-two*(kX*dX_r+kY*dY_r+kZ*dZ_r);
      d2psi[psiIndex  ]=c*lap_r-s*lap_i;
    }
  }

  template<typename VV, typename GV>
  inline void evaluate_vgl(const ParticleSet& P, const int iat, VV& psi, GV& dpsi, VV& d2psi)
  {
    const PointType& r=P.activeR(iat);
    PointType ru(PrimLattice.toUnit_floor(r));

    #pragma omp parallel
    {
      int first, last;
      FairDivideAligned(myV.size(), getAlignment<ST>(),
                        omp_get_num_threads(),
                        omp_get_thread_num(),
                        first, last);

      SplineInst->evaluate_vgh(ru,myV,myG,myH,first,last);
      assign_vgl(r,psi,dpsi,d2psi,first/2,last/2);
    }
  }

  /** identical to assign_vgl but the output container is SoA container
   */
  template<typename VGL>
  inline void assign_vgl_soa(const PointType& r, VGL& vgl)
  {
    const int N=kPoints.size();
    CONSTEXPR ST zero(0);
    CONSTEXPR ST two(2);
    const ST g00=PrimLattice.G(0), g01=PrimLattice.G(1), g02=PrimLattice.G(2),
             g10=PrimLattice.G(3), g11=PrimLattice.G(4), g12=PrimLattice.G(5),
             g20=PrimLattice.G(6), g21=PrimLattice.G(7), g22=PrimLattice.G(8);
    const ST x=r[0], y=r[1], z=r[2];
    const ST symGG[6]={GGt[0],GGt[1]+GGt[3],GGt[2]+GGt[6],GGt[4],GGt[5]+GGt[7],GGt[8]};

    const ST* restrict k0=myKcart.data(0); ASSUME_ALIGNED(k0);
    const ST* restrict k1=myKcart.data(1); ASSUME_ALIGNED(k1);
    const ST* restrict k2=myKcart.data(2); ASSUME_ALIGNED(k2);

    const ST* restrict g0=myG.data(0); ASSUME_ALIGNED(g0);
    const ST* restrict g1=myG.data(1); ASSUME_ALIGNED(g1);
    const ST* restrict g2=myG.data(2); ASSUME_ALIGNED(g2);
    const ST* restrict h00=myH.data(0); ASSUME_ALIGNED(h00);
    const ST* restrict h01=myH.data(1); ASSUME_ALIGNED(h01);
    const ST* restrict h02=myH.data(2); ASSUME_ALIGNED(h02);
    const ST* restrict h11=myH.data(3); ASSUME_ALIGNED(h11);
    const ST* restrict h12=myH.data(4); ASSUME_ALIGNED(h12);
    const ST* restrict h22=myH.data(5); ASSUME_ALIGNED(h22);

    TT* restrict psi =vgl.data(0)+first_spo; ASSUME_ALIGNED(psi);
    TT* restrict vl_x=vgl.data(1)+first_spo; ASSUME_ALIGNED(vl_x);
    TT* restrict vl_y=vgl.data(2)+first_spo; ASSUME_ALIGNED(vl_y);
    TT* restrict vl_z=vgl.data(3)+first_spo; ASSUME_ALIGNED(vl_z);
    TT* restrict vl_l=vgl.data(4)+first_spo; ASSUME_ALIGNED(vl_l);

    #pragma omp simd
    for (size_t j=0; j<nComplexBands; j++)
    {
      const size_t jr=j<<1;
      const size_t ji=jr+1;

      const ST kX=k0[j];
      const ST kY=k1[j];
      const ST kZ=k2[j];
      const ST val_r=myV[jr];
      const ST val_i=myV[ji];

      //phase
      ST s, c;
      sincos(-(x*kX+y*kY+z*kZ),&s,&c);

      //dot(PrimLattice.G,myG[j])
      const ST dX_r = g00*g0[jr]+g01*g1[jr]+g02*g2[jr];
      const ST dY_r = g10*g0[jr]+g11*g1[jr]+g12*g2[jr];
      const ST dZ_r = g20*g0[jr]+g21*g1[jr]+g22*g2[jr];

      const ST dX_i = g00*g0[ji]+g01*g1[ji]+g02*g2[ji];
      const ST dY_i = g10*g0[ji]+g11*g1[ji]+g12*g2[ji];
      const ST dZ_i = g20*g0[ji]+g21*g1[ji]+g22*g2[ji];

      // \f$\nabla \psi_r + {\bf k}\psi_i\f$
      const ST gX_r=dX_r+val_i*kX;
      const ST gY_r=dY_r+val_i*kY;
      const ST gZ_r=dZ_r+val_i*kZ;
      const ST gX_i=dX_i-val_r*kX;
      const ST gY_i=dY_i-val_r*kY;
      const ST gZ_i=dZ_i-val_r*kZ;

      const ST lcart_r=SymTrace(h00[jr],h01[jr],h02[jr],h11[jr],h12[jr],h22[jr],symGG);
      const ST lcart_i=SymTrace(h00[ji],h01[ji],h02[ji],h11[ji],h12[ji],h22[ji],symGG);
      const ST lap_r=lcart_r+mKK[j]*val_r+two*(kX*dX_i+kY*dY_i+kZ*dZ_i);
      const ST lap_i=lcart_i+mKK[j]*val_i-two*(kX*dX_r+kY*dY_r+kZ*dZ_r);

      //this will be fixed later
      psi[jr]=c*val_r-s*val_i;
      psi[ji]=c*val_i+s*val_r;
      vl_x[jr]=c*gX_r-s*gX_i;
      vl_x[ji]=c*gX_i+s*gX_r;
      vl_y[jr]=c*gY_r-s*gY_i;
      vl_y[ji]=c*gY_i+s*gY_r;
      vl_z[jr]=c*gZ_r-s*gZ_i;
      vl_z[ji]=c*gZ_i+s*gZ_r;
      vl_l[jr]=c*lap_r-s*lap_i;
      vl_l[ji]=c*lap_i+s*lap_r;
    }

    #pragma omp simd
    for (size_t j=nComplexBands; j<N; j++)
    {
      const size_t jr=j<<1;
      const size_t ji=jr+1;

      const ST kX=k0[j];
      const ST kY=k1[j];
      const ST kZ=k2[j];
      const ST val_r=myV[jr];
      const ST val_i=myV[ji];

      //phase
      ST s, c;
      sincos(-(x*kX+y*kY+z*kZ),&s,&c);

      //dot(PrimLattice.G,myG[j])
      const ST dX_r = g00*g0[jr]+g01*g1[jr]+g02*g2[jr];
      const ST dY_r = g10*g0[jr]+g11*g1[jr]+g12*g2[jr];
      const ST dZ_r = g20*g0[jr]+g21*g1[jr]+g22*g2[jr];

      const ST dX_i = g00*g0[ji]+g01*g1[ji]+g02*g2[ji];
      const ST dY_i = g10*g0[ji]+g11*g1[ji]+g12*g2[ji];
      const ST dZ_i = g20*g0[ji]+g21*g1[ji]+g22*g2[ji];

      // \f$\nabla \psi_r + {\bf k}\psi_i\f$
      const ST gX_r=dX_r+val_i*kX;
      const ST gY_r=dY_r+val_i*kY;
      const ST gZ_r=dZ_r+val_i*kZ;
      const ST gX_i=dX_i-val_r*kX;
      const ST gY_i=dY_i-val_r*kY;
      const ST gZ_i=dZ_i-val_r*kZ;
      const ST lcart_r=SymTrace(h00[jr],h01[jr],h02[jr],h11[jr],h12[jr],h22[jr],symGG);
      const ST lcart_i=SymTrace(h00[ji],h01[ji],h02[ji],h11[ji],h12[ji],h22[ji],symGG);
      const ST lap_r=lcart_r+mKK[j]*val_r+two*(kX*dX_i+kY*dY_i+kZ*dZ_i);
      const ST lap_i=lcart_i+mKK[j]*val_i-two*(kX*dX_r+kY*dY_r+kZ*dZ_r);
      const size_t psiIndex=first_spo+nComplexBands+j;
      //const size_t psiIndex=j+nComplexBands;
      psi [psiIndex]=c*val_r-s*val_i;
      vl_x[psiIndex]=c*gX_r-s*gX_i;
      vl_y[psiIndex]=c*gY_r-s*gY_i;
      vl_z[psiIndex]=c*gZ_r-s*gZ_i;
      vl_l[psiIndex]=c*lap_r-s*lap_i;
    }
  }

  /** evaluate VGL using VectorSoaContainer
   * @param r position
   * @param psi value container
   * @param dpsi gradient-laplacian container
   */
  template<typename VGL>
  inline void evaluate_vgl_combo(const ParticleSet& P, const int iat, VGL& vgl)
  {
    const PointType& r=P.activeR(iat);
    PointType ru(PrimLattice.toUnit_floor(r));
    SplineInst->evaluate_vgh(ru,myV,myG,myH);
    assign_vgl_soa(r,vgl);
  }

  template<typename VV, typename GV, typename GGV>
  void assign_vgh(const PointType& r, VV& psi, GV& dpsi, GGV& grad_grad_psi)
  {
    const ST g00=PrimLattice.G(0), g01=PrimLattice.G(1), g02=PrimLattice.G(2),
             g10=PrimLattice.G(3), g11=PrimLattice.G(4), g12=PrimLattice.G(5),
             g20=PrimLattice.G(6), g21=PrimLattice.G(7), g22=PrimLattice.G(8);
    const ST x=r[0], y=r[1], z=r[2];

    const ST* restrict k0=myKcart.data(0);
    const ST* restrict k1=myKcart.data(1);
    const ST* restrict k2=myKcart.data(2);

    const ST* restrict g0=myG.data(0);
    const ST* restrict g1=myG.data(1);
    const ST* restrict g2=myG.data(2);
    const ST* restrict h00=myH.data(0);
    const ST* restrict h01=myH.data(1);
    const ST* restrict h02=myH.data(2);
    const ST* restrict h11=myH.data(3);
    const ST* restrict h12=myH.data(4);
    const ST* restrict h22=myH.data(5);

    const size_t N=kPoints.size();

    #pragma omp simd
    for (size_t j=0; j<nComplexBands; j++)
    {
      int jr=j<<1;
      int ji=jr+1;

      const ST kX=k0[j];
      const ST kY=k1[j];
      const ST kZ=k2[j];
      const ST val_r=myV[jr];
      const ST val_i=myV[ji];

      //phase
      ST s, c;
      sincos(-(x*kX+y*kY+z*kZ),&s,&c);

      //dot(PrimLattice.G,myG[j])
      const ST dX_r = g00*g0[jr]+g01*g1[jr]+g02*g2[jr];
      const ST dY_r = g10*g0[jr]+g11*g1[jr]+g12*g2[jr];
      const ST dZ_r = g20*g0[jr]+g21*g1[jr]+g22*g2[jr];

      const ST dX_i = g00*g0[ji]+g01*g1[ji]+g02*g2[ji];
      const ST dY_i = g10*g0[ji]+g11*g1[ji]+g12*g2[ji];
      const ST dZ_i = g20*g0[ji]+g21*g1[ji]+g22*g2[ji];

      // \f$\nabla \psi_r + {\bf k}\psi_i\f$
      const ST gX_r=dX_r+val_i*kX;
      const ST gY_r=dY_r+val_i*kY;
      const ST gZ_r=dZ_r+val_i*kZ;
      const ST gX_i=dX_i-val_r*kX;
      const ST gY_i=dY_i-val_r*kY;
      const ST gZ_i=dZ_i-val_r*kZ;

      const size_t psiIndex=first_spo+jr;

      psi[psiIndex]  =c*val_r-s*val_i;
      dpsi[psiIndex][0]  =c*gX_r-s*gX_i;
      dpsi[psiIndex][1]  =c*gY_r-s*gY_i;
      dpsi[psiIndex][2]  =c*gZ_r-s*gZ_i;

      psi[psiIndex+1]=c*val_i+s*val_r;
      dpsi[psiIndex+1][0]=c*gX_i+s*gX_r;
      dpsi[psiIndex+1][1]=c*gY_i+s*gY_r;
      dpsi[psiIndex+1][2]=c*gZ_i+s*gZ_r;

      const ST h_xx_r=v_m_v(h00[jr],h01[jr],h02[jr],h11[jr],h12[jr],h22[jr],g00,g01,g02,g00,g01,g02)+kX*(gX_i+dX_i);
      const ST h_xy_r=v_m_v(h00[jr],h01[jr],h02[jr],h11[jr],h12[jr],h22[jr],g00,g01,g02,g10,g11,g12)+kX*(gY_i+dY_i);
      const ST h_xz_r=v_m_v(h00[jr],h01[jr],h02[jr],h11[jr],h12[jr],h22[jr],g00,g01,g02,g20,g21,g22)+kX*(gZ_i+dZ_i);
      const ST h_yx_r=v_m_v(h00[jr],h01[jr],h02[jr],h11[jr],h12[jr],h22[jr],g10,g11,g12,g00,g01,g02)+kY*(gX_i+dX_i);
      const ST h_yy_r=v_m_v(h00[jr],h01[jr],h02[jr],h11[jr],h12[jr],h22[jr],g10,g11,g12,g10,g11,g12)+kY*(gY_i+dY_i);
      const ST h_yz_r=v_m_v(h00[jr],h01[jr],h02[jr],h11[jr],h12[jr],h22[jr],g10,g11,g12,g20,g21,g22)+kY*(gZ_i+dZ_i);
      const ST h_zx_r=v_m_v(h00[jr],h01[jr],h02[jr],h11[jr],h12[jr],h22[jr],g20,g21,g22,g00,g01,g02)+kZ*(gX_i+dX_i);
      const ST h_zy_r=v_m_v(h00[jr],h01[jr],h02[jr],h11[jr],h12[jr],h22[jr],g20,g21,g22,g10,g11,g12)+kZ*(gY_i+dY_i);
      const ST h_zz_r=v_m_v(h00[jr],h01[jr],h02[jr],h11[jr],h12[jr],h22[jr],g20,g21,g22,g20,g21,g22)+kZ*(gZ_i+dZ_i);

      const ST h_xx_i=v_m_v(h00[ji],h01[ji],h02[ji],h11[ji],h12[ji],h22[ji],g00,g01,g02,g00,g01,g02)-kX*(gX_r+dX_r);
      const ST h_xy_i=v_m_v(h00[ji],h01[ji],h02[ji],h11[ji],h12[ji],h22[ji],g00,g01,g02,g10,g11,g12)-kX*(gY_r+dY_r);
      const ST h_xz_i=v_m_v(h00[ji],h01[ji],h02[ji],h11[ji],h12[ji],h22[ji],g00,g01,g02,g20,g21,g22)-kX*(gZ_r+dZ_r);
      const ST h_yx_i=v_m_v(h00[ji],h01[ji],h02[ji],h11[ji],h12[ji],h22[ji],g10,g11,g12,g00,g01,g02)-kY*(gX_r+dX_r);
      const ST h_yy_i=v_m_v(h00[ji],h01[ji],h02[ji],h11[ji],h12[ji],h22[ji],g10,g11,g12,g10,g11,g12)-kY*(gY_r+dY_r);
      const ST h_yz_i=v_m_v(h00[ji],h01[ji],h02[ji],h11[ji],h12[ji],h22[ji],g10,g11,g12,g20,g21,g22)-kY*(gZ_r+dZ_r);
      const ST h_zx_i=v_m_v(h00[ji],h01[ji],h02[ji],h11[ji],h12[ji],h22[ji],g20,g21,g22,g00,g01,g02)-kZ*(gX_r+dX_r);
      const ST h_zy_i=v_m_v(h00[ji],h01[ji],h02[ji],h11[ji],h12[ji],h22[ji],g20,g21,g22,g10,g11,g12)-kZ*(gY_r+dY_r);
      const ST h_zz_i=v_m_v(h00[ji],h01[ji],h02[ji],h11[ji],h12[ji],h22[ji],g20,g21,g22,g20,g21,g22)-kZ*(gZ_r+dZ_r);

      grad_grad_psi[psiIndex][0]=c*h_xx_r-s*h_xx_i;
      grad_grad_psi[psiIndex][1]=c*h_xy_r-s*h_xy_i;
      grad_grad_psi[psiIndex][2]=c*h_xz_r-s*h_xz_i;
      grad_grad_psi[psiIndex][3]=c*h_yx_r-s*h_yx_i;
      grad_grad_psi[psiIndex][4]=c*h_yy_r-s*h_yy_i;
      grad_grad_psi[psiIndex][5]=c*h_yz_r-s*h_yz_i;
      grad_grad_psi[psiIndex][6]=c*h_zx_r-s*h_zx_i;
      grad_grad_psi[psiIndex][7]=c*h_zy_r-s*h_zy_i;
      grad_grad_psi[psiIndex][8]=c*h_zz_r-s*h_zz_i;

      grad_grad_psi[psiIndex+1][0]=c*h_xx_i+s*h_xx_r;
      grad_grad_psi[psiIndex+1][1]=c*h_xy_i+s*h_xy_r;
      grad_grad_psi[psiIndex+1][2]=c*h_xz_i+s*h_xz_r;
      grad_grad_psi[psiIndex+1][3]=c*h_yx_i+s*h_yx_r;
      grad_grad_psi[psiIndex+1][4]=c*h_yy_i+s*h_yy_r;
      grad_grad_psi[psiIndex+1][5]=c*h_yz_i+s*h_yz_r;
      grad_grad_psi[psiIndex+1][6]=c*h_zx_i+s*h_zx_r;
      grad_grad_psi[psiIndex+1][7]=c*h_zy_i+s*h_zy_r;
      grad_grad_psi[psiIndex+1][8]=c*h_zz_i+s*h_zz_r;
    }

    #pragma omp simd
    for (size_t j=nComplexBands; j<N; j++)
    {
      int jr=j<<1;
      int ji=jr+1;

      const ST kX=k0[j];
      const ST kY=k1[j];
      const ST kZ=k2[j];
      const ST val_r=myV[jr];
      const ST val_i=myV[ji];

      //phase
      ST s, c;
      sincos(-(x*kX+y*kY+z*kZ),&s,&c);

      //dot(PrimLattice.G,myG[j])
      const ST dX_r = g00*g0[jr]+g01*g1[jr]+g02*g2[jr];
      const ST dY_r = g10*g0[jr]+g11*g1[jr]+g12*g2[jr];
      const ST dZ_r = g20*g0[jr]+g21*g1[jr]+g22*g2[jr];

      const ST dX_i = g00*g0[ji]+g01*g1[ji]+g02*g2[ji];
      const ST dY_i = g10*g0[ji]+g11*g1[ji]+g12*g2[ji];
      const ST dZ_i = g20*g0[ji]+g21*g1[ji]+g22*g2[ji];

      // \f$\nabla \psi_r + {\bf k}\psi_i\f$
      const ST gX_r=dX_r+val_i*kX;
      const ST gY_r=dY_r+val_i*kY;
      const ST gZ_r=dZ_r+val_i*kZ;
      const ST gX_i=dX_i-val_r*kX;
      const ST gY_i=dY_i-val_r*kY;
      const ST gZ_i=dZ_i-val_r*kZ;

      const size_t psiIndex=first_spo+nComplexBands+j;

      psi[psiIndex]  =c*val_r-s*val_i;
      dpsi[psiIndex][0]  =c*gX_r-s*gX_i;
      dpsi[psiIndex][1]  =c*gY_r-s*gY_i;
      dpsi[psiIndex][2]  =c*gZ_r-s*gZ_i;

      const ST h_xx_r=v_m_v(h00[jr],h01[jr],h02[jr],h11[jr],h12[jr],h22[jr],g00,g01,g02,g00,g01,g02)+kX*(gX_i+dX_i);
      const ST h_xy_r=v_m_v(h00[jr],h01[jr],h02[jr],h11[jr],h12[jr],h22[jr],g00,g01,g02,g10,g11,g12)+kX*(gY_i+dY_i);
      const ST h_xz_r=v_m_v(h00[jr],h01[jr],h02[jr],h11[jr],h12[jr],h22[jr],g00,g01,g02,g20,g21,g22)+kX*(gZ_i+dZ_i);
      const ST h_yx_r=v_m_v(h00[jr],h01[jr],h02[jr],h11[jr],h12[jr],h22[jr],g10,g11,g12,g00,g01,g02)+kY*(gX_i+dX_i);
      const ST h_yy_r=v_m_v(h00[jr],h01[jr],h02[jr],h11[jr],h12[jr],h22[jr],g10,g11,g12,g10,g11,g12)+kY*(gY_i+dY_i);
      const ST h_yz_r=v_m_v(h00[jr],h01[jr],h02[jr],h11[jr],h12[jr],h22[jr],g10,g11,g12,g20,g21,g22)+kY*(gZ_i+dZ_i);
      const ST h_zx_r=v_m_v(h00[jr],h01[jr],h02[jr],h11[jr],h12[jr],h22[jr],g20,g21,g22,g00,g01,g02)+kZ*(gX_i+dX_i);
      const ST h_zy_r=v_m_v(h00[jr],h01[jr],h02[jr],h11[jr],h12[jr],h22[jr],g20,g21,g22,g10,g11,g12)+kZ*(gY_i+dY_i);
      const ST h_zz_r=v_m_v(h00[jr],h01[jr],h02[jr],h11[jr],h12[jr],h22[jr],g20,g21,g22,g20,g21,g22)+kZ*(gZ_i+dZ_i);

      const ST h_xx_i=v_m_v(h00[ji],h01[ji],h02[ji],h11[ji],h12[ji],h22[ji],g00,g01,g02,g00,g01,g02)-kX*(gX_r+dX_r);
      const ST h_xy_i=v_m_v(h00[ji],h01[ji],h02[ji],h11[ji],h12[ji],h22[ji],g00,g01,g02,g10,g11,g12)-kX*(gY_r+dY_r);
      const ST h_xz_i=v_m_v(h00[ji],h01[ji],h02[ji],h11[ji],h12[ji],h22[ji],g00,g01,g02,g20,g21,g22)-kX*(gZ_r+dZ_r);
      const ST h_yx_i=v_m_v(h00[ji],h01[ji],h02[ji],h11[ji],h12[ji],h22[ji],g10,g11,g12,g00,g01,g02)-kY*(gX_r+dX_r);
      const ST h_yy_i=v_m_v(h00[ji],h01[ji],h02[ji],h11[ji],h12[ji],h22[ji],g10,g11,g12,g10,g11,g12)-kY*(gY_r+dY_r);
      const ST h_yz_i=v_m_v(h00[ji],h01[ji],h02[ji],h11[ji],h12[ji],h22[ji],g10,g11,g12,g20,g21,g22)-kY*(gZ_r+dZ_r);
      const ST h_zx_i=v_m_v(h00[ji],h01[ji],h02[ji],h11[ji],h12[ji],h22[ji],g20,g21,g22,g00,g01,g02)-kZ*(gX_r+dX_r);
      const ST h_zy_i=v_m_v(h00[ji],h01[ji],h02[ji],h11[ji],h12[ji],h22[ji],g20,g21,g22,g10,g11,g12)-kZ*(gY_r+dY_r);
      const ST h_zz_i=v_m_v(h00[ji],h01[ji],h02[ji],h11[ji],h12[ji],h22[ji],g20,g21,g22,g20,g21,g22)-kZ*(gZ_r+dZ_r);

      grad_grad_psi[psiIndex][0]=c*h_xx_r-s*h_xx_i;
      grad_grad_psi[psiIndex][1]=c*h_xy_r-s*h_xy_i;
      grad_grad_psi[psiIndex][2]=c*h_xz_r-s*h_xz_i;
      grad_grad_psi[psiIndex][3]=c*h_yx_r-s*h_yx_i;
      grad_grad_psi[psiIndex][4]=c*h_yy_r-s*h_yy_i;
      grad_grad_psi[psiIndex][5]=c*h_yz_r-s*h_yz_i;
      grad_grad_psi[psiIndex][6]=c*h_zx_r-s*h_zx_i;
      grad_grad_psi[psiIndex][7]=c*h_zy_r-s*h_zy_i;
      grad_grad_psi[psiIndex][8]=c*h_zz_r-s*h_zz_i;
    }
  }

  template<typename VV, typename GV, typename GGV>
  void evaluate_vgh(const ParticleSet& P, const int iat, VV& psi, GV& dpsi, GGV& grad_grad_psi)
  {
    const PointType& r=P.activeR(iat);
    PointType ru(PrimLattice.toUnit_floor(r));
    SplineInst->evaluate_vgh(ru,myV,myG,myH);
    assign_vgh(r,psi,dpsi,grad_grad_psi);
  }
};

}
#endif<|MERGE_RESOLUTION|>--- conflicted
+++ resolved
@@ -23,13 +23,9 @@
 
 #include <OhmmsSoA/Container.h>
 #include <spline2/MultiBspline.hpp>
-<<<<<<< HEAD
 #include "QMCWaveFunctions/BsplineFactory/SplineAdoptor.h"
-=======
-#include "QMCWaveFunctions/BsplineFactory/SplineAdoptorBase.h"
 #include <Utilities/FairDivide.h>
 
->>>>>>> 9bbd58d8
 namespace qmcplusplus
 {
 
@@ -93,21 +89,8 @@
     this->KeyWord="SplineC2RAdoptor";
   }
 
-<<<<<<< HEAD
-  ///** copy the base property */
-  //SplineC2RSoA(BaseType& rhs): BaseType(rhs)
-  //{
-  //  this->is_complex=true;
-  //  this->AdoptorName="SplineC2RSoA";
-  //  this->KeyWord="C2RSoA";
-  //}
-
   SplineC2RAdoptor(const SplineC2RAdoptor& a):
     SplineAdoptor<ST,3>(a),SplineInst(a.SplineInst),MultiSpline(nullptr),
-=======
-  SplineC2RSoA(const SplineC2RSoA& a):
-    SplineAdoptorBase<ST,3>(a),SplineInst(a.SplineInst),MultiSpline(nullptr),
->>>>>>> 9bbd58d8
     nComplexBands(a.nComplexBands),mKK(a.mKK), myKcart(a.myKcart)
   {
     const size_t n=a.myL.size();
