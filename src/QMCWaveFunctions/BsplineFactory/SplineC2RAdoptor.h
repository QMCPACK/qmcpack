//////////////////////////////////////////////////////////////////////////////////////
// This file is distributed under the University of Illinois/NCSA Open Source License.
// See LICENSE file in top directory for details.
//
// Copyright (c) 2016 Jeongnim Kim and QMCPACK developers.
//
// File developed by: Jeremy McMinnis, jmcminis@gmail.com, University of Illinois at Urbana-Champaign
//                    Jeongnim Kim, jeongnim.kim@intel.com, University of Illinois at Urbana-Champaign
//                    Ye Luo, yeluo@anl.gov, Argonne National Laboratory
//                    Anouar Benali, benali@anl.gov, Argonne National Laboratory
//                    Mark A. Berrill, berrillma@ornl.gov, Oak Ridge National Laboratory
//
// File created by: Jeongnim Kim, jeongnim.kim@gmail.com, University of Illinois at Urbana-Champaign
//////////////////////////////////////////////////////////////////////////////////////


/** @file SplineC2RAdoptor.h
 *
 * Adoptor classes to handle complex-to-(real,complex) with arbitrary precision
 */
#ifndef QMCPLUSPLUS_EINSPLINE_C2R_ADOPTOR_H
#define QMCPLUSPLUS_EINSPLINE_C2R_ADOPTOR_H

#include <OhmmsSoA/Container.h>
#include <spline2/MultiBspline.hpp>
#include "QMCWaveFunctions/BsplineFactory/SplineAdoptorBase.h"
namespace qmcplusplus
{

/** adoptor class to match std::complex<ST> spline with TT real SPOs
 * @tparam ST precision of spline
 * @tparam TT precision of SPOs
 * @tparam D dimension
 *
 * Requires temporage storage and multiplication of phase vectors
 */
template<typename ST, typename TT>
struct SplineC2RAdoptor: public SplineAdoptorBase<ST,3>
{
  static const int D=3;
  using BaseType=SplineAdoptorBase<ST,3>;
  using SplineType=typename bspline_traits<ST,3>::SplineType;
  using BCType=typename bspline_traits<ST,3>::BCType;
  using DataType=ST;
  using PointType=typename BaseType::PointType;
  using SingleSplineType=typename BaseType::SingleSplineType;

  using vContainer_type=Vector<ST,aligned_allocator<ST> >;
  using gContainer_type=VectorSoaContainer<ST,3>;
  using hContainer_type=VectorSoaContainer<ST,6>;

  using BaseType::first_spo;
  using BaseType::last_spo;
  using BaseType::GGt;
  using BaseType::PrimLattice;
  using BaseType::kPoints;
  using BaseType::MakeTwoCopies;
  using BaseType::offset_cplx;
  using BaseType::offset_real;

  ///number of complex bands
  int nComplexBands;
  ///number of points of the original grid
  int BaseN[3];
  ///offset of the original grid, always 0
  int BaseOffset[3];
  ///multi bspline set
  MultiBspline<ST>* SplineInst;
  ///expose the pointer to reuse the reader and only assigned with create_spline
  ///also used as identifier of shallow copy
  SplineType* MultiSpline;

  vContainer_type  mKK;
  VectorSoaContainer<ST,3>  myKcart;

  vContainer_type myV;
  vContainer_type myL;
  gContainer_type myG;
  hContainer_type myH;

<<<<<<< HEAD
  SplineC2RAdoptor(): BaseType(),SplineInst(nullptr), MultiSpline(nullptr)
=======
  SplineC2RSoA(): BaseType(), SplineInst(nullptr), MultiSpline(nullptr)
>>>>>>> 9d3af8ad
  {
    this->is_complex=true;
    this->is_soa_ready=true;
    this->AdoptorName="SplineC2RAdoptorAdoptor";
    this->KeyWord="SplineC2RAdoptor";
  }

  ///** copy the base property */
  //SplineC2RSoA(BaseType& rhs): BaseType(rhs)
  //{
  //  this->is_complex=true;
  //  this->AdoptorName="SplineC2RSoA";
  //  this->KeyWord="C2RSoA";
  //}

  SplineC2RAdoptor(const SplineC2RAdoptor& a):
    SplineAdoptorBase<ST,3>(a),SplineInst(a.SplineInst),MultiSpline(nullptr),
    nComplexBands(a.nComplexBands),mKK(a.mKK), myKcart(a.myKcart)
  {
    const size_t n=a.myL.size();
    myV.resize(n); myG.resize(n); myL.resize(n); myH.resize(n);
  }

  ~SplineC2RAdoptor()
  {
    if(MultiSpline != nullptr) delete SplineInst;
  }

  inline void resizeStorage(size_t n, size_t nvals)
  {
    BaseType::init_base(n);
    size_t npad=getAlignedSize<ST>(2*n);
    myV.resize(npad);
    myG.resize(npad);
    myL.resize(npad);
    myH.resize(npad);
  }

  void bcast_tables(Communicate* comm)
  {
    chunked_bcast(comm, MultiSpline);
  }

  void gather_tables(Communicate* comm)
  {
    if(comm->size()==1) return;
    const int Nbands = kPoints.size();
    const int Nbandgroups = comm->size();
    std::vector<int> offset(Nbandgroups+1,0);
    FairDivideLow(Nbands,Nbandgroups,offset);

#ifdef QMC_CUDA
    for(size_t ib=0; ib<offset.size(); ib++)
      offset[ib] = offset[ib]*2;
    gatherv(comm, MultiSpline, MultiSpline->z_stride, offset);
#else
    // complex bands
    int gid=1;
    offset_cplx.resize(Nbandgroups+1,0);
    for(int ib=0; ib<Nbands; ++ib)
    {
      if(ib==offset[gid]) gid++;
      if(MakeTwoCopies[ib])
        offset_cplx[gid]++;
    }
    for(int bg=0; bg<Nbandgroups; ++bg)
      offset_cplx[bg+1] = offset_cplx[bg+1]*2+offset_cplx[bg];
    gatherv(comm, MultiSpline, MultiSpline->z_stride, offset_cplx);

    // real bands
    gid=1;
    offset_real.resize(Nbandgroups+1,0);
    for(int ib=0; ib<Nbands; ++ib)
    {
      if(ib==offset[gid]) gid++;
      if(!MakeTwoCopies[ib])
        offset_real[gid]++;
    }
    offset_real[0]=nComplexBands*2;
    for(int bg=0; bg<Nbandgroups; ++bg)
      offset_real[bg+1] = offset_real[bg+1]*2+offset_real[bg];
    gatherv(comm, MultiSpline, MultiSpline->z_stride, offset_real);
#endif
  }

  template<typename GT, typename BCT>
  void create_spline(GT& xyz_g, BCT& xyz_bc)
  {
    resize_kpoints();
    SplineInst=new MultiBspline<ST>();
    SplineInst->create(xyz_g,xyz_bc,myV.size());
    MultiSpline=SplineInst->spline_m;

    for(size_t i=0; i<D; ++i)
    {
      BaseOffset[i]=0;
      BaseN[i]=xyz_g[i].num+3;
    }
    qmc_common.memory_allocated += SplineInst->sizeInByte();
  }

  inline void flush_zero()
  {
    SplineInst->flush_zero();
  }

  /** remap kPoints to pack the double copy */
  inline void resize_kpoints()
  {
    nComplexBands=this->remap_kpoints();
    int nk=kPoints.size();
    mKK.resize(nk);
    myKcart.resize(nk);
    for(size_t i=0; i<nk; ++i)
    {
      mKK[i]=-dot(kPoints[i],kPoints[i]);
      myKcart(i)=kPoints[i];
    }
  }

  inline void set_spline(SingleSplineType* spline_r, SingleSplineType* spline_i, int twist, int ispline, int level)
  {
#ifdef QMC_CUDA
    // GPU code needs the old ordering.
    int iband=ispline;
#else
    int iband=this->BandIndexMap[ispline];
#endif
    SplineInst->copy_spline(spline_r,2*iband  ,BaseOffset, BaseN);
    SplineInst->copy_spline(spline_i,2*iband+1,BaseOffset, BaseN);
  }

  void set_spline(ST* restrict psi_r, ST* restrict psi_i, int twist, int ispline, int level)
  {
    Vector<ST> v_r(psi_r,0), v_i(psi_i,0);
#ifdef QMC_CUDA
    // GPU code needs the old ordering.
    int iband=ispline;
#else
    int iband=this->BandIndexMap[ispline];
#endif
    SplineInst->set(2*iband  ,v_r);
    SplineInst->set(2*iband+1,v_i);
  }


  inline void set_spline_domain(SingleSplineType* spline_r, SingleSplineType* spline_i,
      int twist, int ispline, const int* offset_l, const int* mesh_l)
  {
  }

  bool read_splines(hdf_archive& h5f)
  {
    std::ostringstream o;
    o<<"spline_" << SplineAdoptorBase<ST,D>::MyIndex;
    einspline_engine<SplineType> bigtable(SplineInst->spline_m);
    return h5f.read(bigtable,o.str().c_str());//"spline_0");
  }

  bool write_splines(hdf_archive& h5f)
  {
    std::ostringstream o;
    o<<"spline_" << SplineAdoptorBase<ST,D>::MyIndex;
    einspline_engine<SplineType> bigtable(SplineInst->spline_m);
    return h5f.write(bigtable,o.str().c_str());//"spline_0");
  }

  TT evaluate_dot(const ParticleSet& P, int iat, const TT* restrict arow, ST* scratch, bool compute_spline=true)
  {
    Vector<ST> vtmp(scratch,myV.size());
    const PointType& r=P.activeR(iat);
    if(compute_spline)
    {
      PointType ru(PrimLattice.toUnit_floor(r));
      SplineInst->evaluate(ru,vtmp);
    }

    TT res=TT();
    const size_t N=kPoints.size();
    const ST x=r[0], y=r[1], z=r[2];
    const ST* restrict kx=myKcart.data(0);
    const ST* restrict ky=myKcart.data(1);
    const ST* restrict kz=myKcart.data(2);

    const TT* restrict arow_s=arow+first_spo;
    #pragma omp simd reduction(+:res)
    for (size_t j=0; j<nComplexBands; j++)
    {
      const size_t jr=j<<1;
      const size_t ji=jr+1;
      const ST val_r=vtmp[jr];
      const ST val_i=vtmp[ji];
      ST s, c;
      sincos(-(x*kx[j]+y*ky[j]+z*kz[j]),&s,&c);
      res+=arow_s[jr] * (val_r*c-val_i*s);
      res+=arow_s[ji] * (val_i*c+val_r*s);
    }
    const TT* restrict arow_c=arow+first_spo+nComplexBands;
    #pragma omp simd reduction(+:res)
    for (size_t j=nComplexBands; j<N; j++)
    {
      const ST val_r=vtmp[2*j  ];
      const ST val_i=vtmp[2*j+1];
      ST s, c;
      sincos(-(x*kx[j]+y*ky[j]+z*kz[j]),&s,&c);
      res+=arow_c[j]*(val_r*c-val_i*s);
    }
    return res;
  }

  template<typename VV>
  inline void assign_v(const PointType& r, const vContainer_type& myV, VV& psi)
  {
    const size_t N=kPoints.size();
    const ST x=r[0], y=r[1], z=r[2];
    const ST* restrict kx=myKcart.data(0);
    const ST* restrict ky=myKcart.data(1);
    const ST* restrict kz=myKcart.data(2);
#if defined(USE_VECTOR_ML)
    {//reuse myH
      ST* restrict KdotR=myH.data(0);
      ST* restrict CosV=myH.data(1);
      ST* restrict SinV=myH.data(2);
      #pragma omp simd
      for(size_t j=0; j<N; ++j)
        KdotR[j]=-(x*kx[j]+y*ky[j]+z*kz[j]);

      eval_e2iphi(N,KdotR,CosV,SinV);

      #pragma omp simd
      for (size_t j=0,psiIndex=first_spo; j<nComplexBands; j++, psiIndex+=2)
      {
        const ST val_r=myV[2*j  ];
        const ST val_i=myV[2*j+1];
        psi[psiIndex  ] = val_r*CosV[j]-val_i*SinV[j];
        psi[psiIndex+1] = val_i*CosV[j]+val_r*SinV[j];
      }
      #pragma omp simd
      for (size_t j=nComplexBands,psiIndex=first_spo+2*nComplexBands; j<N; j++,psiIndex++)
      {
        const ST val_r=myV[2*j  ];
        const ST val_i=myV[2*j+1];
        psi[psiIndex  ] = val_r*CosV[j]-val_i*SinV[j];
      }
    }
#else
    {
      TT* restrict psi_s=psi.data()+first_spo;
      #pragma omp simd
      for (size_t j=0; j<nComplexBands; j++)
      {
        ST s, c;
        const size_t jr=j<<1;
        const size_t ji=jr+1;
        const ST val_r=myV[jr];
        const ST val_i=myV[ji];
        sincos(-(x*kx[j]+y*ky[j]+z*kz[j]),&s,&c);
        psi_s[jr] = val_r*c-val_i*s;
        psi_s[ji] = val_i*c+val_r*s;
      }
    }

    {
      TT* restrict psi_s=psi.data()+first_spo+nComplexBands;
      #pragma omp simd
      for (size_t j=nComplexBands; j<N; j++)
      {
        ST s, c;
        const ST val_r=myV[2*j  ];
        const ST val_i=myV[2*j+1];
        sincos(-(x*kx[j]+y*ky[j]+z*kz[j]),&s,&c);
        psi_s[j] = val_r*c-val_i*s;
      }
    }
#endif
  }

  template<typename VV>
  inline void evaluate_v(const ParticleSet& P, const int iat, VV& psi)
  {
    const PointType& r=P.activeR(iat);
    PointType ru(PrimLattice.toUnit_floor(r));
    SplineInst->evaluate(ru,myV);
    assign_v(r,myV,psi);
  }

  template<typename VM, typename VAV>
  inline void evaluateValues(const VirtualParticleSet& VP, VM& psiM, VAV& SPOMem)
  {
    const size_t m=psiM.cols();
    for(int iat=0; iat<VP.getTotalNum(); ++iat)
    {
      Vector<TT> psi(psiM[iat],m);
      evaluate_v(VP,iat,psi);
    }
  }

  inline size_t estimateMemory(const int nP) { return 0; }

  /** assign_vgl
   */
  template<typename VV, typename GV>
  inline void assign_vgl(const PointType& r, VV& psi, GV& dpsi, VV& d2psi)
  {
    CONSTEXPR ST zero(0);
    CONSTEXPR ST two(2);
    const ST g00=PrimLattice.G(0), g01=PrimLattice.G(1), g02=PrimLattice.G(2),
             g10=PrimLattice.G(3), g11=PrimLattice.G(4), g12=PrimLattice.G(5),
             g20=PrimLattice.G(6), g21=PrimLattice.G(7), g22=PrimLattice.G(8);
    const ST x=r[0], y=r[1], z=r[2];
    const ST symGG[6]={GGt[0],GGt[1]+GGt[3],GGt[2]+GGt[6],GGt[4],GGt[5]+GGt[7],GGt[8]};

    const ST* restrict k0=myKcart.data(0); ASSUME_ALIGNED(k0);
    const ST* restrict k1=myKcart.data(1); ASSUME_ALIGNED(k1);
    const ST* restrict k2=myKcart.data(2); ASSUME_ALIGNED(k2);

    const ST* restrict g0=myG.data(0); ASSUME_ALIGNED(g0);
    const ST* restrict g1=myG.data(1); ASSUME_ALIGNED(g1);
    const ST* restrict g2=myG.data(2); ASSUME_ALIGNED(g2);
    const ST* restrict h00=myH.data(0); ASSUME_ALIGNED(h00);
    const ST* restrict h01=myH.data(1); ASSUME_ALIGNED(h01);
    const ST* restrict h02=myH.data(2); ASSUME_ALIGNED(h02);
    const ST* restrict h11=myH.data(3); ASSUME_ALIGNED(h11);
    const ST* restrict h12=myH.data(4); ASSUME_ALIGNED(h12);
    const ST* restrict h22=myH.data(5); ASSUME_ALIGNED(h22);

    const size_t N=kPoints.size();
    const size_t nsplines=myL.size();
#if defined(PRECOMPUTE_L)
    for(size_t j=0; j<nsplines; ++j)
    {
      myL[j]=SymTrace(h00[j],h01[j],h02[j],h11[j],h12[j],h22[j],symGG);
    }
#endif

    #pragma omp simd
    for (size_t j=0; j<nComplexBands; j++)
    {
      const size_t jr=j<<1;
      const size_t ji=jr+1;

      const ST kX=k0[j];
      const ST kY=k1[j];
      const ST kZ=k2[j];
      const ST val_r=myV[jr];
      const ST val_i=myV[ji];

      //phase
      ST s, c;
      sincos(-(x*kX+y*kY+z*kZ),&s,&c);

      //dot(PrimLattice.G,myG[j])
      const ST dX_r = g00*g0[jr]+g01*g1[jr]+g02*g2[jr];
      const ST dY_r = g10*g0[jr]+g11*g1[jr]+g12*g2[jr];
      const ST dZ_r = g20*g0[jr]+g21*g1[jr]+g22*g2[jr];

      const ST dX_i = g00*g0[ji]+g01*g1[ji]+g02*g2[ji];
      const ST dY_i = g10*g0[ji]+g11*g1[ji]+g12*g2[ji];
      const ST dZ_i = g20*g0[ji]+g21*g1[ji]+g22*g2[ji];

      // \f$\nabla \psi_r + {\bf k}\psi_i\f$
      const ST gX_r=dX_r+val_i*kX;
      const ST gY_r=dY_r+val_i*kY;
      const ST gZ_r=dZ_r+val_i*kZ;
      const ST gX_i=dX_i-val_r*kX;
      const ST gY_i=dY_i-val_r*kY;
      const ST gZ_i=dZ_i-val_r*kZ;

#if defined(PRECOMPUTE_L)
      const ST lap_r=myL[jr]+mKK[j]*val_r+two*(kX*dX_i+kY*dY_i+kZ*dZ_i);
      const ST lap_i=myL[ji]+mKK[j]*val_i-two*(kX*dX_r+kY*dY_r+kZ*dZ_r);
#else
      const ST lcart_r=SymTrace(h00[jr],h01[jr],h02[jr],h11[jr],h12[jr],h22[jr],symGG);
      const ST lcart_i=SymTrace(h00[ji],h01[ji],h02[ji],h11[ji],h12[ji],h22[ji],symGG);
      const ST lap_r=lcart_r+mKK[j]*val_r+two*(kX*dX_i+kY*dY_i+kZ*dZ_i);
      const ST lap_i=lcart_i+mKK[j]*val_i-two*(kX*dX_r+kY*dY_r+kZ*dZ_r);
#endif


      const size_t psiIndex=first_spo+jr;
      //this will be fixed later
      psi[psiIndex  ]=c*val_r-s*val_i;
      psi[psiIndex+1]=c*val_i+s*val_r;
      d2psi[psiIndex  ]=c*lap_r-s*lap_i;
      d2psi[psiIndex+1]=c*lap_i+s*lap_r;
      //this will go way with Determinant
      dpsi[psiIndex  ][0]=c*gX_r-s*gX_i;
      dpsi[psiIndex  ][1]=c*gY_r-s*gY_i;
      dpsi[psiIndex  ][2]=c*gZ_r-s*gZ_i;
      dpsi[psiIndex+1][0]=c*gX_i+s*gX_r;
      dpsi[psiIndex+1][1]=c*gY_i+s*gY_r;
      dpsi[psiIndex+1][2]=c*gZ_i+s*gZ_r;
    }

    #pragma omp simd
    for (size_t j=nComplexBands; j<N; j++)
    {
      const size_t jr=j<<1;
      const size_t ji=jr+1;

      const ST kX=k0[j];
      const ST kY=k1[j];
      const ST kZ=k2[j];
      const ST val_r=myV[jr];
      const ST val_i=myV[ji];

      //phase
      ST s, c;
      sincos(-(x*kX+y*kY+z*kZ),&s,&c);

      //dot(PrimLattice.G,myG[j])
      const ST dX_r = g00*g0[jr]+g01*g1[jr]+g02*g2[jr];
      const ST dY_r = g10*g0[jr]+g11*g1[jr]+g12*g2[jr];
      const ST dZ_r = g20*g0[jr]+g21*g1[jr]+g22*g2[jr];

      const ST dX_i = g00*g0[ji]+g01*g1[ji]+g02*g2[ji];
      const ST dY_i = g10*g0[ji]+g11*g1[ji]+g12*g2[ji];
      const ST dZ_i = g20*g0[ji]+g21*g1[ji]+g22*g2[ji];

      // \f$\nabla \psi_r + {\bf k}\psi_i\f$
      const ST gX_r=dX_r+val_i*kX;
      const ST gY_r=dY_r+val_i*kY;
      const ST gZ_r=dZ_r+val_i*kZ;
      const ST gX_i=dX_i-val_r*kX;
      const ST gY_i=dY_i-val_r*kY;
      const ST gZ_i=dZ_i-val_r*kZ;

      const size_t psiIndex=first_spo+nComplexBands+j;
      psi[psiIndex  ]=c*val_r-s*val_i;
      //this will be fixed later
      dpsi[psiIndex  ][0]=c*gX_r-s*gX_i;
      dpsi[psiIndex  ][1]=c*gY_r-s*gY_i;
      dpsi[psiIndex  ][2]=c*gZ_r-s*gZ_i;

#if defined(PRECOMPUTE_L)
      const ST lap_r=myL[jr]+mKK[j]*val_r+two*(kX*dX_i+kY*dY_i+kZ*dZ_i);
      const ST lap_i=myL[ji]+mKK[j]*val_i-two*(kX*dX_r+kY*dY_r+kZ*dZ_r);
#else
      const ST lcart_r=SymTrace(h00[jr],h01[jr],h02[jr],h11[jr],h12[jr],h22[jr],symGG);
      const ST lcart_i=SymTrace(h00[ji],h01[ji],h02[ji],h11[ji],h12[ji],h22[ji],symGG);
      const ST lap_r=lcart_r+mKK[j]*val_r+two*(kX*dX_i+kY*dY_i+kZ*dZ_i);
      const ST lap_i=lcart_i+mKK[j]*val_i-two*(kX*dX_r+kY*dY_r+kZ*dZ_r);
#endif
      d2psi[psiIndex  ]=c*lap_r-s*lap_i;
    }
  }

  /** assign_vgl_from_l can be used when myL is precomputed and myV,myG,myL in cartesian
   */
  template<typename VV, typename GV>
  inline void assign_vgl_from_l(const PointType& r, VV& psi, GV& dpsi, VV& d2psi)
  {
    CONSTEXPR ST two(2);
    const ST x=r[0], y=r[1], z=r[2];

    const ST* restrict k0=myKcart.data(0); ASSUME_ALIGNED(k0);
    const ST* restrict k1=myKcart.data(1); ASSUME_ALIGNED(k1);
    const ST* restrict k2=myKcart.data(2); ASSUME_ALIGNED(k2);

    const ST* restrict g0=myG.data(0); ASSUME_ALIGNED(g0);
    const ST* restrict g1=myG.data(1); ASSUME_ALIGNED(g1);
    const ST* restrict g2=myG.data(2); ASSUME_ALIGNED(g2);

    const size_t N=kPoints.size();
    const size_t nsplines=myL.size();

    #pragma omp simd
    for (size_t j=0; j<nComplexBands; j++)
    {
      const size_t jr=j<<1;
      const size_t ji=jr+1;

      const ST kX=k0[j];
      const ST kY=k1[j];
      const ST kZ=k2[j];
      const ST val_r=myV[jr];
      const ST val_i=myV[ji];

      //phase
      ST s, c;
      sincos(-(x*kX+y*kY+z*kZ),&s,&c);

      //dot(PrimLattice.G,myG[j])
      const ST dX_r = g0[jr];
      const ST dY_r = g1[jr];
      const ST dZ_r = g2[jr];

      const ST dX_i = g0[ji];
      const ST dY_i = g1[ji];
      const ST dZ_i = g2[ji];

      // \f$\nabla \psi_r + {\bf k}\psi_i\f$
      const ST gX_r=dX_r+val_i*kX;
      const ST gY_r=dY_r+val_i*kY;
      const ST gZ_r=dZ_r+val_i*kZ;
      const ST gX_i=dX_i-val_r*kX;
      const ST gY_i=dY_i-val_r*kY;
      const ST gZ_i=dZ_i-val_r*kZ;

      const ST lap_r=myL[jr]+mKK[j]*val_r+two*(kX*dX_i+kY*dY_i+kZ*dZ_i);
      const ST lap_i=myL[ji]+mKK[j]*val_i-two*(kX*dX_r+kY*dY_r+kZ*dZ_r);

      //this will be fixed later
      const size_t psiIndex=first_spo+jr;
      psi[psiIndex  ]=c*val_r-s*val_i;
      psi[psiIndex+1]=c*val_i+s*val_r;
      d2psi[psiIndex  ]=c*lap_r-s*lap_i;
      d2psi[psiIndex+1]=c*lap_i+s*lap_r;
      //this will go way with Determinant
      dpsi[psiIndex  ][0]=c*gX_r-s*gX_i;
      dpsi[psiIndex  ][1]=c*gY_r-s*gY_i;
      dpsi[psiIndex  ][2]=c*gZ_r-s*gZ_i;
      dpsi[psiIndex+1][0]=c*gX_i+s*gX_r;
      dpsi[psiIndex+1][1]=c*gY_i+s*gY_r;
      dpsi[psiIndex+1][2]=c*gZ_i+s*gZ_r;
    }

    const size_t nComputed=2*nComplexBands;
    #pragma omp simd
    for (size_t j=nComplexBands; j<N; j++)
    {
      const size_t jr=j<<1;
      const size_t ji=jr+1;

      const ST kX=k0[j];
      const ST kY=k1[j];
      const ST kZ=k2[j];
      const ST val_r=myV[jr];
      const ST val_i=myV[ji];

      //phase
      ST s, c;
      sincos(-(x*kX+y*kY+z*kZ),&s,&c);

      //dot(PrimLattice.G,myG[j])
      const ST dX_r = g0[jr];
      const ST dY_r = g1[jr];
      const ST dZ_r = g2[jr];

      const ST dX_i = g0[ji];
      const ST dY_i = g1[ji];
      const ST dZ_i = g2[ji];

      // \f$\nabla \psi_r + {\bf k}\psi_i\f$
      const ST gX_r=dX_r+val_i*kX;
      const ST gY_r=dY_r+val_i*kY;
      const ST gZ_r=dZ_r+val_i*kZ;
      const ST gX_i=dX_i-val_r*kX;
      const ST gY_i=dY_i-val_r*kY;
      const ST gZ_i=dZ_i-val_r*kZ;
      const size_t psiIndex=first_spo+nComplexBands+j;
      psi[psiIndex  ]=c*val_r-s*val_i;
      //this will be fixed later
      dpsi[psiIndex  ][0]=c*gX_r-s*gX_i;
      dpsi[psiIndex  ][1]=c*gY_r-s*gY_i;
      dpsi[psiIndex  ][2]=c*gZ_r-s*gZ_i;

      const ST lap_r=myL[jr]+mKK[j]*val_r+two*(kX*dX_i+kY*dY_i+kZ*dZ_i);
      const ST lap_i=myL[ji]+mKK[j]*val_i-two*(kX*dX_r+kY*dY_r+kZ*dZ_r);
      d2psi[psiIndex  ]=c*lap_r-s*lap_i;
    }
  }

  template<typename VV, typename GV>
  inline void evaluate_vgl(const ParticleSet& P, const int iat, VV& psi, GV& dpsi, VV& d2psi)
  {
    const PointType& r=P.activeR(iat);
    PointType ru(PrimLattice.toUnit_floor(r));
    SplineInst->evaluate_vgh(ru,myV,myG,myH);
    assign_vgl(r,psi,dpsi,d2psi);
  }

  /** identical to assign_vgl but the output container is SoA container
   */
  template<typename VGL>
  inline void assign_vgl_soa(const PointType& r, VGL& vgl)
  {
    const int N=kPoints.size();
    CONSTEXPR ST zero(0);
    CONSTEXPR ST two(2);
    const ST g00=PrimLattice.G(0), g01=PrimLattice.G(1), g02=PrimLattice.G(2),
             g10=PrimLattice.G(3), g11=PrimLattice.G(4), g12=PrimLattice.G(5),
             g20=PrimLattice.G(6), g21=PrimLattice.G(7), g22=PrimLattice.G(8);
    const ST x=r[0], y=r[1], z=r[2];
    const ST symGG[6]={GGt[0],GGt[1]+GGt[3],GGt[2]+GGt[6],GGt[4],GGt[5]+GGt[7],GGt[8]};

    const ST* restrict k0=myKcart.data(0); ASSUME_ALIGNED(k0);
    const ST* restrict k1=myKcart.data(1); ASSUME_ALIGNED(k1);
    const ST* restrict k2=myKcart.data(2); ASSUME_ALIGNED(k2);

    const ST* restrict g0=myG.data(0); ASSUME_ALIGNED(g0);
    const ST* restrict g1=myG.data(1); ASSUME_ALIGNED(g1);
    const ST* restrict g2=myG.data(2); ASSUME_ALIGNED(g2);
    const ST* restrict h00=myH.data(0); ASSUME_ALIGNED(h00);
    const ST* restrict h01=myH.data(1); ASSUME_ALIGNED(h01);
    const ST* restrict h02=myH.data(2); ASSUME_ALIGNED(h02);
    const ST* restrict h11=myH.data(3); ASSUME_ALIGNED(h11);
    const ST* restrict h12=myH.data(4); ASSUME_ALIGNED(h12);
    const ST* restrict h22=myH.data(5); ASSUME_ALIGNED(h22);
    const size_t nsplines=myL.size();
#if defined(PRECOMPUTE_L)
    #pragma omp simd
    for(size_t j=0; j<nsplines; ++j)
    {
      myL[j]=SymTrace(h00[j],h01[j],h02[j],h11[j],h12[j],h22[j],symGG);
    }
#endif

    TT* restrict psi =vgl.data(0)+first_spo; ASSUME_ALIGNED(psi);
    TT* restrict vl_x=vgl.data(1)+first_spo; ASSUME_ALIGNED(vl_x);
    TT* restrict vl_y=vgl.data(2)+first_spo; ASSUME_ALIGNED(vl_y);
    TT* restrict vl_z=vgl.data(3)+first_spo; ASSUME_ALIGNED(vl_z);
    TT* restrict vl_l=vgl.data(4)+first_spo; ASSUME_ALIGNED(vl_l);

    #pragma omp simd
    for (size_t j=0; j<nComplexBands; j++)
    {
      const size_t jr=j<<1;
      const size_t ji=jr+1;

      const ST kX=k0[j];
      const ST kY=k1[j];
      const ST kZ=k2[j];
      const ST val_r=myV[jr];
      const ST val_i=myV[ji];

      //phase
      ST s, c;
      sincos(-(x*kX+y*kY+z*kZ),&s,&c);

      //dot(PrimLattice.G,myG[j])
      const ST dX_r = g00*g0[jr]+g01*g1[jr]+g02*g2[jr];
      const ST dY_r = g10*g0[jr]+g11*g1[jr]+g12*g2[jr];
      const ST dZ_r = g20*g0[jr]+g21*g1[jr]+g22*g2[jr];

      const ST dX_i = g00*g0[ji]+g01*g1[ji]+g02*g2[ji];
      const ST dY_i = g10*g0[ji]+g11*g1[ji]+g12*g2[ji];
      const ST dZ_i = g20*g0[ji]+g21*g1[ji]+g22*g2[ji];

      // \f$\nabla \psi_r + {\bf k}\psi_i\f$
      const ST gX_r=dX_r+val_i*kX;
      const ST gY_r=dY_r+val_i*kY;
      const ST gZ_r=dZ_r+val_i*kZ;
      const ST gX_i=dX_i-val_r*kX;
      const ST gY_i=dY_i-val_r*kY;
      const ST gZ_i=dZ_i-val_r*kZ;

#if defined(PRECOMPUTE_L)
      const ST lap_r=myL[jr]+mKK[j]*val_r+two*(kX*dX_i+kY*dY_i+kZ*dZ_i);
      const ST lap_i=myL[ji]+mKK[j]*val_i-two*(kX*dX_r+kY*dY_r+kZ*dZ_r);
#else
      const ST lcart_r=SymTrace(h00[jr],h01[jr],h02[jr],h11[jr],h12[jr],h22[jr],symGG);
      const ST lcart_i=SymTrace(h00[ji],h01[ji],h02[ji],h11[ji],h12[ji],h22[ji],symGG);
      const ST lap_r=lcart_r+mKK[j]*val_r+two*(kX*dX_i+kY*dY_i+kZ*dZ_i);
      const ST lap_i=lcart_i+mKK[j]*val_i-two*(kX*dX_r+kY*dY_r+kZ*dZ_r);
#endif

      //this will be fixed later
      psi[jr]=c*val_r-s*val_i;
      psi[ji]=c*val_i+s*val_r;
      vl_x[jr]=c*gX_r-s*gX_i;
      vl_x[ji]=c*gX_i+s*gX_r;
      vl_y[jr]=c*gY_r-s*gY_i;
      vl_y[ji]=c*gY_i+s*gY_r;
      vl_z[jr]=c*gZ_r-s*gZ_i;
      vl_z[ji]=c*gZ_i+s*gZ_r;
      vl_l[jr]=c*lap_r-s*lap_i;
      vl_l[ji]=c*lap_i+s*lap_r;
    }

    #pragma omp simd
    for (size_t j=nComplexBands; j<N; j++)
    {
      const size_t jr=j<<1;
      const size_t ji=jr+1;

      const ST kX=k0[j];
      const ST kY=k1[j];
      const ST kZ=k2[j];
      const ST val_r=myV[jr];
      const ST val_i=myV[ji];

      //phase
      ST s, c;
      sincos(-(x*kX+y*kY+z*kZ),&s,&c);

      //dot(PrimLattice.G,myG[j])
      const ST dX_r = g00*g0[jr]+g01*g1[jr]+g02*g2[jr];
      const ST dY_r = g10*g0[jr]+g11*g1[jr]+g12*g2[jr];
      const ST dZ_r = g20*g0[jr]+g21*g1[jr]+g22*g2[jr];

      const ST dX_i = g00*g0[ji]+g01*g1[ji]+g02*g2[ji];
      const ST dY_i = g10*g0[ji]+g11*g1[ji]+g12*g2[ji];
      const ST dZ_i = g20*g0[ji]+g21*g1[ji]+g22*g2[ji];

      // \f$\nabla \psi_r + {\bf k}\psi_i\f$
      const ST gX_r=dX_r+val_i*kX;
      const ST gY_r=dY_r+val_i*kY;
      const ST gZ_r=dZ_r+val_i*kZ;
      const ST gX_i=dX_i-val_r*kX;
      const ST gY_i=dY_i-val_r*kY;
      const ST gZ_i=dZ_i-val_r*kZ;
#if defined(PRECOMPUTE_L)
      const ST lap_r=myL[jr]+mKK[j]*val_r+two*(kX*dX_i+kY*dY_i+kZ*dZ_i);
      const ST lap_i=myL[ji]+mKK[j]*val_i-two*(kX*dX_r+kY*dY_r+kZ*dZ_r);
#else
      const ST lcart_r=SymTrace(h00[jr],h01[jr],h02[jr],h11[jr],h12[jr],h22[jr],symGG);
      const ST lcart_i=SymTrace(h00[ji],h01[ji],h02[ji],h11[ji],h12[ji],h22[ji],symGG);
      const ST lap_r=lcart_r+mKK[j]*val_r+two*(kX*dX_i+kY*dY_i+kZ*dZ_i);
      const ST lap_i=lcart_i+mKK[j]*val_i-two*(kX*dX_r+kY*dY_r+kZ*dZ_r);
#endif
      const size_t psiIndex=first_spo+nComplexBands+j;
      //const size_t psiIndex=j+nComplexBands;
      psi [psiIndex]=c*val_r-s*val_i;
      vl_x[psiIndex]=c*gX_r-s*gX_i;
      vl_y[psiIndex]=c*gY_r-s*gY_i;
      vl_z[psiIndex]=c*gZ_r-s*gZ_i;
      vl_l[psiIndex]=c*lap_r-s*lap_i;
    }
  }

  /** evaluate VGL using VectorSoaContainer
   * @param r position
   * @param psi value container
   * @param dpsi gradient-laplacian container
   */
  template<typename VGL>
  inline void evaluate_vgl_combo(const ParticleSet& P, const int iat, VGL& vgl)
  {
    const PointType& r=P.activeR(iat);
    PointType ru(PrimLattice.toUnit_floor(r));
    SplineInst->evaluate_vgh(ru,myV,myG,myH);
    assign_vgl_soa(r,vgl);
  }

  template<typename VV, typename GV, typename GGV>
  void assign_vgh(const PointType& r, VV& psi, GV& dpsi, GGV& grad_grad_psi)
  {
    const ST g00=PrimLattice.G(0), g01=PrimLattice.G(1), g02=PrimLattice.G(2),
             g10=PrimLattice.G(3), g11=PrimLattice.G(4), g12=PrimLattice.G(5),
             g20=PrimLattice.G(6), g21=PrimLattice.G(7), g22=PrimLattice.G(8);
    const ST x=r[0], y=r[1], z=r[2];

    const ST* restrict k0=myKcart.data(0);
    const ST* restrict k1=myKcart.data(1);
    const ST* restrict k2=myKcart.data(2);

    const ST* restrict g0=myG.data(0);
    const ST* restrict g1=myG.data(1);
    const ST* restrict g2=myG.data(2);
    const ST* restrict h00=myH.data(0);
    const ST* restrict h01=myH.data(1);
    const ST* restrict h02=myH.data(2);
    const ST* restrict h11=myH.data(3);
    const ST* restrict h12=myH.data(4);
    const ST* restrict h22=myH.data(5);

    const size_t N=kPoints.size();

    #pragma omp simd
    for (size_t j=0; j<nComplexBands; j++)
    {
      int jr=j<<1;
      int ji=jr+1;

      const ST kX=k0[j];
      const ST kY=k1[j];
      const ST kZ=k2[j];
      const ST val_r=myV[jr];
      const ST val_i=myV[ji];

      //phase
      ST s, c;
      sincos(-(x*kX+y*kY+z*kZ),&s,&c);

      //dot(PrimLattice.G,myG[j])
      const ST dX_r = g00*g0[jr]+g01*g1[jr]+g02*g2[jr];
      const ST dY_r = g10*g0[jr]+g11*g1[jr]+g12*g2[jr];
      const ST dZ_r = g20*g0[jr]+g21*g1[jr]+g22*g2[jr];

      const ST dX_i = g00*g0[ji]+g01*g1[ji]+g02*g2[ji];
      const ST dY_i = g10*g0[ji]+g11*g1[ji]+g12*g2[ji];
      const ST dZ_i = g20*g0[ji]+g21*g1[ji]+g22*g2[ji];

      // \f$\nabla \psi_r + {\bf k}\psi_i\f$
      const ST gX_r=dX_r+val_i*kX;
      const ST gY_r=dY_r+val_i*kY;
      const ST gZ_r=dZ_r+val_i*kZ;
      const ST gX_i=dX_i-val_r*kX;
      const ST gY_i=dY_i-val_r*kY;
      const ST gZ_i=dZ_i-val_r*kZ;

      const size_t psiIndex=first_spo+jr;

      psi[psiIndex]  =c*val_r-s*val_i;
      dpsi[psiIndex][0]  =c*gX_r-s*gX_i;
      dpsi[psiIndex][1]  =c*gY_r-s*gY_i;
      dpsi[psiIndex][2]  =c*gZ_r-s*gZ_i;

      psi[psiIndex+1]=c*val_i+s*val_r;
      dpsi[psiIndex+1][0]=c*gX_i+s*gX_r;
      dpsi[psiIndex+1][1]=c*gY_i+s*gY_r;
      dpsi[psiIndex+1][2]=c*gZ_i+s*gZ_r;

      const ST h_xx_r=v_m_v(h00[jr],h01[jr],h02[jr],h11[jr],h12[jr],h22[jr],g00,g01,g02,g00,g01,g02)+kX*(gX_i+dX_i);
      const ST h_xy_r=v_m_v(h00[jr],h01[jr],h02[jr],h11[jr],h12[jr],h22[jr],g00,g01,g02,g10,g11,g12)+kX*(gY_i+dY_i);
      const ST h_xz_r=v_m_v(h00[jr],h01[jr],h02[jr],h11[jr],h12[jr],h22[jr],g00,g01,g02,g20,g21,g22)+kX*(gZ_i+dZ_i);
      const ST h_yx_r=v_m_v(h00[jr],h01[jr],h02[jr],h11[jr],h12[jr],h22[jr],g10,g11,g12,g00,g01,g02)+kY*(gX_i+dX_i);
      const ST h_yy_r=v_m_v(h00[jr],h01[jr],h02[jr],h11[jr],h12[jr],h22[jr],g10,g11,g12,g10,g11,g12)+kY*(gY_i+dY_i);
      const ST h_yz_r=v_m_v(h00[jr],h01[jr],h02[jr],h11[jr],h12[jr],h22[jr],g10,g11,g12,g20,g21,g22)+kY*(gZ_i+dZ_i);
      const ST h_zx_r=v_m_v(h00[jr],h01[jr],h02[jr],h11[jr],h12[jr],h22[jr],g20,g21,g22,g00,g01,g02)+kZ*(gX_i+dX_i);
      const ST h_zy_r=v_m_v(h00[jr],h01[jr],h02[jr],h11[jr],h12[jr],h22[jr],g20,g21,g22,g10,g11,g12)+kZ*(gY_i+dY_i);
      const ST h_zz_r=v_m_v(h00[jr],h01[jr],h02[jr],h11[jr],h12[jr],h22[jr],g20,g21,g22,g20,g21,g22)+kZ*(gZ_i+dZ_i);

      const ST h_xx_i=v_m_v(h00[ji],h01[ji],h02[ji],h11[ji],h12[ji],h22[ji],g00,g01,g02,g00,g01,g02)-kX*(gX_r+dX_r);
      const ST h_xy_i=v_m_v(h00[ji],h01[ji],h02[ji],h11[ji],h12[ji],h22[ji],g00,g01,g02,g10,g11,g12)-kX*(gY_r+dY_r);
      const ST h_xz_i=v_m_v(h00[ji],h01[ji],h02[ji],h11[ji],h12[ji],h22[ji],g00,g01,g02,g20,g21,g22)-kX*(gZ_r+dZ_r);
      const ST h_yx_i=v_m_v(h00[ji],h01[ji],h02[ji],h11[ji],h12[ji],h22[ji],g10,g11,g12,g00,g01,g02)-kY*(gX_r+dX_r);
      const ST h_yy_i=v_m_v(h00[ji],h01[ji],h02[ji],h11[ji],h12[ji],h22[ji],g10,g11,g12,g10,g11,g12)-kY*(gY_r+dY_r);
      const ST h_yz_i=v_m_v(h00[ji],h01[ji],h02[ji],h11[ji],h12[ji],h22[ji],g10,g11,g12,g20,g21,g22)-kY*(gZ_r+dZ_r);
      const ST h_zx_i=v_m_v(h00[ji],h01[ji],h02[ji],h11[ji],h12[ji],h22[ji],g20,g21,g22,g00,g01,g02)-kZ*(gX_r+dX_r);
      const ST h_zy_i=v_m_v(h00[ji],h01[ji],h02[ji],h11[ji],h12[ji],h22[ji],g20,g21,g22,g10,g11,g12)-kZ*(gY_r+dY_r);
      const ST h_zz_i=v_m_v(h00[ji],h01[ji],h02[ji],h11[ji],h12[ji],h22[ji],g20,g21,g22,g20,g21,g22)-kZ*(gZ_r+dZ_r);

      grad_grad_psi[psiIndex][0]=c*h_xx_r-s*h_xx_i;
      grad_grad_psi[psiIndex][1]=c*h_xy_r-s*h_xy_i;
      grad_grad_psi[psiIndex][2]=c*h_xz_r-s*h_xz_i;
      grad_grad_psi[psiIndex][3]=c*h_yx_r-s*h_yx_i;
      grad_grad_psi[psiIndex][4]=c*h_yy_r-s*h_yy_i;
      grad_grad_psi[psiIndex][5]=c*h_yz_r-s*h_yz_i;
      grad_grad_psi[psiIndex][6]=c*h_zx_r-s*h_zx_i;
      grad_grad_psi[psiIndex][7]=c*h_zy_r-s*h_zy_i;
      grad_grad_psi[psiIndex][8]=c*h_zz_r-s*h_zz_i;

      grad_grad_psi[psiIndex+1][0]=c*h_xx_i+s*h_xx_r;
      grad_grad_psi[psiIndex+1][1]=c*h_xy_i+s*h_xy_r;
      grad_grad_psi[psiIndex+1][2]=c*h_xz_i+s*h_xz_r;
      grad_grad_psi[psiIndex+1][3]=c*h_yx_i+s*h_yx_r;
      grad_grad_psi[psiIndex+1][4]=c*h_yy_i+s*h_yy_r;
      grad_grad_psi[psiIndex+1][5]=c*h_yz_i+s*h_yz_r;
      grad_grad_psi[psiIndex+1][6]=c*h_zx_i+s*h_zx_r;
      grad_grad_psi[psiIndex+1][7]=c*h_zy_i+s*h_zy_r;
      grad_grad_psi[psiIndex+1][8]=c*h_zz_i+s*h_zz_r;
    }

    #pragma omp simd
    for (size_t j=nComplexBands; j<N; j++)
    {
      int jr=j<<1;
      int ji=jr+1;

      const ST kX=k0[j];
      const ST kY=k1[j];
      const ST kZ=k2[j];
      const ST val_r=myV[jr];
      const ST val_i=myV[ji];

      //phase
      ST s, c;
      sincos(-(x*kX+y*kY+z*kZ),&s,&c);

      //dot(PrimLattice.G,myG[j])
      const ST dX_r = g00*g0[jr]+g01*g1[jr]+g02*g2[jr];
      const ST dY_r = g10*g0[jr]+g11*g1[jr]+g12*g2[jr];
      const ST dZ_r = g20*g0[jr]+g21*g1[jr]+g22*g2[jr];

      const ST dX_i = g00*g0[ji]+g01*g1[ji]+g02*g2[ji];
      const ST dY_i = g10*g0[ji]+g11*g1[ji]+g12*g2[ji];
      const ST dZ_i = g20*g0[ji]+g21*g1[ji]+g22*g2[ji];

      // \f$\nabla \psi_r + {\bf k}\psi_i\f$
      const ST gX_r=dX_r+val_i*kX;
      const ST gY_r=dY_r+val_i*kY;
      const ST gZ_r=dZ_r+val_i*kZ;
      const ST gX_i=dX_i-val_r*kX;
      const ST gY_i=dY_i-val_r*kY;
      const ST gZ_i=dZ_i-val_r*kZ;

      const size_t psiIndex=first_spo+nComplexBands+j;

      psi[psiIndex]  =c*val_r-s*val_i;
      dpsi[psiIndex][0]  =c*gX_r-s*gX_i;
      dpsi[psiIndex][1]  =c*gY_r-s*gY_i;
      dpsi[psiIndex][2]  =c*gZ_r-s*gZ_i;

      const ST h_xx_r=v_m_v(h00[jr],h01[jr],h02[jr],h11[jr],h12[jr],h22[jr],g00,g01,g02,g00,g01,g02)+kX*(gX_i+dX_i);
      const ST h_xy_r=v_m_v(h00[jr],h01[jr],h02[jr],h11[jr],h12[jr],h22[jr],g00,g01,g02,g10,g11,g12)+kX*(gY_i+dY_i);
      const ST h_xz_r=v_m_v(h00[jr],h01[jr],h02[jr],h11[jr],h12[jr],h22[jr],g00,g01,g02,g20,g21,g22)+kX*(gZ_i+dZ_i);
      const ST h_yx_r=v_m_v(h00[jr],h01[jr],h02[jr],h11[jr],h12[jr],h22[jr],g10,g11,g12,g00,g01,g02)+kY*(gX_i+dX_i);
      const ST h_yy_r=v_m_v(h00[jr],h01[jr],h02[jr],h11[jr],h12[jr],h22[jr],g10,g11,g12,g10,g11,g12)+kY*(gY_i+dY_i);
      const ST h_yz_r=v_m_v(h00[jr],h01[jr],h02[jr],h11[jr],h12[jr],h22[jr],g10,g11,g12,g20,g21,g22)+kY*(gZ_i+dZ_i);
      const ST h_zx_r=v_m_v(h00[jr],h01[jr],h02[jr],h11[jr],h12[jr],h22[jr],g20,g21,g22,g00,g01,g02)+kZ*(gX_i+dX_i);
      const ST h_zy_r=v_m_v(h00[jr],h01[jr],h02[jr],h11[jr],h12[jr],h22[jr],g20,g21,g22,g10,g11,g12)+kZ*(gY_i+dY_i);
      const ST h_zz_r=v_m_v(h00[jr],h01[jr],h02[jr],h11[jr],h12[jr],h22[jr],g20,g21,g22,g20,g21,g22)+kZ*(gZ_i+dZ_i);

      const ST h_xx_i=v_m_v(h00[ji],h01[ji],h02[ji],h11[ji],h12[ji],h22[ji],g00,g01,g02,g00,g01,g02)-kX*(gX_r+dX_r);
      const ST h_xy_i=v_m_v(h00[ji],h01[ji],h02[ji],h11[ji],h12[ji],h22[ji],g00,g01,g02,g10,g11,g12)-kX*(gY_r+dY_r);
      const ST h_xz_i=v_m_v(h00[ji],h01[ji],h02[ji],h11[ji],h12[ji],h22[ji],g00,g01,g02,g20,g21,g22)-kX*(gZ_r+dZ_r);
      const ST h_yx_i=v_m_v(h00[ji],h01[ji],h02[ji],h11[ji],h12[ji],h22[ji],g10,g11,g12,g00,g01,g02)-kY*(gX_r+dX_r);
      const ST h_yy_i=v_m_v(h00[ji],h01[ji],h02[ji],h11[ji],h12[ji],h22[ji],g10,g11,g12,g10,g11,g12)-kY*(gY_r+dY_r);
      const ST h_yz_i=v_m_v(h00[ji],h01[ji],h02[ji],h11[ji],h12[ji],h22[ji],g10,g11,g12,g20,g21,g22)-kY*(gZ_r+dZ_r);
      const ST h_zx_i=v_m_v(h00[ji],h01[ji],h02[ji],h11[ji],h12[ji],h22[ji],g20,g21,g22,g00,g01,g02)-kZ*(gX_r+dX_r);
      const ST h_zy_i=v_m_v(h00[ji],h01[ji],h02[ji],h11[ji],h12[ji],h22[ji],g20,g21,g22,g10,g11,g12)-kZ*(gY_r+dY_r);
      const ST h_zz_i=v_m_v(h00[ji],h01[ji],h02[ji],h11[ji],h12[ji],h22[ji],g20,g21,g22,g20,g21,g22)-kZ*(gZ_r+dZ_r);

      grad_grad_psi[psiIndex][0]=c*h_xx_r-s*h_xx_i;
      grad_grad_psi[psiIndex][1]=c*h_xy_r-s*h_xy_i;
      grad_grad_psi[psiIndex][2]=c*h_xz_r-s*h_xz_i;
      grad_grad_psi[psiIndex][3]=c*h_yx_r-s*h_yx_i;
      grad_grad_psi[psiIndex][4]=c*h_yy_r-s*h_yy_i;
      grad_grad_psi[psiIndex][5]=c*h_yz_r-s*h_yz_i;
      grad_grad_psi[psiIndex][6]=c*h_zx_r-s*h_zx_i;
      grad_grad_psi[psiIndex][7]=c*h_zy_r-s*h_zy_i;
      grad_grad_psi[psiIndex][8]=c*h_zz_r-s*h_zz_i;
    }
  }

  template<typename VV, typename GV, typename GGV>
  void evaluate_vgh(const ParticleSet& P, const int iat, VV& psi, GV& dpsi, GGV& grad_grad_psi)
  {
    const PointType& r=P.activeR(iat);
    PointType ru(PrimLattice.toUnit_floor(r));
    SplineInst->evaluate_vgh(ru,myV,myG,myH);
    assign_vgh(r,psi,dpsi,grad_grad_psi);
  }
};

}
#endif<|MERGE_RESOLUTION|>--- conflicted
+++ resolved
@@ -78,11 +78,7 @@
   gContainer_type myG;
   hContainer_type myH;
 
-<<<<<<< HEAD
   SplineC2RAdoptor(): BaseType(),SplineInst(nullptr), MultiSpline(nullptr)
-=======
-  SplineC2RSoA(): BaseType(), SplineInst(nullptr), MultiSpline(nullptr)
->>>>>>> 9d3af8ad
   {
     this->is_complex=true;
     this->is_soa_ready=true;
