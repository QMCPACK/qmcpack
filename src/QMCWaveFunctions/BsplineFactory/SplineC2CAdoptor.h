//////////////////////////////////////////////////////////////////////////////////////
// This file is distributed under the University of Illinois/NCSA Open Source License.
// See LICENSE file in top directory for details.
//
// Copyright (c) 2016 Jeongnim Kim and QMCPACK developers.
//
// File developed by:
//
// File created by: Jeongnim Kim, jeongnim.kim@intel.com, Intel Corp.
//////////////////////////////////////////////////////////////////////////////////////


/** @file SplineC2CAdoptor.h
 *
 * Adoptor classes to handle complex-to-(real,complex) with arbitrary precision
 */
#ifndef QMCPLUSPLUS_EINSPLINE_C2C_SOA_ADOPTOR_H
#define QMCPLUSPLUS_EINSPLINE_C2C_SOA_ADOPTOR_H

#include <spline/einspline_engine.hpp>
#include <spline/einspline_util.hpp>
#include <OhmmsSoA/Container.h>
#include <spline2/MultiBspline.hpp>
<<<<<<< HEAD
#include "qmc_common.h"
#include "QMCWaveFunctions/BsplineFactory/SplineAdoptor.h"
#include "Batching.h"
#include "Particle/VirtualParticleSet.h"
//#define USE_VECTOR_ML 1
=======
#include "QMCWaveFunctions/BsplineFactory/SplineAdoptorBase.h"
#include <Utilities/FairDivide.h>
>>>>>>> 9bbd58d8

namespace qmcplusplus
{

/** adoptor class to match std::complex<ST> spline with TT real SPOs
 * @tparam ST precision of spline
 * @tparam TT precision of SPOs
 * @tparam D dimension
 *
 * Requires temporage storage and multiplication of phase vectors
 */

template<typename ST, typename TT>
struct SplineC2CAdoptor: public SplineAdoptor<ST,3>
{
  static const int D=3;
  using BaseType=SplineAdoptor<ST,3>;
  using SplineType=typename bspline_traits<ST,3>::SplineType;
  using BCType=typename bspline_traits<ST,3>::BCType;
  using DataType=ST;
  using PointType=typename BaseType::PointType;
  using SingleSplineType=typename BaseType::SingleSplineType;
  using ComplexT=typename std::complex<TT>;

  using vContainer_type=Vector<ST,aligned_allocator<ST> >;
  using gContainer_type=VectorSoaContainer<ST,3>;
  using hContainer_type=VectorSoaContainer<ST,6>;

  using BaseType::first_spo;
  using BaseType::last_spo;
  using BaseType::GGt;
  using BaseType::PrimLattice;
  using BaseType::kPoints;
  using BaseType::MakeTwoCopies;
  using BaseType::offset_cplx;
  using BaseType::offset_real;

  ///number of points of the original grid
  int BaseN[3];
  ///offset of the original grid, always 0
  int BaseOffset[3];
  ///multi bspline set
  MultiBspline<ST>* SplineInst;
  ///expose the pointer to reuse the reader and only assigned with create_spline
  ///also used as identifier of shallow copy
  SplineType* MultiSpline;

  vContainer_type  mKK;
  VectorSoaContainer<ST,3>  myKcart;

  vContainer_type myV;
  vContainer_type myL;
  gContainer_type myG;
  hContainer_type myH;

  SplineC2CAdoptor(): BaseType(),SplineInst(nullptr), MultiSpline(nullptr)
  {
    this->is_complex=true;
    this->is_soa_ready=true;
    this->AdoptorName="SplineC2CAdoptor";
    this->KeyWord="SplineC2CAdoptor";
  }

<<<<<<< HEAD
  ///** copy the base property */
  //SplineC2CSoA(BaseType& rhs): BaseType(rhs)
  //{
  //  this->is_complex=true;
  //  this->AdoptorName="SplineC2CSoA";
  //  this->KeyWord="C2RSoA";
  //}

  SplineC2CAdoptor(const SplineC2CAdoptor& a):
    SplineAdoptor<ST,3>(a),SplineInst(a.SplineInst),MultiSpline(nullptr),
=======
  SplineC2CSoA(const SplineC2CSoA& a):
    SplineAdoptorBase<ST,3>(a),SplineInst(a.SplineInst),MultiSpline(nullptr),
>>>>>>> 9bbd58d8
    mKK(a.mKK), myKcart(a.myKcart)
  {
    const size_t n=a.myL.size();
    myV.resize(n); myG.resize(n); myL.resize(n); myH.resize(n);
  }

  ~SplineC2CAdoptor()
  {
    if(MultiSpline != nullptr) delete SplineInst;
  }

  inline void resizeStorage(size_t n, size_t nvals)
  {
    BaseType::init_base(n);
    size_t npad=getAlignedSize<ST>(2*n);
    myV.resize(npad);
    myG.resize(npad);
    myL.resize(npad);
    myH.resize(npad);
  }

  void bcast_tables(Communicate* comm)
  {
    chunked_bcast(comm, MultiSpline);
  }

  void gather_tables(Communicate* comm)
  {
    if(comm->size()==1) return;
    const int Nbands = kPoints.size();
    const int Nbandgroups = comm->size();
    offset_cplx.resize(Nbandgroups+1,0);
    FairDivideLow(Nbands,Nbandgroups,offset_cplx);
    for(size_t ib=0; ib<offset_cplx.size(); ib++)
      offset_cplx[ib]*=2;
    gatherv(comm, MultiSpline, MultiSpline->z_stride, offset_cplx);
  }

  template<typename GT, typename BCT>
  void create_spline(GT& xyz_g, BCT& xyz_bc)
  {
    resize_kpoints();
    SplineInst=new MultiBspline<ST>();
    SplineInst->create(xyz_g,xyz_bc,myV.size());
    MultiSpline=SplineInst->spline_m;
    for(size_t i=0; i<D; ++i)
    {
      BaseOffset[i]=0;
      BaseN[i]=xyz_g[i].num+3;
    }
    qmc_common.memory_allocated += SplineInst->sizeInByte();
  }

  inline void flush_zero()
  {
    SplineInst->flush_zero();
  }

  /** remap kPoints to pack the double copy */
  inline void resize_kpoints()
  {
    const size_t nk=kPoints.size();
    mKK.resize(nk);
    myKcart.resize(nk);
    for(size_t i=0; i<nk; ++i)
    {
      mKK[i]=-dot(kPoints[i],kPoints[i]);
      myKcart(i)=kPoints[i];
    }
  }

  inline void set_spline(SingleSplineType* spline_r, SingleSplineType* spline_i, int twist, int ispline, int level)
  {
    SplineInst->copy_spline(spline_r,2*ispline  ,BaseOffset, BaseN);
    SplineInst->copy_spline(spline_i,2*ispline+1,BaseOffset, BaseN);
  }

  void set_spline(ST* restrict psi_r, ST* restrict psi_i, int twist, int ispline, int level)
  {
    Vector<ST> v_r(psi_r,0), v_i(psi_i,0);
    SplineInst->set(2*ispline  ,v_r);
    SplineInst->set(2*ispline+1,v_i);
  }


  inline void set_spline_domain(SingleSplineType* spline_r, SingleSplineType* spline_i,
      int twist, int ispline, const int* offset_l, const int* mesh_l)
  {
  }

  virtual bool read_splines(hdf_archive& h5f)
  {
    std::ostringstream o;
    o<<"spline_" << SplineAdoptor<ST,D>::MyIndex;
    einspline_engine<SplineType> bigtable(SplineInst->spline_m);
    return h5f.read(bigtable,o.str().c_str());//"spline_0");
  }

  virtual bool write_splines(hdf_archive& h5f)
  {
    std::ostringstream o;
    o<<"spline_" << SplineAdoptor<ST,D>::MyIndex;
    einspline_engine<SplineType> bigtable(SplineInst->spline_m);
    return h5f.write(bigtable,o.str().c_str());//"spline_0");
  }

  inline std::complex<TT> 
    evaluate_dot(const ParticleSet& P, const int iat, const std::complex<TT>* restrict arow, ST* scratch,
        bool compute_spline=true)
  {
    Vector<ST> vtmp(scratch,myV.size());
    const PointType& r=P.activeR(iat);

    if(compute_spline)
    {
      PointType ru(PrimLattice.toUnit_floor(r));
      SplineInst->evaluate(ru,vtmp);
    }

    const size_t N=kPoints.size();
    const ST x=r[0], y=r[1], z=r[2];
    const ST* restrict kx=myKcart.data(0);
    const ST* restrict ky=myKcart.data(1);
    const ST* restrict kz=myKcart.data(2);
    const TT* restrict psi0=reinterpret_cast<const TT*>(arow+first_spo);
    const ST* restrict psi1=vtmp.data();
    TT sum_r=TT();
    TT sum_i=TT();
    #pragma omp simd reduction(+:sum_r,sum_i)
    for (size_t j=0; j<N; ++j)
    {
      ST s, c;
      sincos(-(x*kx[j]+y*ky[j]+z*kz[j]),&s,&c);
      const size_t jr=j<<1;
      const size_t ji=jr+1;
      const ST val_r=psi1[jr];
      const ST val_i=psi1[ji];
      const ST psi_r=val_r*c-val_i*s;
      const ST psi_i=val_i*c+val_r*s;
      sum_r+=psi0[jr]*psi_r-psi0[ji]*psi_i;
      sum_i+=psi0[ji]*psi_r+psi0[jr]*psi_i;
    }
    return ComplexT(sum_r,sum_i);
  }

  template<typename VV>
  inline void assign_v(const PointType& r, const vContainer_type& myV, VV& psi, int first = 0, int last = -1) const
  {
    // protect last
    last = last<0 ? kPoints.size() : (last>kPoints.size() ? kPoints.size() : last);

    const ST x=r[0], y=r[1], z=r[2];
    const ST* restrict kx=myKcart.data(0);
    const ST* restrict ky=myKcart.data(1);
    const ST* restrict kz=myKcart.data(2);
    #pragma omp simd
    for (size_t j=first; j<last; ++j)
    {
      ST s, c;
      const ST val_r=myV[2*j  ];
      const ST val_i=myV[2*j+1];
      sincos(-(x*kx[j]+y*ky[j]+z*kz[j]),&s,&c);
      psi[j+first_spo] = ComplexT(val_r*c-val_i*s,val_i*c+val_r*s);
    }
  }

  template<typename VV>
  inline void evaluate_v(const ParticleSet& P, const int iat, VV& psi)
  {
    const PointType& r=P.activeR(iat);
    PointType ru(PrimLattice.toUnit_floor(r));

    #pragma omp parallel
    {
      int first, last;
      FairDivideAligned(myV.size(), getAlignment<ST>(),
                        omp_get_num_threads(),
                        omp_get_thread_num(),
                        first, last);

      SplineInst->evaluate(ru,myV,first,last);
      assign_v(r,myV,psi,first/2,last/2);
    }
  }

  template<typename VM, typename VAV>
  inline void evaluateValues(const VirtualParticleSet& VP, VM& psiM, VAV& SPOMem)
  {
    #pragma omp parallel
    {
      int first, last;
      FairDivideAligned(myV.size(), getAlignment<ST>(),
                        omp_get_num_threads(),
                        omp_get_thread_num(),
                        first, last);

      const size_t m=psiM.cols();
      for(int iat=0; iat<VP.getTotalNum(); ++iat)
      {
        const PointType& r=VP.activeR(iat);
        PointType ru(PrimLattice.toUnit_floor(r));
        Vector<ComplexT> psi(psiM[iat],m);

        SplineInst->evaluate(ru,myV,first,last);
        assign_v(r,myV,psi,first/2,last/2);
      }
    }
  }

  inline size_t estimateMemory(const int nP) { return 0; }

  /** assign_vgl
   */
  template<typename VV, typename GV>
  inline void assign_vgl(const PointType& r, VV& psi, GV& dpsi, VV& d2psi, int first = 0, int last = -1) const
  {
    // protect last
    last = last<0 ? kPoints.size() : (last>kPoints.size() ? kPoints.size() : last);

    CONSTEXPR ST zero(0);
    CONSTEXPR ST two(2);
    const ST g00=PrimLattice.G(0), g01=PrimLattice.G(1), g02=PrimLattice.G(2),
             g10=PrimLattice.G(3), g11=PrimLattice.G(4), g12=PrimLattice.G(5),
             g20=PrimLattice.G(6), g21=PrimLattice.G(7), g22=PrimLattice.G(8);
    const ST x=r[0], y=r[1], z=r[2];
    const ST symGG[6]={GGt[0],GGt[1]+GGt[3],GGt[2]+GGt[6],GGt[4],GGt[5]+GGt[7],GGt[8]};

    const ST* restrict k0=myKcart.data(0);
    const ST* restrict k1=myKcart.data(1);
    const ST* restrict k2=myKcart.data(2);

    const ST* restrict g0=myG.data(0);
    const ST* restrict g1=myG.data(1);
    const ST* restrict g2=myG.data(2);
    const ST* restrict h00=myH.data(0);
    const ST* restrict h01=myH.data(1);
    const ST* restrict h02=myH.data(2);
    const ST* restrict h11=myH.data(3);
    const ST* restrict h12=myH.data(4);
    const ST* restrict h22=myH.data(5);

    #pragma omp simd
    for (size_t j=first; j<last; ++j)
    {
      const size_t jr=j<<1;
      const size_t ji=jr+1;

      const ST kX=k0[j];
      const ST kY=k1[j];
      const ST kZ=k2[j];
      const ST val_r=myV[jr];
      const ST val_i=myV[ji];

      //phase
      ST s, c;
      sincos(-(x*kX+y*kY+z*kZ),&s,&c);

      //dot(PrimLattice.G,myG[j])
      const ST dX_r = g00*g0[jr]+g01*g1[jr]+g02*g2[jr];
      const ST dY_r = g10*g0[jr]+g11*g1[jr]+g12*g2[jr];
      const ST dZ_r = g20*g0[jr]+g21*g1[jr]+g22*g2[jr];

      const ST dX_i = g00*g0[ji]+g01*g1[ji]+g02*g2[ji];
      const ST dY_i = g10*g0[ji]+g11*g1[ji]+g12*g2[ji];
      const ST dZ_i = g20*g0[ji]+g21*g1[ji]+g22*g2[ji];

      // \f$\nabla \psi_r + {\bf k}\psi_i\f$
      const ST gX_r=dX_r+val_i*kX;
      const ST gY_r=dY_r+val_i*kY;
      const ST gZ_r=dZ_r+val_i*kZ;
      const ST gX_i=dX_i-val_r*kX;
      const ST gY_i=dY_i-val_r*kY;
      const ST gZ_i=dZ_i-val_r*kZ;

      const ST lcart_r=SymTrace(h00[jr],h01[jr],h02[jr],h11[jr],h12[jr],h22[jr],symGG);
      const ST lcart_i=SymTrace(h00[ji],h01[ji],h02[ji],h11[ji],h12[ji],h22[ji],symGG);
      const ST lap_r=lcart_r+mKK[j]*val_r+two*(kX*dX_i+kY*dY_i+kZ*dZ_i);
      const ST lap_i=lcart_i+mKK[j]*val_i-two*(kX*dX_r+kY*dY_r+kZ*dZ_r);
      const size_t psiIndex=j+first_spo;
      psi[psiIndex ]   = ComplexT(c*val_r-s*val_i,c*val_i+s*val_r);
      dpsi[psiIndex][0]= ComplexT(c*gX_r -s*gX_i, c*gX_i +s*gX_r);
      dpsi[psiIndex][1]= ComplexT(c*gY_r -s*gY_i, c*gY_i +s*gY_r);
      dpsi[psiIndex][2]= ComplexT(c*gZ_r -s*gZ_i, c*gZ_i +s*gZ_r);
      d2psi[psiIndex]  = ComplexT(c*lap_r-s*lap_i,c*lap_i+s*lap_r);
    }
  }

  /** assign_vgl_from_l can be used when myL is precomputed and myV,myG,myL in cartesian
   */
  template<typename VV, typename GV>
  inline void assign_vgl_from_l(const PointType& r, VV& psi, GV& dpsi, VV& d2psi)
  {
    CONSTEXPR ST two(2);
    const ST x=r[0], y=r[1], z=r[2];

    const ST* restrict k0=myKcart.data(0);
    const ST* restrict k1=myKcart.data(1);
    const ST* restrict k2=myKcart.data(2);

    const ST* restrict g0=myG.data(0);
    const ST* restrict g1=myG.data(1);
    const ST* restrict g2=myG.data(2);

    const size_t N=last_spo-first_spo;
    #pragma omp simd
    for (size_t j=0; j<N; ++j)
    {
      const size_t jr=j<<1;
      const size_t ji=jr+1;

      const ST kX=k0[j];
      const ST kY=k1[j];
      const ST kZ=k2[j];
      const ST val_r=myV[jr];
      const ST val_i=myV[ji];

      //phase
      ST s, c;
      sincos(-(x*kX+y*kY+z*kZ),&s,&c);

      //dot(PrimLattice.G,myG[j])
      const ST dX_r = g0[jr];
      const ST dY_r = g1[jr];
      const ST dZ_r = g2[jr];

      const ST dX_i = g0[ji];
      const ST dY_i = g1[ji];
      const ST dZ_i = g2[ji];

      // \f$\nabla \psi_r + {\bf k}\psi_i\f$
      const ST gX_r=dX_r+val_i*kX;
      const ST gY_r=dY_r+val_i*kY;
      const ST gZ_r=dZ_r+val_i*kZ;
      const ST gX_i=dX_i-val_r*kX;
      const ST gY_i=dY_i-val_r*kY;
      const ST gZ_i=dZ_i-val_r*kZ;

      const ST lap_r=myL[jr]+mKK[j]*val_r+two*(kX*dX_i+kY*dY_i+kZ*dZ_i);
      const ST lap_i=myL[ji]+mKK[j]*val_i-two*(kX*dX_r+kY*dY_r+kZ*dZ_r);

      const size_t psiIndex=j+first_spo;
      psi[psiIndex ]   = ComplexT(c*val_r-s*val_i,c*val_i+s*val_r);
      dpsi[psiIndex][0]= ComplexT(c*gX_r -s*gX_i, c*gX_i +s*gX_r);
      dpsi[psiIndex][1]= ComplexT(c*gY_r -s*gY_i, c*gY_i +s*gY_r);
      dpsi[psiIndex][2]= ComplexT(c*gZ_r -s*gZ_i, c*gZ_i +s*gZ_r);
      d2psi[psiIndex]  = ComplexT(c*lap_r-s*lap_i,c*lap_i+s*lap_r);
    }
  }

  template<typename VV, typename GV>
  inline void evaluate_vgl(const ParticleSet& P, const int iat, VV& psi, GV& dpsi, VV& d2psi)
  {
    const PointType& r=P.activeR(iat);
    PointType ru(PrimLattice.toUnit_floor(r));

    #pragma omp parallel
    {
      int first, last;
      FairDivideAligned(myV.size(), getAlignment<ST>(),
                        omp_get_num_threads(),
                        omp_get_thread_num(),
                        first, last);

      SplineInst->evaluate_vgh(ru,myV,myG,myH,first,last);
      assign_vgl(r,psi,dpsi,d2psi,first/2,last/2);
    }
  }

  /** identical to assign_vgl but the output container is SoA container
   */
  template<typename VGL>
  inline void assign_vgl_soa(const PointType& r, VGL& vgl)
  {
    CONSTEXPR ST zero(0);
    CONSTEXPR ST two(2);
    const ST g00=PrimLattice.G(0), g01=PrimLattice.G(1), g02=PrimLattice.G(2),
             g10=PrimLattice.G(3), g11=PrimLattice.G(4), g12=PrimLattice.G(5),
             g20=PrimLattice.G(6), g21=PrimLattice.G(7), g22=PrimLattice.G(8);
    const ST x=r[0], y=r[1], z=r[2];
    const ST symGG[6]={GGt[0],GGt[1]+GGt[3],GGt[2]+GGt[6],GGt[4],GGt[5]+GGt[7],GGt[8]};

    const ST* restrict k0=myKcart.data(0);
    const ST* restrict k1=myKcart.data(1);
    const ST* restrict k2=myKcart.data(2);

    const ST* restrict g0=myG.data(0);
    const ST* restrict g1=myG.data(1);
    const ST* restrict g2=myG.data(2);
    const ST* restrict h00=myH.data(0);
    const ST* restrict h01=myH.data(1);
    const ST* restrict h02=myH.data(2);
    const ST* restrict h11=myH.data(3);
    const ST* restrict h12=myH.data(4);
    const ST* restrict h22=myH.data(5);

    const size_t N=kPoints.size();
    const size_t nsplines=myL.size();

    ComplexT* restrict psi =vgl.data(0)+first_spo; ASSUME_ALIGNED(psi);
    ComplexT* restrict vg_x=vgl.data(1)+first_spo; ASSUME_ALIGNED(vg_x);
    ComplexT* restrict vg_y=vgl.data(2)+first_spo; ASSUME_ALIGNED(vg_y);
    ComplexT* restrict vg_z=vgl.data(3)+first_spo; ASSUME_ALIGNED(vg_z);
    ComplexT* restrict vl_l=vgl.data(4)+first_spo; ASSUME_ALIGNED(vl_l);

    #pragma omp simd
    for (size_t j=0; j<N; ++j)
    {
      const size_t jr=j<<1;
      const size_t ji=jr+1;

      const ST kX=k0[j];
      const ST kY=k1[j];
      const ST kZ=k2[j];
      const ST val_r=myV[jr];
      const ST val_i=myV[ji];

      //phase
      ST s, c;
      sincos(-(x*kX+y*kY+z*kZ),&s,&c);

      //dot(PrimLattice.G,myG[j])
      const ST dX_r = g00*g0[jr]+g01*g1[jr]+g02*g2[jr];
      const ST dY_r = g10*g0[jr]+g11*g1[jr]+g12*g2[jr];
      const ST dZ_r = g20*g0[jr]+g21*g1[jr]+g22*g2[jr];

      const ST dX_i = g00*g0[ji]+g01*g1[ji]+g02*g2[ji];
      const ST dY_i = g10*g0[ji]+g11*g1[ji]+g12*g2[ji];
      const ST dZ_i = g20*g0[ji]+g21*g1[ji]+g22*g2[ji];

      // \f$\nabla \psi_r + {\bf k}\psi_i\f$
      const ST gX_r=dX_r+val_i*kX;
      const ST gY_r=dY_r+val_i*kY;
      const ST gZ_r=dZ_r+val_i*kZ;
      const ST gX_i=dX_i-val_r*kX;
      const ST gY_i=dY_i-val_r*kY;
      const ST gZ_i=dZ_i-val_r*kZ;

      const ST lcart_r=SymTrace(h00[jr],h01[jr],h02[jr],h11[jr],h12[jr],h22[jr],symGG);
      const ST lcart_i=SymTrace(h00[ji],h01[ji],h02[ji],h11[ji],h12[ji],h22[ji],symGG);
      const ST lap_r=lcart_r+mKK[j]*val_r+two*(kX*dX_i+kY*dY_i+kZ*dZ_i);
      const ST lap_i=lcart_i+mKK[j]*val_i-two*(kX*dX_r+kY*dY_r+kZ*dZ_r);
      psi[j] =ComplexT(c*val_r-s*val_i,c*val_i+s*val_r);
      vg_x[j]=ComplexT(c*gX_r -s*gX_i, c*gX_i +s*gX_r);
      vg_y[j]=ComplexT(c*gY_r -s*gY_i, c*gY_i +s*gY_r);
      vg_z[j]=ComplexT(c*gZ_r -s*gZ_i, c*gZ_i +s*gZ_r);
      vl_l[j]=ComplexT(c*lap_r-s*lap_i,c*lap_i+s*lap_r);
    }
  }

  /** evaluate VGL using VectorSoaContainer
   * @param r position
   * @param psi value container
   * @param dpsi gradient-laplacian container
   */
  template<typename VGL>
  inline void evaluate_vgl_combo(const ParticleSet& P, const int iat, VGL& vgl)
  {
    const PointType& r=P.activeR(iat);
    PointType ru(PrimLattice.toUnit_floor(r));
    SplineInst->evaluate_vgh(ru,myV,myG,myH);
    assign_vgl_soa(r,vgl);
  }

  template<typename VV, typename GV, typename GGV>
  void assign_vgh(const PointType& r, VV& psi, GV& dpsi, GGV& grad_grad_psi)
  {
    const ST g00=PrimLattice.G(0), g01=PrimLattice.G(1), g02=PrimLattice.G(2),
             g10=PrimLattice.G(3), g11=PrimLattice.G(4), g12=PrimLattice.G(5),
             g20=PrimLattice.G(6), g21=PrimLattice.G(7), g22=PrimLattice.G(8);
    const ST x=r[0], y=r[1], z=r[2];

    const ST* restrict k0=myKcart.data(0);
    const ST* restrict k1=myKcart.data(1);
    const ST* restrict k2=myKcart.data(2);

    const ST* restrict g0=myG.data(0);
    const ST* restrict g1=myG.data(1);
    const ST* restrict g2=myG.data(2);
    const ST* restrict h00=myH.data(0);
    const ST* restrict h01=myH.data(1);
    const ST* restrict h02=myH.data(2);
    const ST* restrict h11=myH.data(3);
    const ST* restrict h12=myH.data(4);
    const ST* restrict h22=myH.data(5);

    const size_t N=kPoints.size();

    #pragma omp simd
    for (size_t j=0; j<N; ++j)
    {
      int jr=j<<1;
      int ji=jr+1;

      const ST kX=k0[j];
      const ST kY=k1[j];
      const ST kZ=k2[j];
      const ST val_r=myV[jr];
      const ST val_i=myV[ji];

      //phase
      ST s, c;
      sincos(-(x*kX+y*kY+z*kZ),&s,&c);

      //dot(PrimLattice.G,myG[j])
      const ST dX_r = g00*g0[jr]+g01*g1[jr]+g02*g2[jr];
      const ST dY_r = g10*g0[jr]+g11*g1[jr]+g12*g2[jr];
      const ST dZ_r = g20*g0[jr]+g21*g1[jr]+g22*g2[jr];

      const ST dX_i = g00*g0[ji]+g01*g1[ji]+g02*g2[ji];
      const ST dY_i = g10*g0[ji]+g11*g1[ji]+g12*g2[ji];
      const ST dZ_i = g20*g0[ji]+g21*g1[ji]+g22*g2[ji];

      // \f$\nabla \psi_r + {\bf k}\psi_i\f$
      const ST gX_r=dX_r+val_i*kX;
      const ST gY_r=dY_r+val_i*kY;
      const ST gZ_r=dZ_r+val_i*kZ;
      const ST gX_i=dX_i-val_r*kX;
      const ST gY_i=dY_i-val_r*kY;
      const ST gZ_i=dZ_i-val_r*kZ;

      const size_t psiIndex=j+first_spo;
      psi[psiIndex] =ComplexT(c*val_r-s*val_i,c*val_i+s*val_r);
      dpsi[psiIndex][0]=ComplexT(c*gX_r -s*gX_i, c*gX_i +s*gX_r);
      dpsi[psiIndex][1]=ComplexT(c*gY_r -s*gY_i, c*gY_i +s*gY_r);
      dpsi[psiIndex][2]=ComplexT(c*gZ_r -s*gZ_i, c*gZ_i +s*gZ_r);

      const ST h_xx_r=v_m_v(h00[jr],h01[jr],h02[jr],h11[jr],h12[jr],h22[jr],g00,g01,g02,g00,g01,g02)+kX*(gX_i+dX_i);
      const ST h_xy_r=v_m_v(h00[jr],h01[jr],h02[jr],h11[jr],h12[jr],h22[jr],g00,g01,g02,g10,g11,g12)+kX*(gY_i+dY_i);
      const ST h_xz_r=v_m_v(h00[jr],h01[jr],h02[jr],h11[jr],h12[jr],h22[jr],g00,g01,g02,g20,g21,g22)+kX*(gZ_i+dZ_i);
      const ST h_yx_r=v_m_v(h00[jr],h01[jr],h02[jr],h11[jr],h12[jr],h22[jr],g10,g11,g12,g00,g01,g02)+kY*(gX_i+dX_i);
      const ST h_yy_r=v_m_v(h00[jr],h01[jr],h02[jr],h11[jr],h12[jr],h22[jr],g10,g11,g12,g10,g11,g12)+kY*(gY_i+dY_i);
      const ST h_yz_r=v_m_v(h00[jr],h01[jr],h02[jr],h11[jr],h12[jr],h22[jr],g10,g11,g12,g20,g21,g22)+kY*(gZ_i+dZ_i);
      const ST h_zx_r=v_m_v(h00[jr],h01[jr],h02[jr],h11[jr],h12[jr],h22[jr],g20,g21,g22,g00,g01,g02)+kZ*(gX_i+dX_i);
      const ST h_zy_r=v_m_v(h00[jr],h01[jr],h02[jr],h11[jr],h12[jr],h22[jr],g20,g21,g22,g10,g11,g12)+kZ*(gY_i+dY_i);
      const ST h_zz_r=v_m_v(h00[jr],h01[jr],h02[jr],h11[jr],h12[jr],h22[jr],g20,g21,g22,g20,g21,g22)+kZ*(gZ_i+dZ_i);

      const ST h_xx_i=v_m_v(h00[ji],h01[ji],h02[ji],h11[ji],h12[ji],h22[ji],g00,g01,g02,g00,g01,g02)-kX*(gX_r+dX_r);
      const ST h_xy_i=v_m_v(h00[ji],h01[ji],h02[ji],h11[ji],h12[ji],h22[ji],g00,g01,g02,g10,g11,g12)-kX*(gY_r+dY_r);
      const ST h_xz_i=v_m_v(h00[ji],h01[ji],h02[ji],h11[ji],h12[ji],h22[ji],g00,g01,g02,g20,g21,g22)-kX*(gZ_r+dZ_r);
      const ST h_yx_i=v_m_v(h00[ji],h01[ji],h02[ji],h11[ji],h12[ji],h22[ji],g10,g11,g12,g00,g01,g02)-kY*(gX_r+dX_r);
      const ST h_yy_i=v_m_v(h00[ji],h01[ji],h02[ji],h11[ji],h12[ji],h22[ji],g10,g11,g12,g10,g11,g12)-kY*(gY_r+dY_r);
      const ST h_yz_i=v_m_v(h00[ji],h01[ji],h02[ji],h11[ji],h12[ji],h22[ji],g10,g11,g12,g20,g21,g22)-kY*(gZ_r+dZ_r);
      const ST h_zx_i=v_m_v(h00[ji],h01[ji],h02[ji],h11[ji],h12[ji],h22[ji],g20,g21,g22,g00,g01,g02)-kZ*(gX_r+dX_r);
      const ST h_zy_i=v_m_v(h00[ji],h01[ji],h02[ji],h11[ji],h12[ji],h22[ji],g20,g21,g22,g10,g11,g12)-kZ*(gY_r+dY_r);
      const ST h_zz_i=v_m_v(h00[ji],h01[ji],h02[ji],h11[ji],h12[ji],h22[ji],g20,g21,g22,g20,g21,g22)-kZ*(gZ_r+dZ_r);

      grad_grad_psi[psiIndex][0]=ComplexT(c*h_xx_r-s*h_xx_i, c*h_xx_i+s*h_xx_r);
      grad_grad_psi[psiIndex][1]=ComplexT(c*h_xy_r-s*h_xy_i, c*h_xy_i+s*h_xy_r);
      grad_grad_psi[psiIndex][2]=ComplexT(c*h_xz_r-s*h_xz_i, c*h_xz_i+s*h_xz_r);
      grad_grad_psi[psiIndex][3]=ComplexT(c*h_yx_r-s*h_yx_i, c*h_yx_i+s*h_yx_r);
      grad_grad_psi[psiIndex][4]=ComplexT(c*h_yy_r-s*h_yy_i, c*h_yy_i+s*h_yy_r);
      grad_grad_psi[psiIndex][5]=ComplexT(c*h_yz_r-s*h_yz_i, c*h_yz_i+s*h_yz_r);
      grad_grad_psi[psiIndex][6]=ComplexT(c*h_zx_r-s*h_zx_i, c*h_zx_i+s*h_zx_r);
      grad_grad_psi[psiIndex][7]=ComplexT(c*h_zy_r-s*h_zy_i, c*h_zy_i+s*h_zy_r);
      grad_grad_psi[psiIndex][8]=ComplexT(c*h_zz_r-s*h_zz_i, c*h_zz_i+s*h_zz_r);
    }
  }

  template<typename VV, typename GV, typename GGV>
  void evaluate_vgh(const ParticleSet& P, const int iat, VV& psi, GV& dpsi, GGV& grad_grad_psi)
  {
    const PointType& r=P.activeR(iat);
    PointType ru(PrimLattice.toUnit_floor(r));
    SplineInst->evaluate_vgh(ru,myV,myG,myH);
    assign_vgh(r,psi,dpsi,grad_grad_psi);
    //missing
  }
};

}
#endif<|MERGE_RESOLUTION|>--- conflicted
+++ resolved
@@ -21,16 +21,11 @@
 #include <spline/einspline_util.hpp>
 #include <OhmmsSoA/Container.h>
 #include <spline2/MultiBspline.hpp>
-<<<<<<< HEAD
 #include "qmc_common.h"
 #include "QMCWaveFunctions/BsplineFactory/SplineAdoptor.h"
 #include "Batching.h"
 #include "Particle/VirtualParticleSet.h"
-//#define USE_VECTOR_ML 1
-=======
-#include "QMCWaveFunctions/BsplineFactory/SplineAdoptorBase.h"
 #include <Utilities/FairDivide.h>
->>>>>>> 9bbd58d8
 
 namespace qmcplusplus
 {
@@ -94,21 +89,8 @@
     this->KeyWord="SplineC2CAdoptor";
   }
 
-<<<<<<< HEAD
-  ///** copy the base property */
-  //SplineC2CSoA(BaseType& rhs): BaseType(rhs)
-  //{
-  //  this->is_complex=true;
-  //  this->AdoptorName="SplineC2CSoA";
-  //  this->KeyWord="C2RSoA";
-  //}
-
   SplineC2CAdoptor(const SplineC2CAdoptor& a):
     SplineAdoptor<ST,3>(a),SplineInst(a.SplineInst),MultiSpline(nullptr),
-=======
-  SplineC2CSoA(const SplineC2CSoA& a):
-    SplineAdoptorBase<ST,3>(a),SplineInst(a.SplineInst),MultiSpline(nullptr),
->>>>>>> 9bbd58d8
     mKK(a.mKK), myKcart(a.myKcart)
   {
     const size_t n=a.myL.size();
