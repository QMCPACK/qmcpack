//////////////////////////////////////////////////////////////////////////////////////
// This file is distributed under the University of Illinois/NCSA Open Source License.
// See LICENSE file in top directory for details.
//
// Copyright (c) 2016 Jeongnim Kim and QMCPACK developers.
//
// File developed by: Ken Esler, kpesler@gmail.com, University of Illinois at Urbana-Champaign
//                    Miguel Morales, moralessilva2@llnl.gov, Lawrence Livermore National Laboratory
//                    Raymond Clay III, j.k.rofling@gmail.com, Lawrence Livermore National Laboratory
//                    Jeremy McMinnis, jmcminis@gmail.com, University of Illinois at Urbana-Champaign
//                    Jaron T. Krogel, krogeljt@ornl.gov, Oak Ridge National Laboratory
//                    Jeongnim Kim, jeongnim.kim@gmail.com, University of Illinois at Urbana-Champaign
//                    Ying Wai Li, yingwaili@ornl.gov, Oak Ridge National Laboratory
//                    Mark A. Berrill, berrillma@ornl.gov, Oak Ridge National Laboratory
//
// File created by: Jeongnim Kim, jeongnim.kim@gmail.com, University of Illinois at Urbana-Champaign
//////////////////////////////////////////////////////////////////////////////////////


#ifndef QMCPLUSPLUS_SINGLEPARTICLEORBITALSETBASE_H
#define QMCPLUSPLUS_SINGLEPARTICLEORBITALSETBASE_H

#include "OhmmsPETE/OhmmsArray.h"
#include "Particle/ParticleSet.h"
#include "Particle/VirtualParticleSet.h"
#include "QMCWaveFunctions/OrbitalSetTraits.h"
#include "io/hdf_archive.h"
#if !defined(ENABLE_SOA)
#include "Message/CommOperators.h"
#endif
#ifdef QMC_CUDA
#include "type_traits/CUDATypes.h"
#endif

#if defined(ENABLE_SMARTPOINTER)
#include <boost/shared_ptr.hpp>
#endif

namespace qmcplusplus
{
/** base class for Single-particle orbital sets
 *
 * SPOSet stands for S(ingle)P(article)O(rbital)Set which contains
 * a number of single-particle orbitals with capabilities of evaluating \f$ \psi_j({\bf r}_i)\f$
 */
class SPOSet : public QMCTraits
{
public:
  typedef OrbitalSetTraits<ValueType>::IndexVector_t IndexVector_t;
  typedef OrbitalSetTraits<ValueType>::ValueVector_t ValueVector_t;
  typedef OrbitalSetTraits<ValueType>::ValueMatrix_t ValueMatrix_t;
  typedef OrbitalSetTraits<ValueType>::GradVector_t GradVector_t;
  typedef OrbitalSetTraits<ValueType>::GradMatrix_t GradMatrix_t;
  typedef OrbitalSetTraits<ValueType>::HessVector_t HessVector_t;
  typedef OrbitalSetTraits<ValueType>::HessMatrix_t HessMatrix_t;
  typedef OrbitalSetTraits<ValueType>::HessType HessType;
  typedef Array<HessType, OHMMS_DIM> HessArray_t;
  typedef OrbitalSetTraits<ValueType>::GradHessType GGGType;
  typedef OrbitalSetTraits<ValueType>::GradHessVector_t GGGVector_t;
  typedef OrbitalSetTraits<ValueType>::GradHessMatrix_t GGGMatrix_t;
  typedef OrbitalSetTraits<ValueType>::VGLVector_t VGLVector_t;
  typedef ParticleSet::Walker_t Walker_t;
  typedef std::map<std::string, SPOSet*> SPOPool_t;

  ///index in the builder list of sposets
  int builder_index;
  ///true if SPO is optimizable
  bool Optimizable;
  ///number of Single-particle orbitals
  IndexType OrbitalSetSize;
  /// Optimizable variables
  opt_variables_type myVars;
  ///name of the class
  std::string className;
  /** name of the object
   *
   * Several user classes can own SPOSet and use objectName as counter
   */
  std::string objectName;
#if !defined(ENABLE_SOA)
  ///true if C is an identity matrix
  bool Identity;
  ///if true, do not clean up
  bool IsCloned;
  ///number of Single-particle orbitals
  IndexType BasisSetSize;
  /** pointer matrix containing the coefficients
   *
   * makeClone makes a shallow copy
   */
  ValueMatrix_t* C;
  ///occupation number
  Vector<RealType> Occ;
  ///Pass Communicator
  Communicate* myComm;
#endif

  /** constructor */
  SPOSet();

  /** destructor
   *
   * Derived class destructor needs to pay extra attention to freeing memory shared among clones of SPOSet.
   */
  virtual ~SPOSet()
  {
#if !defined(ENABLE_SOA)
    if (!IsCloned && C != nullptr)
      delete C;
#endif
  }

  /** return the size of the orbital set
   * Ye: this needs to be replaced by getOrbitalSetSize();
   */
  inline int size() const { return OrbitalSetSize; }

  /** print basic SPOSet information
   */
  void basic_report(const std::string& pad = "");

  /** print SPOSet information
   */
  virtual void report(const std::string& pad = "") { basic_report(pad); }


  /** return the size of the orbitals
   */
  inline int getOrbitalSetSize() const { return OrbitalSetSize; }
  /** Query if this SPOSet has an explicit ion dependence. returns true if it does.
  */
  inline bool hasIonDerivs() const { return ionDerivs; }
#if !defined(ENABLE_SOA)
  int getBasisSetSize() const { return BasisSetSize; }

  bool setIdentity(bool useIdentity);

  void checkObject();

  ///get C and Occ
  bool put(xmlNodePtr cur);
#else
  /// return the size of the basis set if there is any
  virtual int getBasisSetSize() const { return 0; }

  /// check a few key parameters before putting the SPO into a determinant
  virtual void checkObject() const {}
#endif

  /// create optimizable orbital rotation parameters
  virtual void buildOptVariables(const std::vector<std::pair<int, int>>& rotations) {}

  /// reset parameters to the values from optimizer
  virtual void resetParameters(const opt_variables_type& optVariables) = 0;

  /// check in/out parameters to the global list of parameters used by the optimizer
  virtual void checkInVariables(opt_variables_type& active) {}
  virtual void checkOutVariables(const opt_variables_type& active) {}

  /** Evaluate the derivative of the optimized orbitals with respect to the parameters
   *  this is used only for MSD, to be refined for better serving both single and multi SD
   */
  virtual void evaluateDerivatives(ParticleSet& P,
                                   const opt_variables_type& optvars,
<<<<<<< HEAD
                                   std::vector<ValueType>& dlogpsi, 
                                   std::vector<ValueType>& dhpsioverpsi,
=======
                                   std::vector<RealType>& dlogpsi,
                                   std::vector<RealType>& dhpsioverpsi,
>>>>>>> 17fe8ca5
                                   const ValueType& psiCurrent,
                                   const std::vector<ValueType>& Coeff,
                                   const std::vector<size_t>& C2node_up,
                                   const std::vector<size_t>& C2node_dn,
                                   const ValueVector_t& detValues_up,
                                   const ValueVector_t& detValues_dn,
                                   const GradMatrix_t& grads_up,
                                   const GradMatrix_t& grads_dn,
                                   const ValueMatrix_t& lapls_up,
                                   const ValueMatrix_t& lapls_dn,
                                   const ValueMatrix_t& M_up,
                                   const ValueMatrix_t& M_dn,
                                   const ValueMatrix_t& Minv_up,
                                   const ValueMatrix_t& Minv_dn,
                                   const GradMatrix_t& B_grad,
                                   const ValueMatrix_t& B_lapl,
                                   const std::vector<int>& detData_up,
                                   const size_t N1,
                                   const size_t N2,
                                   const size_t NP1,
                                   const size_t NP2,
                                   const std::vector<std::vector<int>>& lookup_tbl)
  {}


  /** reset the target particleset
   *  this is used to reset the pointer to ion-electron distance table needed by LCAO basis set.
   *  Ye: Only AoS needs it, SoA LCAO doesn't need this. Reseting pointers is a state machine very hard to maintain.
   *  This interface should be removed with AOS.
   */
  virtual void resetTargetParticleSet(ParticleSet& P) = 0;

  /** set the OrbitalSetSize
   * @param norbs number of single-particle orbitals
   * Ye: I prefer to remove this interface in the future. SPOSet builders need to handle the size correctly.
   * It doesn't make sense allowing to set the value at any place in the code.
   */
  virtual void setOrbitalSetSize(int norbs) = 0;

  /** Evaluate the SPO value at an explicit position.
   * Ye: This is used only for debugging the CUDA code and should be removed.
   */
  virtual void evaluate(const ParticleSet& P, PosType& r, ValueVector_t& psi);

  /** evaluate the values of this single-particle orbital set
   * @param P current ParticleSet
   * @param iat active particle
   * @param psi values of the SPO
   */
  virtual void evaluate(const ParticleSet& P, int iat, ValueVector_t& psi) = 0;

  /** evaluate determinant ratios for virtual moves, e.g., sphere move for nonlocalPP
   * @param VP virtual particle set
   * @param psi values of the SPO, used as a scratch space if needed
   * @param psiinv the row of inverse slater matrix corresponding to the particle moved virtually
   * @param ratios return determinant ratios
   */
  virtual void evaluateDetRatios(const VirtualParticleSet& VP,
                                 ValueVector_t& psi,
                                 const ValueVector_t& psiinv,
                                 std::vector<ValueType>& ratios);

  /** evaluate the values, gradients and laplacians of this single-particle orbital set
   * @param P current ParticleSet
   * @param iat active particle
   * @param psi values of the SPO
   * @param dpsi gradients of the SPO
   * @param d2psi laplacians of the SPO
   */
  virtual void evaluate(const ParticleSet& P,
                        int iat,
                        ValueVector_t& psi,
                        GradVector_t& dpsi,
                        ValueVector_t& d2psi) = 0;

  /** evaluate the values, gradients and hessians of this single-particle orbital set
   * @param P current ParticleSet
   * @param iat active particle
   * @param psi values of the SPO
   * @param dpsi gradients of the SPO
   * @param grad_grad_psi hessians of the SPO
   */
  virtual void evaluate(const ParticleSet& P,
                        int iat,
                        ValueVector_t& psi,
                        GradVector_t& dpsi,
                        HessVector_t& grad_grad_psi);

  /** evaluate the values, gradients, hessians, and grad hessians of this single-particle orbital set
   * @param P current ParticleSet
   * @param iat active particle
   * @param psi values of the SPO
   * @param dpsi gradients of the SPO
   * @param grad_grad_psi hessians of the SPO
   * @param grad_grad_grad_psi grad hessians of the SPO
   */
  virtual void evaluate(const ParticleSet& P,
                        int iat,
                        ValueVector_t& psi,
                        GradVector_t& dpsi,
                        HessVector_t& grad_grad_psi,
                        GGGVector_t& grad_grad_grad_psi);

  /** evaluate the third derivatives of this single-particle orbital set
   * @param P current ParticleSet
   * @param first first particle
   * @param last last particle
   * @param grad_grad_grad_logdet third derivatives of the SPO
   */
  virtual void evaluateThirdDeriv(const ParticleSet& P, int first, int last, GGGMatrix_t& grad_grad_grad_logdet);

  ///////////////////////////////////////////////////////////////////////////////////////////////////
  /// \brief  returns whether this is an LCOrbitalSetOpt object
  /// Ye: This should be removed as AoS. On the SoA side, LCAOrbitalSet replace LCOrbitalSet and LCOrbitalSetOpt
  ///////////////////////////////////////////////////////////////////////////////////////////////////
  virtual bool is_of_type_LCOrbitalSetOpt() const { return false; }

  /** evaluate the values, gradients and laplacians of this single-particle orbital for [first,last) particles
   * @param P current ParticleSet
   * @param first starting index of the particles
   * @param last ending index of the particles
   * @param logdet determinant matrix to be inverted
   * @param dlogdet gradients
   * @param d2logdet laplacians
   *
   */
  virtual void evaluate_notranspose(const ParticleSet& P,
                                    int first,
                                    int last,
                                    ValueMatrix_t& logdet,
                                    GradMatrix_t& dlogdet,
                                    ValueMatrix_t& d2logdet) = 0;

  /** evaluate the values, gradients and hessians of this single-particle orbital for [first,last) particles
   * @param P current ParticleSet
   * @param first starting index of the particles
   * @param last ending index of the particles
   * @param logdet determinant matrix to be inverted
   * @param dlogdet gradients
   * @param grad_grad_logdet hessians
   *
   */
  virtual void evaluate_notranspose(const ParticleSet& P,
                                    int first,
                                    int last,
                                    ValueMatrix_t& logdet,
                                    GradMatrix_t& dlogdet,
                                    HessMatrix_t& grad_grad_logdet);

  /** evaluate the values, gradients, hessians and third derivatives of this single-particle orbital for [first,last) particles
   * @param P current ParticleSet
   * @param first starting index of the particles
   * @param last ending index of the particles
   * @param logdet determinant matrix to be inverted
   * @param dlogdet gradients
   * @param grad_grad_logdet hessians
   * @param grad_grad_grad_logdet third derivatives
   *
   */
  virtual void evaluate_notranspose(const ParticleSet& P,
                                    int first,
                                    int last,
                                    ValueMatrix_t& logdet,
                                    GradMatrix_t& dlogdet,
                                    HessMatrix_t& grad_grad_logdet,
                                    GGGMatrix_t& grad_grad_grad_logdet);

  /** evaluate the gradients of this single-particle orbital
   *  for [first,last) target particles with respect to the given source particle
   * @param P current ParticleSet
   * @param first starting index of the particles
   * @param last ending index of the particles
   * @param iat_src source particle index
   * @param gradphi gradients
   *
   */
  virtual void evaluateGradSource(const ParticleSet& P,
                                  int first,
                                  int last,
                                  const ParticleSet& source,
                                  int iat_src,
                                  GradMatrix_t& gradphi);

  /** evaluate the gradients of values, gradients, laplacians of this single-particle orbital
   *  for [first,last) target particles with respect to the given source particle
   * @param P current ParticleSet
   * @param first starting index of the particles
   * @param last ending index of the particles
   * @param iat_src source particle index
   * @param gradphi gradients of values
   * @param grad_grad_phi gradients of gradients
   * @param grad_lapl_phi gradients of laplacians
   *
   */
  virtual void evaluateGradSource(const ParticleSet& P,
                                  int first,
                                  int last,
                                  const ParticleSet& source,
                                  int iat_src,
                                  GradMatrix_t& grad_phi,
                                  HessMatrix_t& grad_grad_phi,
                                  GradMatrix_t& grad_lapl_phi);

  /** access the k point related to the given orbital */
  virtual PosType get_k(int orb) { return PosType(); }

  /** make a clone of itself
   * every derived class must implement this to have threading working correctly.
   */
  virtual SPOSet* makeClone() const;

  /** Used only by cusp correction in AOS LCAO.
   * Ye: the SoA LCAO moves all this responsibility to the builder.
   * This interface should be removed with AoS.
   */
  virtual bool transformSPOSet() { return true; }

  /** finalize the construction of SPOSet
   *
   * for example, classes serving accelerators may need to transfer data from host to device
   * after the host side objects are built.
   */
  virtual void finalizeConstruction() {}

  // Routine to set up data for the LCOrbitalSetOpt child class specifically
  // Should be left empty for other derived classes
  // Ye: This interface should be removed with AoS.
  virtual void init_LCOrbitalSetOpt(const double mix_factor = 0.0){};

  // Routine to update internal data for the LCOrbitalSetOpt child class specifically
  // Should be left empty for other derived classes
  // Ye: This interface should be removed with AoS.
  virtual void rotate_B(const std::vector<RealType>& rot_mat){};

#ifdef QMC_CUDA
  using CTS = CUDAGlobalTypes;

  //////////////////////////////////////////
  // Walker-parallel vectorized functions //
  //////////////////////////////////////////
  virtual void reserve(PointerPool<gpu::device_vector<CTS::ValueType>>& pool) {}

  virtual void evaluate(std::vector<Walker_t*>& walkers, int iat, gpu::device_vector<CTS::ValueType*>& phi);

  virtual void evaluate(std::vector<Walker_t*>& walkers,
                        std::vector<PosType>& new_pos,
                        gpu::device_vector<CTS::ValueType*>& phi);

  virtual void evaluate(std::vector<Walker_t*>& walkers,
                        std::vector<PosType>& new_pos,
                        gpu::device_vector<CTS::ValueType*>& phi,
                        gpu::device_vector<CTS::ValueType*>& grad_lapl_list,
                        int row_stride);

  virtual void evaluate(std::vector<Walker_t*>& walkers,
                        std::vector<PosType>& new_pos,
                        gpu::device_vector<CTS::ValueType*>& phi,
                        gpu::device_vector<CTS::ValueType*>& grad_lapl_list,
                        int row_stride,
                        int k,
                        bool klinear);

  virtual void evaluate(std::vector<PosType>& pos, gpu::device_vector<CTS::RealType*>& phi);
  virtual void evaluate(std::vector<PosType>& pos, gpu::device_vector<CTS::ComplexType*>& phi);
#endif

#if !defined(ENABLE_SOA)
protected:
  bool putOccupation(xmlNodePtr occ_ptr);
  bool putFromXML(xmlNodePtr coeff_ptr);
  bool putFromH5(const char* fname, xmlNodePtr coeff_ptr);
#endif
  ///true, if the derived class has non-zero ionic derivatives.
  bool ionDerivs;
};

#if defined(ENABLE_SMARTPOINTER)
typedef boost::shared_ptr<SPOSet> SPOSetPtr;
#else
typedef SPOSet* SPOSetPtr;
#endif

} // namespace qmcplusplus
#endif<|MERGE_RESOLUTION|>--- conflicted
+++ resolved
@@ -162,13 +162,8 @@
    */
   virtual void evaluateDerivatives(ParticleSet& P,
                                    const opt_variables_type& optvars,
-<<<<<<< HEAD
                                    std::vector<ValueType>& dlogpsi, 
                                    std::vector<ValueType>& dhpsioverpsi,
-=======
-                                   std::vector<RealType>& dlogpsi,
-                                   std::vector<RealType>& dhpsioverpsi,
->>>>>>> 17fe8ca5
                                    const ValueType& psiCurrent,
                                    const std::vector<ValueType>& Coeff,
                                    const std::vector<size_t>& C2node_up,
