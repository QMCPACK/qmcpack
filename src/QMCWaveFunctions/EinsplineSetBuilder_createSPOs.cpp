//////////////////////////////////////////////////////////////////////////////////////
// This file is distributed under the University of Illinois/NCSA Open Source License.
// See LICENSE file in top directory for details.
//
// Copyright (c) 2016 Jeongnim Kim and QMCPACK developers.
//
// File developed by: Jeremy McMinnis, jmcminis@gmail.com, University of Illinois at Urbana-Champaign
//                    Jaron T. Krogel, krogeljt@ornl.gov, Oak Ridge National Laboratory
//                    Jeongnim Kim, jeongnim.kim@gmail.com, University of Illinois at Urbana-Champaign
//                    Paul R. C. Kent, kentpr@ornl.gov, Oak Ridge National Laboratory
//                    Raymond Clay III, j.k.rofling@gmail.com, Lawrence Livermore National Laboratory
//                    Ying Wai Li, yingwaili@ornl.gov, Oak Ridge National Laboratory
//                    Mark A. Berrill, berrillma@ornl.gov, Oak Ridge National Laboratory
//                    Ye Luo, yeluo@anl.gov, Argonne National Laboratory
//
// File created by: Jeremy McMinnis, jmcminis@gmail.com, University of Illinois at Urbana-Champaign
//////////////////////////////////////////////////////////////////////////////////////
    
    
#include "Numerics/e2iphi.h"
#include "simd/vmath.hpp"
#include "qmc_common.h"
#include "QMCWaveFunctions/EinsplineSetBuilder.h"
#include "OhmmsData/AttributeSet.h"
#include "Message/CommOperators.h"
#include "Utilities/Timer.h"
#include "Numerics/HDFSTLAttrib.h"
#include "ParticleIO/ESHDFParticleParser.h"
#include "ParticleBase/RandomSeqGenerator.h"
#include "Particle/DistanceTableData.h"
#include <fftw3.h>
#include <Utilities/ProgressReportEngine.h>
#include <QMCWaveFunctions/einspline_helper.hpp>
#include "QMCWaveFunctions/BsplineReaderBase.h"
#include "QMCWaveFunctions/EinsplineAdoptor.h"

#include "QMCWaveFunctions/MolecularOrbitals/NGOBuilder.h"
#include "QMCWaveFunctions/LocalizedBasisSet.h"
#include "QMCWaveFunctions/LCOrbitalSetOpt.h"
namespace qmcplusplus
{

  ///create R2R, real wavefunction in double
  BsplineReaderBase* createBsplineRealDouble(EinsplineSetBuilder* e, bool hybrid_rep);
  ///create R2R, real wavefunction in float
  BsplineReaderBase* createBsplineRealSingle(EinsplineSetBuilder* e, bool hybrid_rep);
  ///create C2C or C2R, complex wavefunction in double
  BsplineReaderBase* createBsplineComplexDouble(EinsplineSetBuilder* e, bool hybrid_rep);
  ///create C2C or C2R, complex wavefunction in single
  BsplineReaderBase* createBsplineComplexSingle(EinsplineSetBuilder* e, bool hybrid_rep);
  ///disable truncated orbitals for now
  BsplineReaderBase* createTruncatedSingle(EinsplineSetBuilder* e, int celltype)
  {
    return nullptr;
  }
  BsplineReaderBase* createTruncatedDouble(EinsplineSetBuilder* e, int celltype)
  {
    return nullptr;
  }

void EinsplineSetBuilder::set_metadata(int numOrbs, int TwistNum_inp)
{
  // 1. set a lot of internal parameters in the EinsplineSetBuilder class
  //  e.g. TileMatrix, UseRealOrbitals, DistinctTwists, MakeTwoCopies.
  // 2. this is also where metadata for the orbitals are read from the wavefunction hdf5 file
  //  and broacasted to MPI groups. Variables broadcasted are listed in 
  //  EinsplineSetBuilderCommon.cpp EinsplineSetBuilder::BroadcastOrbitalInfo()
  //   

  Timer orb_info_timer;
  // The tiling can be set by a simple vector, (e.g. 2x2x2), or by a
  // full 3x3 matrix of integers.  If the tilematrix was not set in
  // the input file...
  bool matrixNotSet = true;
  for (int i=0; i<3; i++)
    for (int j=0; j<3; j++)
      matrixNotSet = matrixNotSet && (TileMatrix(i,j) == 0);
  // then set the matrix to what may have been specified in the
  // tiling vector
  if (matrixNotSet)
    for (int i=0; i<3; i++)
      for (int j=0; j<3; j++)
        TileMatrix(i,j) = (i==j) ? TileFactor(i) : 0;
  char buff[1000];
  if (myComm->rank() == 0)
  {
    snprintf (buff, 1000, "  TileMatrix = \n [ %2d %2d %2d\n   %2d %2d %2d\n   %2d %2d %2d ]\n",
             TileMatrix(0,0), TileMatrix(0,1), TileMatrix(0,2),
             TileMatrix(1,0), TileMatrix(1,1), TileMatrix(1,2),
             TileMatrix(2,0), TileMatrix(2,1), TileMatrix(2,2));
    app_log() << buff;
  }  
  if (numOrbs == 0)
  {
    app_error() << "You must specify the number of orbitals in the input file.\n";
    APP_ABORT("EinsplineSetBuilder::createSPOSet");
  }
  else
    app_log() << "  Reading " << numOrbs << " orbitals from HDF5 file.\n";
  orb_info_timer.restart();
  /////////////////////////////////////////////////////////////////
  // Read the basic orbital information, without reading all the //
  // orbitals themselves.                                        //
  /////////////////////////////////////////////////////////////////
  if (myComm->rank() == 0)
    if (!ReadOrbitalInfo())
    {
      app_error() << "Error reading orbital info from HDF5 file.  Aborting.\n";
      APP_ABORT("EinsplineSetBuilder::createSPOSet");
    }
  app_log() <<  "TIMER  EinsplineSetBuilder::ReadOrbitalInfo " << orb_info_timer.elapsed() << std::endl;
  myComm->barrier();
  orb_info_timer.restart();
  BroadcastOrbitalInfo();

  app_log() <<  "TIMER  EinsplineSetBuilder::BroadcastOrbitalInfo " << orb_info_timer.elapsed() << std::endl;
  app_log().flush();

  // setup primitive cell and supercell
  PrimCell.set(Lattice);
  SuperCell.set(SuperLattice);
  GGt=dot(transpose(PrimCell.G), PrimCell.G);
  for (int iat=0; iat<AtomicOrbitals.size(); iat++)
    AtomicOrbitals[iat].Lattice = Lattice;

  // Now, analyze the k-point mesh to figure out the what k-points  are needed
  TwistNum = TwistNum_inp;
  AnalyzeTwists2();
}

SPOSetBase*
EinsplineSetBuilder::createSPOSetFromXML(xmlNodePtr cur)
{
  update_token(__FILE__,__LINE__,"createSPOSetFromXML");
  //use 2 bohr as the default when truncated orbitals are used based on the extend of the ions
  BufferLayer=2.0;
  SPOSetBase *OrbitalSet;
  int numOrbs = 0;
  qafm=0;
  int sortBands(1);
  int spinSet = 0;
  int TwistNum_inp=0;

  std::string sourceName;
  std::string spo_prec("double");
  std::string truncate("no");
  std::string hybrid_rep("no");
<<<<<<< HEAD
  std::string optimizable("no");
=======
  std::string use_einspline_set_extended("no"); // use old spline library for high-order derivatives, e.g. needed for backflow optimization
>>>>>>> 9c02d5f7
#if defined(QMC_CUDA)
  std::string useGPU="yes";
#else
  std::string useGPU="no";
#endif
  NewTimer* spo_timer = new NewTimer("einspline::CreateSPOSetFromXML", timer_level_medium);
  TimerManager.addTimer(spo_timer);
  spo_timer->start();

  {
    OhmmsAttributeSet a;
    a.add (H5FileName, "href");
    a.add (TileFactor, "tile");
    a.add (sortBands,  "sort");
    a.add (qafm,  "afmshift");
    a.add (TileMatrix, "tilematrix");
    a.add (TwistNum_inp,   "twistnum");
    a.add (givenTwist,   "twist");
    a.add (sourceName, "source");
    a.add (MeshFactor, "meshfactor");
    a.add (hybrid_rep, "hybridrep");
    a.add (useGPU,     "gpu");
    a.add (spo_prec,   "precision");
    a.add (truncate,   "truncate");
    a.add (BufferLayer, "buffer");
    a.add (use_einspline_set_extended,"use_old_spline");
    a.add (myName, "tag");
#if defined(QMC_CUDA)
    a.add (gpu::MaxGPUSpineSizeMB, "Spline_Size_Limit_MB");
#endif

    a.put (XMLRoot);
    a.add (numOrbs,    "size");
    a.add (numOrbs,    "norbs");
    a.add(spinSet,"spindataset"); a.add(spinSet,"group");
    a.add (optimizable,"optimizable");
    a.put (cur);

    if(myName.empty()) myName="einspline";

  }

  SourcePtcl=ParticleSets[sourceName];
  if(SourcePtcl==0)
  {
    APP_ABORT("Einspline needs the source particleset");
  }
  else
  { //keep the one-body distance table index 
#if defined(ENABLE_SOA)
    myTableIndex=TargetPtcl.addTable(*SourcePtcl,DT_SOA_PREFERRED);
#else
    myTableIndex=TargetPtcl.addTable(*SourcePtcl,DT_AOS);
#endif
  }

  ///////////////////////////////////////////////
  // Read occupation information from XML file //
  ///////////////////////////////////////////////
  std::vector<int> Occ_Old(0,0);
  Occ.resize(0,0);
  bool NewOcc(false);

  {
    OhmmsAttributeSet oAttrib;
    oAttrib.add(spinSet,"spindataset");
    oAttrib.put(cur);
  }

  xmlNodePtr spo_cur=cur;
  cur = cur->children;
  while (cur != NULL)
  {
    std::string cname((const char*)(cur->name));
    if(cname == "occupation")
    {
      std::string occ_mode("ground");
      occ_format="energy";
      particle_hole_pairs=0;
      OhmmsAttributeSet oAttrib;
      oAttrib.add(occ_mode,"mode");
      oAttrib.add(spinSet,"spindataset");
      oAttrib.add(occ_format,"format");
      oAttrib.add(particle_hole_pairs,"pairs");
      oAttrib.put(cur);
      if(occ_mode == "excited")
      {
        putContent(Occ,cur);
      }
      else if(occ_mode != "ground")
      {
        app_error() << "Only ground state occupation currently supported "
          << "in EinsplineSetBuilder.\n";
        APP_ABORT("EinsplineSetBuilder::createSPOSet");
      }
    }
    cur = cur->next;
  }
  if (Occ != Occ_Old)
  {
    NewOcc=true;
    Occ_Old = Occ;
  }
  else
    NewOcc=false;
#if defined(QMC_CUDA)
  app_log() << "\t  QMC_CUDA=1 Overwriting the einspline storage on the host to double precision.\n";
  spo_prec="double"; //overwrite
  truncate="no"; //overwrite
#endif
#if defined(MIXED_PRECISION)
  app_log() << "\t  MIXED_PRECISION=1 Overwriting the einspline storage to single precision.\n";
  spo_prec="single"; //overwrite
#endif
  H5OrbSet aset(H5FileName, spinSet, numOrbs);
  std::map<H5OrbSet,SPOSetBase*,H5OrbSet>::iterator iter;
  iter = SPOSetMap.find (aset);
  if ((iter != SPOSetMap.end() ) && (!NewOcc) && (qafm==0))
  {
    qafm=0;

    // if requested, use an optimizable orbital set that has the spline orbital set as its basis
    if ( optimizable == "yes" ) {
      app_log() << "using an existing EinsplineSet object (not a clone) for the basis of an optimizable SPO set.\n";
      return new LCOrbitalSetOpt<LocalizedBasisSet<NGOBuilder::CenteredOrbitalType> >(SPOSetMap.find(aset)->second);
    }

    app_log() << "SPOSet parameters match in EinsplineSetBuilder:  "
              << "cloning EinsplineSet object.\n";
    return iter->second->makeClone();
  }

  // if we are using the spline orbital set as the basis for an optimizable orbital set, the spline set should already have been created
  if ( optimizable == "yes" )
    APP_ABORT("failed to find an acceptable EinsplineSet to use as the basis for an otimizable single particle orbital set");

  if(FullBands[spinSet]==0) FullBands[spinSet]=new std::vector<BandInfo>;

  // Ensure the first SPO set must be spinSet==0
  // to correctly initialize key data of EinsplineSetBuilder
  if ( SPOSetMap.size()==0 && spinSet!=0 )
  {
    app_error() << "The first SPO set must have spindataset=\"0\"" << std::endl;
    abort();
  }

  // set the internal parameters
  if (spinSet == 0) set_metadata(numOrbs,TwistNum_inp);
  //if (use_complex_orb == "yes") UseRealOrbitals = false; // override given user input

  // look for <backflow>, would be a lot easier with xpath, but I cannot get it to work
  bool has_backflow = false;

  xmlNodePtr wf  = XMLRoot->parent; // <wavefuntion>
  xmlNodePtr kid = wf->children;
  while (kid != NULL)
  {
    std::string tag((const char*)(kid->name));
    if (tag=="determinantset" || tag=="sposet_builder")
    {
      xmlNodePtr kid1 = kid->children;
      while (kid1 != NULL)
      {
        std::string tag1((const char*)(kid1->name));
        if (tag1=="backflow")
        {
          has_backflow = true;
        }
        kid1 = kid1->next;
      } 
    }
    kid = kid->next; 
  }

  if (has_backflow && UseRealOrbitals) APP_ABORT("backflow optimization is broken with UseRealOrbitals");
  if (has_backflow && use_einspline_set_extended!="yes") APP_ABORT("backflow optimization does not yet function with EinsplinAdoptor, please add use_old_spline=\"yes\" to <determinantset> or <sposet_builder>.");

  //////////////////////////////////
  // Create the OrbitalSet object
  //////////////////////////////////
  Timer mytimer;
  mytimer.restart();
  OccupyBands(spinSet, sortBands, numOrbs);
  if(spinSet==0) TileIons();

  bool use_single= (spo_prec == "single" || spo_prec == "float");

#if !defined(QMC_COMPLEX)
  if (UseRealOrbitals)
  {
    //if(TargetPtcl.Lattice.SuperCellEnum != SUPERCELL_BULK && truncate=="yes")
    if(MixedSplineReader==0)
    {
      if(truncate=="yes")
      {
        if(use_single)
          MixedSplineReader=createTruncatedSingle(this,TargetPtcl.Lattice.SuperCellEnum);
        else
          MixedSplineReader=createTruncatedDouble(this,TargetPtcl.Lattice.SuperCellEnum);
      }
      else
      {
        if(use_single)
          MixedSplineReader= createBsplineRealSingle(this, hybrid_rep=="yes");
        else
          MixedSplineReader= createBsplineRealDouble(this, hybrid_rep=="yes");
      }
    }
  }
  else
#endif
  {
    if(MixedSplineReader==0)
    {
      if(truncate == "yes")
      {
        app_log() << "  Truncated orbitals with multiple kpoints are not supported yet!" << std::endl;
      }
      if(use_single)
        MixedSplineReader= createBsplineComplexSingle(this, hybrid_rep=="yes");
      else
        MixedSplineReader= createBsplineComplexDouble(this, hybrid_rep=="yes");
    }
  }

  MixedSplineReader->setCommon(XMLRoot);
  size_t delta_mem=qmc_common.memory_allocated;
  // temporary disable the following function call, Ye Luo
  // RotateBands_ESHDF(spinSet, dynamic_cast<EinsplineSetExtended<std::complex<double> >*>(OrbitalSet));
  HasCoreOrbs=bcastSortBands(spinSet,NumDistinctOrbitals,myComm->rank()==0);
  SPOSetBase* bspline_zd=MixedSplineReader->create_spline_set(spinSet,spo_cur);
  if(!bspline_zd)
    APP_ABORT_TRACE(__FILE__,__LINE__,"Failed to create SPOSetBase*");
  delta_mem=qmc_common.memory_allocated-delta_mem;
  app_log() <<"  MEMORY allocated SplineAdoptorReader " << (delta_mem>>20) << " MB" << std::endl;
  OrbitalSet = bspline_zd;
#if defined(MIXED_PRECISION)
  if(use_einspline_set_extended=="yes")
  {
    app_error() << "Option use_old_spline is not supported by the mixed precision build!" << std::endl;
    abort();
  }
#else
  if(useGPU=="yes"||use_einspline_set_extended=="yes")
  {
    EinsplineSet *new_OrbitalSet;
    if (UseRealOrbitals)
    {
      EinsplineSetExtended<double> *temp_OrbitalSet;
#if defined(QMC_CUDA)
      if (AtomicOrbitals.size() > 0)
        temp_OrbitalSet = new EinsplineSetHybrid<double>;
      else
#endif
        temp_OrbitalSet = new EinsplineSetExtended<double>;
      MixedSplineReader->export_MultiSpline(&(temp_OrbitalSet->MultiSpline));
      temp_OrbitalSet->MultiSpline->num_splines = NumDistinctOrbitals;
      temp_OrbitalSet->resizeStorage(NumDistinctOrbitals, NumValenceOrbs);
      //set the flags for anti periodic boundary conditions
      temp_OrbitalSet->HalfG = dynamic_cast<SplineAdoptorBase<double,3> *>(OrbitalSet)->HalfG;
      new_OrbitalSet = temp_OrbitalSet;
    }
    else
    {
      EinsplineSetExtended<std::complex<double> > *temp_OrbitalSet;
#if defined(QMC_CUDA)
      if (AtomicOrbitals.size() > 0)
        temp_OrbitalSet = new EinsplineSetHybrid<std::complex<double> >;
      else
#endif
        temp_OrbitalSet = new EinsplineSetExtended<std::complex<double> >;
      MixedSplineReader->export_MultiSpline(&(temp_OrbitalSet->MultiSpline));
      temp_OrbitalSet->MultiSpline->num_splines = NumDistinctOrbitals;
      temp_OrbitalSet->resizeStorage(NumDistinctOrbitals, NumValenceOrbs);
      for (int iorb=0, num=0; iorb<NumDistinctOrbitals; iorb++)
      {
        int ti = (*FullBands[spinSet])[iorb].TwistIndex;
        temp_OrbitalSet->kPoints[iorb] = PrimCell.k_cart(TwistAngles[ti]);
        temp_OrbitalSet->MakeTwoCopies[iorb] = (num < (numOrbs-1)) && (*FullBands[spinSet])[iorb].MakeTwoCopies;
        num += temp_OrbitalSet->MakeTwoCopies[iorb] ? 2 : 1;
      }
      new_OrbitalSet = temp_OrbitalSet;
    }
    //set the internal parameters
    setTiling(new_OrbitalSet,numOrbs);
    OrbitalSet = new_OrbitalSet;
  }
#endif
#ifdef Ye_debug
#ifndef QMC_COMPLEX
  if (myComm->rank()==0 && OrbitalSet->MuffinTins.size() > 0)
  {
    FILE *fout  = fopen ("TestMuffins.dat", "w");
    Vector<double> phi(numOrbs), lapl(numOrbs);
    Vector<PosType> grad(numOrbs);
    ParticleSet P;
    P.R.resize(6);
    for (int i=0; i<P.R.size(); i++)
      P.R[i] = PosType (0.0, 0.0, 0.0);
    PosType N = 0.25*PrimCell.a(0) + 0.25*PrimCell.a(1) + 0.25*PrimCell.a(2);
    for (double x=-1.0; x<=1.0; x+=0.0000500113412)
    {
      // for (double x=-0.003; x<=0.003; x+=0.0000011329343481381) {
      P.R[0] = x * (PrimCell.a(0) + 0.914*PrimCell.a(1) +
                    0.781413*PrimCell.a(2));
      double r = std::sqrt(dot(P.R[0], P.R[0]));
      double rN = std::sqrt(dot(P.R[0]-N, P.R[0]-N));
      OrbitalSet->evaluate(P, 0, phi, grad, lapl);
      // OrbitalSet->evaluate(P, 0, phi);
      fprintf (fout, "%1.12e ", r*x/std::abs(x));
      for (int j=0; j<numOrbs; j++)
      {
        double gmag = std::sqrt(dot(grad[j],grad[j]));
        fprintf (fout, "%16.12e ",
                 /*phi[j]*phi[j]**/(-5.0/r  -0.5*lapl[j]/phi[j]));
        // double E = -5.0/r -0.5*lapl[j]/phi[j];
        fprintf (fout, "%16.12e ", phi[j]);
        fprintf (fout, "%16.12e ", gmag);
      }
      fprintf (fout, "\n");
    }
    fclose(fout);
  }
#endif
#endif
  app_log() <<  "TIMER  EinsplineSetBuilder::ReadBands " << mytimer.elapsed() << std::endl;
  SPOSetMap[aset] = OrbitalSet;
  //if (sourceName.size() && (ParticleSets.find(sourceName) == ParticleSets.end()))
  //{
  //  app_log() << "  EinsplineSetBuilder creates a ParticleSet " << sourceName << std::endl;
  //  ParticleSet* ions=new ParticleSet;
  //  ions->Lattice=TargetPtcl.Lattice;
  //  ESHDFIonsParser ap(*ions,H5FileID,myComm);
  //  ap.put(XMLRoot);
  //  ap.expand(TileMatrix);
  //  ions->setName(sourceName);
  //  ParticleSets[sourceName]=ions;
  //  //overwrite the lattice and assign random
  //  if(TargetPtcl.Lattice.SuperCellEnum)
  //  {
  //    TargetPtcl.Lattice=ions->Lattice;
  //    makeUniformRandom(TargetPtcl.R);
  //    TargetPtcl.R.setUnit(PosUnit::LatticeUnit);
  //    TargetPtcl.convert2Cart(TargetPtcl.R);
  //    TargetPtcl.createSK();
  //  }
  //}
#ifdef QMC_CUDA
  if (useGPU == "yes" || useGPU == "1")
  {
    app_log() << "Initializing GPU data structures.\n";
    OrbitalSet->initGPU();
  }
#endif
  spo_timer->stop();
  return OrbitalSet;
}

SPOSetBase* EinsplineSetBuilder::createSPOSet(xmlNodePtr cur,SPOSetInputInfo& input_info)
{
  update_token(__FILE__,__LINE__,"createSPOSet(cur,input_info)");

  if(MixedSplineReader==0)
  {
    APP_ABORT_TRACE(__FILE__,__LINE__,"EinsplineSetExtended<T> cannot create a SPOSet");
  }

  std::string aname;
  int spinSet(0);
  OhmmsAttributeSet a;
  a.add(aname,"name");
  a.add(spinSet,"spindataset");
  a.add(spinSet,"group");
  a.put(cur);

  if(aname.empty()) 
  {
    APP_ABORT_TRACE(__FILE__,__LINE__,"Missing sposet@name");
  }

  //allow only non-overlapping index sets and use the max index as the identifier
  int norb=input_info.max_index();
  H5OrbSet aset(H5FileName, spinSet, norb);

  SPOSetBase* bspline_zd=MixedSplineReader->create_spline_set(spinSet,cur,input_info);
  //APP_ABORT_TRACE(__FILE__,__LINE__,"DONE");
  if(bspline_zd)
    SPOSetMap[aset] = bspline_zd;
  return bspline_zd;
}

}

<|MERGE_RESOLUTION|>--- conflicted
+++ resolved
@@ -145,11 +145,8 @@
   std::string spo_prec("double");
   std::string truncate("no");
   std::string hybrid_rep("no");
-<<<<<<< HEAD
   std::string optimizable("no");
-=======
   std::string use_einspline_set_extended("no"); // use old spline library for high-order derivatives, e.g. needed for backflow optimization
->>>>>>> 9c02d5f7
 #if defined(QMC_CUDA)
   std::string useGPU="yes";
 #else
