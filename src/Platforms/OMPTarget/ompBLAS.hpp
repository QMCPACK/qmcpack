//////////////////////////////////////////////////////////////////////////////////////
// This file is distributed under the University of Illinois/NCSA Open Source License.
// See LICENSE file in top directory for details.
//
// Copyright (c) 2020 QMCPACK developers.
//
// File developed by: Ye Luo, yeluo@anl.gov, Argonne National Laboratory
//
// File created by: Ye Luo, yeluo@anl.gov, Argonne National Laboratory
//////////////////////////////////////////////////////////////////////////////////////


#ifndef QMCPLUSPLUS_OMPBLAS_H
#define QMCPLUSPLUS_OMPBLAS_H

#include <complex>

namespace qmcplusplus
{
/** Implement selected batched and non-batched BLAS2 calls using OpenMP offload for different data types S/C/D/Z
 * 1) column major like the BLAS fortran API
 * 2) all the functions are synchronous, expected to be changed to asynchronous in the future.
 * 3) all the pointer arguments are expected as device pointers.
 * 4) in batched APIs, alpha and beta are **not** scalars but pointers to array of batch size.
 */
namespace ompBLAS
{

using ompBLAS_status = int;
using ompBLAS_handle = int;

ompBLAS_status gemv(ompBLAS_handle& handle,
                    const char trans,
                    const int m,
                    const int n,
                    const float alpha,
                    const float* const A,
                    const int lda,
                    const float* const x,
                    const int incx,
                    const float beta,
                    float* const y,
                    const int incy);

ompBLAS_status gemv(ompBLAS_handle& handle,
                    const char trans,
                    const int m,
                    const int n,
                    const double alpha,
                    const double* const A,
                    const int lda,
                    const double* const x,
                    const int incx,
                    const double beta,
                    double* const y,
                    const int incy);

ompBLAS_status gemv(ompBLAS_handle& handle,
                    const char trans,
                    const int m,
                    const int n,
                    const std::complex<float> alpha,
                    const std::complex<float>* const A,
                    const int lda,
                    const std::complex<float>* const x,
                    const int incx,
                    const std::complex<float> beta,
                    std::complex<float>* const y,
                    const int incy);

ompBLAS_status gemv(ompBLAS_handle& handle,
                    const char trans,
                    const int m,
                    const int n,
                    const std::complex<double> alpha,
                    const std::complex<double>* const A,
                    const int lda,
                    const std::complex<double>* const x,
                    const int incx,
                    const std::complex<double> beta,
                    std::complex<double>* const y,
                    const int incy);

ompBLAS_status gemv_batched(ompBLAS_handle& handle,
                            const char trans,
                            const int m,
                            const int n,
                            const float* alpha,
                            const float* const A[],
                            const int lda,
                            const float* const x[],
                            const int incx,
                            const float* beta,
                            float* const y[],
                            const int incy,
                            const int batch_count);

ompBLAS_status gemv_batched(ompBLAS_handle& handle,
                            const char trans,
                            const int m,
                            const int n,
                            const double* alpha,
                            const double* const A[],
                            const int lda,
                            const double* const x[],
                            const int incx,
                            const double* beta,
                            double* const y[],
                            const int incy,
                            const int batch_count);

ompBLAS_status gemv_batched(ompBLAS_handle& handle,
                            const char trans,
                            const int m,
                            const int n,
                            const std::complex<float>* alpha,
                            const std::complex<float>* const A[],
                            const int lda,
                            const std::complex<float>* const x[],
                            const int incx,
                            const std::complex<float>* beta,
                            std::complex<float>* const y[],
                            const int incy,
                            const int batch_count);

ompBLAS_status gemv_batched(ompBLAS_handle& handle,
                            const char trans,
                            const int m,
                            const int n,
                            const std::complex<double>* alpha,
                            const std::complex<double>* const A[],
                            const int lda,
                            const std::complex<double>* const x[],
                            const int incx,
                            const std::complex<double>* beta,
                            std::complex<double>* const y[],
                            const int incy,
                            const int batch_count);

ompBLAS_status ger(ompBLAS_handle& handle,
                   const int m,
                   const int n,
                   const float alpha,
                   const float* const x,
                   const int incx,
                   const float* const y,
                   const int incy,
                   float* const A,
                   const int lda);

ompBLAS_status ger(ompBLAS_handle& handle,
                   const int m,
                   const int n,
                   const double alpha,
                   const double* const x,
                   const int incx,
                   const double* const y,
                   const int incy,
                   double* const A,
                   const int lda);

ompBLAS_status ger(ompBLAS_handle& handle,
                   const int m,
                   const int n,
                   const std::complex<float> alpha,
                   const std::complex<float>* const x,
                   const int incx,
                   const std::complex<float>* const y,
                   const int incy,
                   std::complex<float>* const A,
                   const int lda);

ompBLAS_status ger(ompBLAS_handle& handle,
                   const int m,
                   const int n,
                   const std::complex<double> alpha,
                   const std::complex<double>* const x,
                   const int incx,
                   const std::complex<double>* const y,
                   const int incy,
                   std::complex<double>* const A,
                   const int lda);

ompBLAS_status ger_batched(ompBLAS_handle& handle,
                           const int m,
                           const int n,
                           const float* alpha,
                           const float* const x[],
                           const int incx,
                           const float* const y[],
                           const int incy,
                           float* const A[],
                           const int lda,
                           const int batch_count);

ompBLAS_status ger_batched(ompBLAS_handle& handle,
                           const int m,
                           const int n,
                           const double* alpha,
                           const double* const x[],
                           const int incx,
                           const double* const y[],
                           const int incy,
                           double* const A[],
                           const int lda,
                           const int batch_count);

ompBLAS_status ger_batched(ompBLAS_handle& handle,
                           const int m,
                           const int n,
                           const std::complex<float>* alpha,
                           const std::complex<float>* const x[],
                           const int incx,
                           const std::complex<float>* const y[],
                           const int incy,
                           std::complex<float>* const A[],
                           const int lda,
                           const int batch_count);

ompBLAS_status ger_batched(ompBLAS_handle& handle,
                           const int m,
                           const int n,
                           const std::complex<double>* alpha,
                           const std::complex<double>* const x[],
                           const int incx,
                           const std::complex<double>* const y[],
                           const int incy,
                           std::complex<double>* const A[],
                           const int lda,
                           const int batch_count);

<<<<<<< HEAD
=======
/**
 * @brief copy device data from x to y
 *
 * for b_i in [0,batch_count)
 *   for i   in [0,n)
 *     y[b_i][i*incy] = x[b_i][i*incx]
 *
 * @param n number of elements to copy for each group in the batch
 * @param x,y arrays with length `batch_count`; device pointers to start of data to be copied from(x)/to(y)
 * @param incx,incy storage spacing between elements of x/y to be copied from/to
 * @param batch_count number of batches to process
 */
>>>>>>> 687a2eeb
ompBLAS_status copy_batched(ompBLAS_handle& handle,
                            const int n,
                            const float* const x[],
                            const int incx,
                            float* const y[],
                            const int incy,
                            const int batch_count);

ompBLAS_status copy_batched(ompBLAS_handle& handle,
                            const int n,
                            const double* const x[],
                            const int incx,
                            double* const y[],
                            const int incy,
                            const int batch_count);

ompBLAS_status copy_batched(ompBLAS_handle& handle,
                            const int n,
                            const std::complex<float>* const x[],
                            const int incx,
                            std::complex<float>* const y[],
                            const int incy,
                            const int batch_count);

ompBLAS_status copy_batched(ompBLAS_handle& handle,
                            const int n,
                            const std::complex<double>* const x[],
                            const int incx,
                            std::complex<double>* const y[],
                            const int incy,
                            const int batch_count);

<<<<<<< HEAD
=======
/**
 * @brief copy device data from x to y with additional offset applied to array of device pointers
 *
 * for b_i in [0,batch_count)
 *   for i   in [0,n)
 *     y[b_i][y_offset + i*incy] = x[b_i][x_offset + i*incx]
 *
 * useful for copying from/to a single row/column of a batch of matrices when a list of device pointers
 * to the start of the matrices is already available
 *
 * @param n number of elements to copy for each group in the batch
 * @param x,y arrays with length `batch_count`; device pointers to start of data to be copied from(x)/to(y)
 * @param x_offset,y_offset distance (in number of elements) from pointer given in x/y to location of first element to be copied
 * @param incx,incy storage spacing between elements of x/y to be copied from/to
 * @param batch_count number of batches to process
 */
>>>>>>> 687a2eeb
ompBLAS_status copy_batched_offset(ompBLAS_handle& handle,
                                   const int n,
                                   const float* const x[],
                                   const int x_offset,
                                   const int incx,
                                   float* const y[],
                                   const int y_offset,
                                   const int incy,
                                   const int batch_count);

ompBLAS_status copy_batched_offset(ompBLAS_handle& handle,
                                   const int n,
                                   const double* const x[],
                                   const int x_offset,
                                   const int incx,
                                   double* const y[],
                                   const int y_offset,
                                   const int incy,
                                   const int batch_count);

ompBLAS_status copy_batched_offset(ompBLAS_handle& handle,
                                   const int n,
                                   const std::complex<float>* const x[],
                                   const int x_offset,
                                   const int incx,
                                   std::complex<float>* const y[],
                                   const int y_offset,
                                   const int incy,
                                   const int batch_count);

ompBLAS_status copy_batched_offset(ompBLAS_handle& handle,
                                   const int n,
                                   const std::complex<double>* const x[],
                                   const int x_offset,
                                   const int incx,
                                   std::complex<double>* const y[],
                                   const int y_offset,
                                   const int incy,
                                   const int batch_count);

} // namespace ompBLAS

} // namespace qmcplusplus
#endif // QMCPLUSPLUS_OMPBLAS_H<|MERGE_RESOLUTION|>--- conflicted
+++ resolved
@@ -229,8 +229,6 @@
                            const int lda,
                            const int batch_count);
 
-<<<<<<< HEAD
-=======
 /**
  * @brief copy device data from x to y
  *
@@ -243,7 +241,6 @@
  * @param incx,incy storage spacing between elements of x/y to be copied from/to
  * @param batch_count number of batches to process
  */
->>>>>>> 687a2eeb
 ompBLAS_status copy_batched(ompBLAS_handle& handle,
                             const int n,
                             const float* const x[],
@@ -276,8 +273,6 @@
                             const int incy,
                             const int batch_count);
 
-<<<<<<< HEAD
-=======
 /**
  * @brief copy device data from x to y with additional offset applied to array of device pointers
  *
@@ -294,7 +289,6 @@
  * @param incx,incy storage spacing between elements of x/y to be copied from/to
  * @param batch_count number of batches to process
  */
->>>>>>> 687a2eeb
 ompBLAS_status copy_batched_offset(ompBLAS_handle& handle,
                                    const int n,
                                    const float* const x[],
