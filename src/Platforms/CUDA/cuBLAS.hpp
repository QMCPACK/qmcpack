--- conflicted
+++ resolved
@@ -180,12 +180,7 @@
                            std::complex<double>* C,
                            int ldc)
 {
-<<<<<<< HEAD
-  return cublasZgeam(handle, transa, transb, m, n, castCUDAType(alpha), castCUDAType(A), lda, castCUDAType(beta),
-                     castCUDAType(B), ldb, castCUDAType(C), ldc);
-=======
   return cublasZgeam(handle, transa, transb, m, n, castNativeType(alpha), castNativeType(A), lda, castNativeType(beta), castNativeType(B), ldb, castNativeType(C), ldc);
->>>>>>> b8e777ba
 }
 
 inline cublasStatus_t geam(cublasHandle_t& handle,
@@ -202,12 +197,7 @@
                            std::complex<float>* C,
                            int ldc)
 {
-<<<<<<< HEAD
-  return cublasCgeam(handle, transa, transb, m, n, castCUDAType(alpha), castCUDAType(A), lda, castCUDAType(beta),
-                     castCUDAType(B), ldb, castCUDAType(C), ldc);
-=======
   return cublasCgeam(handle, transa, transb, m, n, castNativeType(alpha), castNativeType(A), lda, castNativeType(beta), castNativeType(B), ldb, castNativeType(C), ldc);
->>>>>>> b8e777ba
 }
 
 inline cublasStatus_t gemm(cublasHandle_t& handle,
