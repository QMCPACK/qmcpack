--- conflicted
+++ resolved
@@ -20,19 +20,16 @@
 #ifndef QMCPLUSPLUS_CUDA_INIT_H
 #define QMCPLUSPLUS_CUDA_INIT_H
 
-#if defined(QMC_CUDA) || defined(QMC_CUDA_NEXT)
+#ifdef QMC_CUDA
 #include "Configuration.h"
 #include "Message/Communicate.h"
 #include "Message/CommOperators.h"
 #include <cuda_runtime_api.h>
-<<<<<<< HEAD
-=======
 #include <unistd.h>
 #include <CUDA/gpu_misc.h>
 #include <nvml.h>
 
 #define MAX_GPU_SPLINE_SIZE_MB 81920
->>>>>>> 435ff6aa
 
 /** Obtains the number of appropriate Cuda devices on the current MPI rank's node
  */
@@ -218,7 +215,6 @@
       num_appropriate++;
       if (num_appropriate == num+1)
       {
-        #pragma omp parallel
         cudaSetDevice (device);
         set_cuda_device=true;
         std::ostringstream out;
@@ -237,11 +233,13 @@
   }
 }
 
-#ifdef QMC_CUDA
-#include <unistd.h>
-#include <CUDA/gpu_misc.h>
-
-#define MAX_GPU_SPLINE_SIZE_MB 81920
+inline void Finalize_CUDA()
+{
+  gpu::finalizeCublas();
+  gpu::finalizeCUDAEvents();
+  gpu::finalizeCUDAStreams();
+  cudaDeviceReset();
+}
 
 /** Initialize Cuda device on current MPI rank
  */
@@ -269,30 +267,8 @@
   // Output maximum spline buffer size for first MPI rank
   if(gpu::rank==0)
     std::cerr << "Default MAX_GPU_SPLINE_SIZE_MB is " << gpu::MaxGPUSpineSizeMB << " MB." << std::endl;
-}
-
-inline void Finalize_CUDA()
-{
-  gpu::finalizeCublas();
-  gpu::finalizeCUDAEvents();
-  gpu::finalizeCUDAStreams();
-  cudaDeviceReset();
-}
-#else
-/** Initialize Cuda device on current MPI rank
- */
-inline void Init_CUDA()
-{
-  int devNum = get_device_num();
-  set_appropriate_device_num(devNum);
-}
-
-inline void Finalize_CUDA()
-{
-  cudaDeviceReset();
-}
-#endif
-
+  return;
+}
 #else
 inline void Init_CUDA()
 {
