#//////////////////////////////////////////////////////////////////////////////////////
#// This file is distributed under the University of Illinois/NCSA Open Source License.
#// See LICENSE file in top directory for details.
#//
#// Copyright (c) 2016 Jeongnim Kim and QMCPACK developers.
#//
#// File developed by: Jeongnim Kim, jeongnim.kim@gmail.com, University of Illinois at Urbana-Champaign
#//                    Jeremy McMinnis, jmcminis@gmail.com, University of Illinois at Urbana-Champaign
#//                    Ken Esler, kpesler@gmail.com, University of Illinois at Urbana-Champaign
#//                    Cynthia Gu, zg1@ornl.gov, Oak Ridge National Laboratory
#//                    Norbert Podhorszki, pnorbert@ornl.gov, Oak Ridge National Laboratory
#//                    Raymond Clay III, j.k.rofling@gmail.com, Lawrence Livermore National Laboratory
#//                    Ying Wai Li, yingwaili@ornl.gov, Oak Ridge National Laboratory
#//                    Marl Dewing, markdewing@gmail.com, University of Illinois at Urbana-Champaign
#//		       Ye Luo, yeluo@anl.gov, Argonne National Laboratory
#//
#// File created by: Jeongnim Kim, jeongnim.kim@gmail.com, University of Illinois at Urbana-Champaign
#//////////////////////////////////////////////////////////////////////////////////////

CONFIGURE_FILE(${qmcpack_SOURCE_DIR}/src/config.h.cmake.in
  ${qmcpack_BINARY_DIR}/src/config.h)

SET(GITREV_BARE_FILE git-rev.h)
SET(GITREV_BARE_TMP git-rev-tmp.h)
SET(GITREV_FILE ${CMAKE_BINARY_DIR}/src/${GITREV_BARE_FILE})
SET(GITREV_TMP ${CMAKE_BINARY_DIR}/src/${GITREV_BARE_TMP})

# Always clean up git-rev-tmp.h file when cmake is run
EXECUTE_PROCESS(
  COMMAND ${CMAKE_COMMAND} -E remove ${GITREV_TMP}
)

IF (IS_GIT_PROJECT)
  # The following custom command picks up changes to the git revision information
  # every time the project is rebuilt. Even if the repository is updated (git pull)
  # without re-running cmake. It also appends '-dirty' to the commit hash if there are
  # unsaved changes to the repository.
  #
  # To avoid triggering a relink every time, the repository info is saved to
  # a temporary file, and the temporary file is copied over the actual file
  # only if the contents changed (using 'copy_if_different').
  # The temporary file is deleted to force the custom command to run on
  # the next build.
  #
  # Apparently custom commands need to be defined where the output is used.
  # If this in the main CMakeLists.txt it does not work.

  # Sed flags were once an issue and some HPC have old sed's
  set(SED_FLAG "-E")
  EXECUTE_PROCESS(COMMAND "sed" ${SED_FLAG} "s/\"/\\\\\"/g" "<${CMAKE_CURRENT_SOURCE_DIR}/CMakeLists.txt"
    OUTPUT_QUIET
    ERROR_VARIABLE SED_ERROR)
  if ( SED_ERROR MATCHES ".*invalid.*" )
    set(SED_FLAG "-r")
    EXECUTE_PROCESS(COMMAND "sed" ${SED_FLAG} "s/\"/\\\\\"/g" "<${CMAKE_CURRENT_SOURCE_DIR}/CMakeLists.txt"
      OUTPUT_QUIET ERROR_QUIET
      ERROR_VARIABLE SED_ERROR)
    if ( SED_ERROR MATCHES ".*invalid.*" )
      MESSAGE(WARNING "Your system supports neither the sed -E or -r flag, git revision information will not be included in output")
    else ( SED_ERROR MATCHES ".*invalid.*" )
      MESSAGE("sed supports -r")
    endif ( SED_ERROR MATCHES ".*invalid.*" )
  else ( SED_ERROR MATCHES ".*invalid.*" )
    MESSAGE("sed supports -E")
  endif ( SED_ERROR MATCHES ".*invalid.*" )

  ADD_CUSTOM_COMMAND(
    OUTPUT ${GITREV_TMP}
    COMMAND ${CMAKE_COMMAND} -E echo_append "#define GIT_BRANCH_RAW " > ${GITREV_TMP}
    COMMAND ${GIT_EXECUTABLE} rev-parse --abbrev-ref HEAD >> ${GITREV_TMP}
    COMMAND ${CMAKE_COMMAND} -E echo >> ${GITREV_TMP}
    COMMAND ${CMAKE_COMMAND} -E echo_append "#define GIT_HASH_RAW " >> ${GITREV_TMP}
    COMMAND ${GIT_EXECUTABLE} describe --always --dirty --abbrev=40 --match="NoTagWithThisName" >> ${GITREV_TMP}
    COMMAND ${CMAKE_COMMAND} -E echo >> ${GITREV_TMP}
    COMMAND ${CMAKE_COMMAND} -E echo_append "#define GIT_COMMIT_LAST_CHANGED_RAW " >> ${GITREV_TMP}
    COMMAND ${GIT_EXECUTABLE} log -1 --format=%ad >> ${GITREV_TMP}
    COMMAND ${CMAKE_COMMAND} -E echo >> ${GITREV_TMP}
    COMMAND ${CMAKE_COMMAND} -E echo_append "#define GIT_COMMIT_SUBJECT_RAW \"" >> ${GITREV_TMP}
    COMMAND ${GIT_EXECUTABLE} log -1 --format=%s | sed ${SED_FLAG} "s/\"/\\\\\"/g" | tr -d '\\n' >> ${GITREV_TMP}
    COMMAND ${CMAKE_COMMAND} -E echo_append "\"" >> ${GITREV_TMP}
    COMMAND ${CMAKE_COMMAND} -E echo >> ${GITREV_TMP}
    COMMAND ${CMAKE_COMMAND} -E copy_if_different ${GITREV_TMP} ${GITREV_FILE}
    COMMAND ${CMAKE_COMMAND} -E remove ${GITREV_TMP}
    WORKING_DIRECTORY ${CMAKE_SOURCE_DIR}
    VERBATIM
  )

  # Print some configure-time git info (useful for understanding what commits
  # are in particular build for the nightly CDash reports)

  EXECUTE_PROCESS(
    COMMAND ${GIT_EXECUTABLE} rev-parse --abbrev-ref HEAD
    OUTPUT_VARIABLE GIT_CONFIG_BRANCH
    WORKING_DIRECTORY ${CMAKE_SOURCE_DIR}
    OUTPUT_STRIP_TRAILING_WHITESPACE
  )

  # Breaking down the arguments to 'git describe'
  #  --abbrev=40     Size of hash to print.  This should print the entire hash.
  #  --dirty         Append hash with '-dirty' if there are uncommitted changes.
  # The behavior of describe looks for a tag in the parents first, and then falls
  # back to the commit hash (if --always is specified)
  #  --always        Show the commit hash as fallback
  #  --match="NoTagWithThisName"
  #     If a tag is found, the output looks like:
  #       second_annotated_tag-29-g1fd38cccc0fd2f683ec223ca0783bb671bfedd4e
  #     In order to always get just the commit hash, specify a tag pattern
  #     that should never match.
  EXECUTE_PROCESS(
    COMMAND ${GIT_EXECUTABLE} describe --always --dirty --abbrev=40 --match="NoTagWithThisName"
    OUTPUT_VARIABLE GIT_CONFIG_COMMIT_HASH
    WORKING_DIRECTORY ${CMAKE_SOURCE_DIR}
    OUTPUT_STRIP_TRAILING_WHITESPACE
  )
  MESSAGE("Git branch: ${GIT_CONFIG_BRANCH}")
  MESSAGE("Git commit hash: ${GIT_CONFIG_COMMIT_HASH}")
ENDIF()

INCLUDE_DIRECTORIES("${qmcpack_SOURCE_DIR}/external_codes/boost_multi")


  ####################################
  # create libqmcutil
  ####################################
  SET(UTILITIES
    qmc_common.cpp
    Utilities/RandomGenerator.cpp
    Utilities/OhmmsObject.cpp
    Utilities/SpeciesSet.cpp
    Utilities/SimpleParser.cpp
    Utilities/NewTimer.cpp
    Utilities/RunTimeManager.cpp
    Utilities/ProgressReportEngine.cpp
    Utilities/unit_conversion.cpp
    OhmmsData/Libxml2Doc.cpp
    OhmmsApp/ProjectData.cpp
    OhmmsApp/RandomNumberControl.cpp
    Numerics/OhmmsBlas.cpp
    Numerics/OptimizableFunctorBase.cpp
    Numerics/SmoothFunctions.cpp
    QMCFactory/OneDimGridFactory.cpp
    Message/Communicate.cpp
    Message/MPIObjectBase.cpp
    Optimize/VariableSet.cpp
    io/hdf_archive.cpp
    )
IF (IS_GIT_PROJECT)
  SET(UTILITIES "${UTILITIES};${GITREV_TMP}")
ENDIF()

  IF(QMC_CUDA)
    SET(UTILITIES ${UTILITIES}
      Numerics/CUDA/cuda_inverse.cu
      CUDA/gpu_vector.cpp
      CUDA/gpu_misc.cpp
      Particle/accept_kernel.cu)
  ENDIF(QMC_CUDA)

  IF(QMC_CUDA)
    CUDA_ADD_LIBRARY(qmcutil ${UTILITIES})
    CUDA_ADD_CUBLAS_TO_TARGET(qmcutil)
  ELSE(QMC_CUDA)
    ADD_LIBRARY(qmcutil ${UTILITIES})
  ENDIF(QMC_CUDA)

  IF(HAVE_CUDA)
    TARGET_LINK_LIBRARIES(qmcutil PRIVATE ${CUDA_LIBRARIES})
  ENDIF(HAVE_CUDA)

  TARGET_LINK_LIBRARIES(qmcutil PUBLIC message)
  TARGET_LINK_LIBRARIES(qmcutil PUBLIC LibXml2::LibXml2 IO::HDF5 Boost::boost ${QMC_UTIL_LIBS})

  # For unit tests, enable use for the fake RNG
  FUNCTION( USE_FAKE_RNG TARGET )
    TARGET_COMPILE_DEFINITIONS(${TARGET} PRIVATE "USE_FAKE_RNG")
  ENDFUNCTION()

  # Put the fake RNG in a separate library so production code doesn't
  # accidentally link to it
  SET(UNIT_TEST_UTILITIES
    Utilities/FakeRandom.cpp
  )
  ADD_LIBRARY(qmcfakerng ${UNIT_TEST_UTILITIES})

<<<<<<< HEAD
  SUBDIRS(Particle)
=======
  #IF(QMC_BUILD_STATIC)
  #  ADD_LIBRARY(qmcutil STATIC ${UTILITIES})
  #ELSE(QMC_BUILD_STATIC)
  #  ADD_LIBRARY(qmcutil SHARED ${UTILITIES})
  #ENDIF(QMC_BUILD_STATIC)

  ####################################
  # create libqmcbase
  ####################################
  SET(PARTICLE ${PARTICLE}
    Particle/InitMolecularSystem.cpp
    Particle/ParticleSetPool.cpp
    Particle/ParticleSet.cpp
    Particle/VirtualParticleSet.cpp
    Particle/ParticleSet.BC.cpp
    Particle/DynamicCoordinatesBuilder.cpp
    Particle/MCWalkerConfiguration.cpp
    Particle/SampleStack.cpp
    Particle/createDistanceTableAA.cpp
    Particle/createDistanceTableAB.cpp
    Particle/HDFWalkerInputManager.cpp
    LongRange/KContainer.cpp
    LongRange/StructFact.cpp
    LongRange/LPQHIBasis.cpp
    LongRange/LPQHISRCoulombBasis.cpp
    LongRange/EwaldHandler.cpp
    LongRange/EwaldHandler3D.cpp
    LongRange/LRCoulombSingleton.cpp
    )

  IF(ENABLE_OFFLOAD)
    SET(PARTICLE ${PARTICLE}
      Particle/createDistanceTableABOMP.cpp
      )
  ENDIF(ENABLE_OFFLOAD)

  IF(OHMMS_DIM MATCHES 2)
    SET(PARTICLE ${PARTICLE} LongRange/TwoDEwaldHandler.cpp)
  ENDIF(OHMMS_DIM MATCHES 2)


  SET(PARTICLEIO
    ParticleTags.cpp
    ParticleIO/ParticleLayoutIO.cpp
    ParticleIO/XMLParticleIO.cpp
    ParticleIO/ParticleIOUtility.cpp
    Particle/HDFWalkerOutput.cpp
    Particle/HDFWalkerInput_0_0.cpp
    Particle/HDFWalkerInput_0_4.cpp
    )

  IF(OHMMS_DIM MATCHES 3)
    SET(PARTICLEIO ${PARTICLEIO} ParticleIO/ESHDFParticleParser.cpp)
  ENDIF(OHMMS_DIM MATCHES 3)

  #Need to add this if nothing else but miniapps is compiled
  IF(QMC_BUILD_SANDBOX_ONLY)
    SET(PARTICLE ${PARTICLE} QMCWaveFunctions/WaveFunctionComponent.cpp)
  ENDIF(QMC_BUILD_SANDBOX_ONLY)

  ADD_LIBRARY(qmcbase ${PARTICLE} ${PARTICLEIO})

  TARGET_LINK_LIBRARIES(qmcbase PRIVATE qmcminimalcontainers Math::BLAS_LAPACK Math::scalar_vector_functions)
  TARGET_LINK_LIBRARIES(qmcbase PRIVATE platform_device)

  TARGET_LINK_LIBRARIES(qmcbase PUBLIC qmcutil)

>>>>>>> 534fdab7
  SUBDIRS(einspline)
  SUBDIRS(MinimalContainers)
  SUBDIRS(Message)
  SUBDIRS(Platforms)

if(QMC_BUILD_SANDBOX_ONLY)

  MESSAGE(STATUS "Minimal build: only Sandbox")
  SUBDIRS(Sandbox)

else() #{{{

  SUBDIRS(QMCWaveFunctions)
  SUBDIRS(QMCHamiltonians)
  SUBDIRS(QMCDrivers)

  IF(BUILD_LMYENGINE_INTERFACE)
    SET(FORMIC_BINARY_DIR ${qmcpack_BINARY_DIR})
    SUBDIRS(formic/utils)
  ENDIF(BUILD_LMYENGINE_INTERFACE)

  IF(BUILD_AFQMC)
   SUBDIRS(AFQMC)
  ENDIF(BUILD_AFQMC)

  IF(BUILD_FCIQMC)
   SUBDIRS(FCIQMC)
  ENDIF(BUILD_FCIQMC)

  SUBDIRS(QMCApp)

  #IF(BUILD_QMCTOOLS)
  SUBDIRS(QMCTools)
  #ENDIF(BUILD_QMCTOOLS)

  IF (BUILD_UNIT_TESTS) #{
    #Unit test directories
    INCLUDE_DIRECTORIES(${PROJECT_SOURCE_DIR}/external_codes/catch)
    INCLUDE(${PROJECT_SOURCE_DIR}/CMake/unit_test.cmake)
    SUBDIRS(OhmmsPETE/tests)
    SUBDIRS(OhmmsSoA/tests)
    SUBDIRS(Numerics/tests)
    SUBDIRS(Utilities/tests)
    SUBDIRS(einspline/tests)
    SUBDIRS(spline2/tests)
    SUBDIRS(Concurrency/tests)
    SUBDIRS(OhmmsData/tests)
    SUBDIRS(io/tests)
    SUBDIRS(QMCWaveFunctions/tests)
    SUBDIRS(QMCHamiltonians/tests)
    SUBDIRS(type_traits/tests)
    SUBDIRS(Estimators/tests)
    SUBDIRS(QMCDrivers/tests)
    SUBDIRS(QMCApp/tests)
    SUBDIRS(Message/tests)
    SUBDIRS(CUDA/tests)
    SUBDIRS(Optimize/tests)
    SUBDIRS(MinimalContainers/tests)
    SUBDIRS(QMCTools/tests)
  ENDIF() #}

endif() #}}}<|MERGE_RESOLUTION|>--- conflicted
+++ resolved
@@ -182,81 +182,11 @@
   )
   ADD_LIBRARY(qmcfakerng ${UNIT_TEST_UTILITIES})
 
-<<<<<<< HEAD
-  SUBDIRS(Particle)
-=======
-  #IF(QMC_BUILD_STATIC)
-  #  ADD_LIBRARY(qmcutil STATIC ${UTILITIES})
-  #ELSE(QMC_BUILD_STATIC)
-  #  ADD_LIBRARY(qmcutil SHARED ${UTILITIES})
-  #ENDIF(QMC_BUILD_STATIC)
-
-  ####################################
-  # create libqmcbase
-  ####################################
-  SET(PARTICLE ${PARTICLE}
-    Particle/InitMolecularSystem.cpp
-    Particle/ParticleSetPool.cpp
-    Particle/ParticleSet.cpp
-    Particle/VirtualParticleSet.cpp
-    Particle/ParticleSet.BC.cpp
-    Particle/DynamicCoordinatesBuilder.cpp
-    Particle/MCWalkerConfiguration.cpp
-    Particle/SampleStack.cpp
-    Particle/createDistanceTableAA.cpp
-    Particle/createDistanceTableAB.cpp
-    Particle/HDFWalkerInputManager.cpp
-    LongRange/KContainer.cpp
-    LongRange/StructFact.cpp
-    LongRange/LPQHIBasis.cpp
-    LongRange/LPQHISRCoulombBasis.cpp
-    LongRange/EwaldHandler.cpp
-    LongRange/EwaldHandler3D.cpp
-    LongRange/LRCoulombSingleton.cpp
-    )
-
-  IF(ENABLE_OFFLOAD)
-    SET(PARTICLE ${PARTICLE}
-      Particle/createDistanceTableABOMP.cpp
-      )
-  ENDIF(ENABLE_OFFLOAD)
-
-  IF(OHMMS_DIM MATCHES 2)
-    SET(PARTICLE ${PARTICLE} LongRange/TwoDEwaldHandler.cpp)
-  ENDIF(OHMMS_DIM MATCHES 2)
-
-
-  SET(PARTICLEIO
-    ParticleTags.cpp
-    ParticleIO/ParticleLayoutIO.cpp
-    ParticleIO/XMLParticleIO.cpp
-    ParticleIO/ParticleIOUtility.cpp
-    Particle/HDFWalkerOutput.cpp
-    Particle/HDFWalkerInput_0_0.cpp
-    Particle/HDFWalkerInput_0_4.cpp
-    )
-
-  IF(OHMMS_DIM MATCHES 3)
-    SET(PARTICLEIO ${PARTICLEIO} ParticleIO/ESHDFParticleParser.cpp)
-  ENDIF(OHMMS_DIM MATCHES 3)
-
-  #Need to add this if nothing else but miniapps is compiled
-  IF(QMC_BUILD_SANDBOX_ONLY)
-    SET(PARTICLE ${PARTICLE} QMCWaveFunctions/WaveFunctionComponent.cpp)
-  ENDIF(QMC_BUILD_SANDBOX_ONLY)
-
-  ADD_LIBRARY(qmcbase ${PARTICLE} ${PARTICLEIO})
-
-  TARGET_LINK_LIBRARIES(qmcbase PRIVATE qmcminimalcontainers Math::BLAS_LAPACK Math::scalar_vector_functions)
-  TARGET_LINK_LIBRARIES(qmcbase PRIVATE platform_device)
-
-  TARGET_LINK_LIBRARIES(qmcbase PUBLIC qmcutil)
-
->>>>>>> 534fdab7
   SUBDIRS(einspline)
   SUBDIRS(MinimalContainers)
   SUBDIRS(Message)
   SUBDIRS(Platforms)
+  SUBDIRS(Particle)
 
 if(QMC_BUILD_SANDBOX_ONLY)
 
