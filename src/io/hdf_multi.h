--- conflicted
+++ resolved
@@ -15,15 +15,12 @@
 #include "multi/array.hpp"
 #include "multi/array_ref.hpp"
 
-<<<<<<< HEAD
 #ifdef BUILD_AFQMC 
 #ifdef QMC_CUDA
 #include "AFQMC/Memory/CUDA/cuda_gpu_pointer.hpp"
 #endif
 #endif
 
-=======
->>>>>>> f8378aee
 namespace qmcplusplus
 {
 
