--- conflicted
+++ resolved
@@ -245,13 +245,8 @@
 
     // need to check if this is equivalent to QR!!!
     template<class Mat>
-<<<<<<< HEAD
     void Orthogonalize(Mat&& A, T LogOverlapFactor, T* res=nullptr) {
-#ifdef QMC_CUDA
-=======
-    void Orthogonalize(Mat&& A, T* res=nullptr) {
 #ifdef ENABLE_CUDA
->>>>>>> 67c4591a
       // QR on the transpose
       int NMO = A.size(0);
       int NAEA = A.size(1);
