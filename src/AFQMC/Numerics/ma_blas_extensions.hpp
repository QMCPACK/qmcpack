--- conflicted
+++ resolved
@@ -218,9 +218,6 @@
         return std::forward<MultiArray2D>(m);
 }
 
-<<<<<<< HEAD
-// Kernel?
-=======
 // A[k][i] = B[k][i][i]
 template<class MultiArray3D, class MultiArray2D,
         typename = typename std::enable_if< std::decay<MultiArray3D>::type::dimensionality == 3 >,
@@ -237,7 +234,6 @@
                 pointer_dispatch(A.origin()),A.stride(0)); 
 }
 
->>>>>>> a8d04fc8
 template<class CSR,
          class MultiArray2D,
          typename = typename std::enable_if_t<(std::decay<CSR>::type::dimensionality == -2)>,
