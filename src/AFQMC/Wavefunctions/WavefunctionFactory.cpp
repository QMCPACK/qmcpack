//////////////////////////////////////////////////////////////////////
// This file is distributed under the University of Illinois/NCSA Open Source
// License.  See LICENSE file in top directory for details.
//
// Copyright (c) 2016 Jeongnim Kim and QMCPACK developers.
//
// File developed by:
// Miguel A. Morales, moralessilva2@llnl.gov 
//    Lawrence Livermore National Laboratory 
//
// File created by:
// Miguel A. Morales, moralessilva2@llnl.gov 
//    Lawrence Livermore National Laboratory 
////////////////////////////////////////////////////////////////////////////////

#include<random>

#include "io/hdf_archive.h"
#include "AFQMC/Utilities/readWfn.h"
#include "AFQMC/Matrix/csr_hdf5_readers.hpp"
#include "AFQMC/Wavefunctions/WavefunctionFactory.h"
#include "AFQMC/Wavefunctions/Wavefunction.hpp"
#include "AFQMC/SlaterDeterminantOperations/SlaterDetOperations.hpp"
#include "AFQMC/Wavefunctions/NOMSD.hpp"
#include "AFQMC/Wavefunctions/PHMSD.hpp"
#include "AFQMC/HamiltonianOperations/HamOpsIO.hpp"
#include "AFQMC/Wavefunctions/Excitations.hpp"

namespace qmcplusplus
{

namespace afqmc
{

Wavefunction WavefunctionFactory::fromASCII(TaskGroup_& TGprop, TaskGroup_& TGwfn, 
                                            xmlNodePtr cur, WALKER_TYPES walker_type, Hamiltonian& h, 
                                            RealType cutvn, int targetNW)
{
  if(cur == NULL)
    APP_ABORT("Error: NULL xml pointer in HamiltonianFactory::parse(). \n");

  std::string type("msd");
  std::string info("info0");
  std::string init_type("");
  std::string name("");
  OhmmsAttributeSet oAttrib;
  oAttrib.add(type,"type");
  oAttrib.add(info,"info");
  oAttrib.add(init_type,"init");
  oAttrib.add(name,"name");
  oAttrib.put(cur);

  std::transform(type.begin(),type.end(),type.begin(),(int (*)(int)) tolower);
  std::transform(init_type.begin(),init_type.end(),init_type.begin(),(int (*)(int)) tolower);

  if(InfoMap.find(info) == InfoMap.end()) {
    app_error()<<"ERROR: Undefined info in WavefunctionFactory. \n";
    APP_ABORT("ERROR: Undefined info in WavefunctionFactory. \n");
  }

  RealType cutv2(0.);   
  int ndets_to_read(-1); // if not set, read the entire file
  int initial_configuration=0;  
  double randomize_guess(0.0);
  std::string str("false");
  std::string filename("");
  std::string restart_file("");
  std::string write_trial_density_matrix("");
  ParameterSet m_param;
  m_param.add(filename,"filename","std::string");
  m_param.add(restart_file,"restart_file","std::string");
  m_param.add(write_trial_density_matrix,"trial_density_matrix","std::string");
  m_param.add(cutv2,"cutoff","double");
  m_param.add(ndets_to_read,"ndet","int");
  m_param.add(initial_configuration,"initial_configuration","int");
  m_param.add(randomize_guess,"randomize_guess","double");
  m_param.put(cur);

  AFQMCInfo& AFinfo = InfoMap[info];
  auto NCE = h.getNuclearCoulombEnergy();

  int NMO = AFinfo.NMO;
  int NAEA = AFinfo.NAEA;
  int NAEB = AFinfo.NAEB;

  std::ifstream in;
  in.open(filename.c_str());
  if(in.fail()) {
     app_error()<<"Problems opening file:  " <<filename <<std::endl;
     APP_ABORT("Problems opening file. \n");
  }
  std::string wfn_type = getWfnType(in);

  using Alloc = shared_allocator<ComplexType>;
  if(type=="msd" || type=="nomsd") {

    app_log()<<" Wavefunction type: NOMSD\n";

    std::vector<ComplexType> ci;
    std::vector<PsiT_Matrix> PsiT;
    if(wfn_type == "occ" || wfn_type == "mixed") {
      std::vector<PsiT_Matrix> PsiT_MO; // read_ph_wavefunction returns the full MO matrix
      // careful here!!!!
      // number of terms in PsiT_MO depend on RHF/UHF type, not on walker_type!!!
      ph_excitations<int,ComplexType> abij = read_ph_wavefunction(in,ndets_to_read,walker_type,
                                                                  TGwfn.Node(),NMO,NAEA,NAEB,PsiT_MO);
      assert(abij.number_of_configurations() == ndets_to_read);
      int NEL = (walker_type==NONCOLLINEAR)?(NAEA+NAEB):NAEA;
      int N_ = (walker_type==NONCOLLINEAR)?2*NMO:NMO;
      ComplexType one(1.0,0.0);
      if(walker_type==COLLINEAR)
        PsiT.reserve(2*ndets_to_read);
      else
        PsiT.reserve(ndets_to_read);
      ci.reserve(ndets_to_read);
      auto refc = abij.reference_configuration();
      // add reference
      ci.emplace_back(std::get<2>(*abij.configurations_begin()));
      if(wfn_type == "occ")
        PsiT.emplace_back(PsiT_Matrix(tp_ul_ul{NEL,N_},tp_ul_ul{0,0},1,Alloc(TGwfn.Node())));
      else
        PsiT.emplace_back(PsiT_Matrix(tp_ul_ul{NEL,N_},tp_ul_ul{0,0},
                          get_nnz(PsiT_MO[0],refc,NEL,0),Alloc(TGwfn.Node())));
      if(TGwfn.Node().root()) {
        if(wfn_type == "occ") {
          for(int k=0; k<NEL; k++)
            PsiT.back().emplace_back({k,*(refc+k)},one);
        } else {
          for(int k=0; k<NEL; k++) {
            size_t ki = *(refc+k); // occupied state #k
            auto col = PsiT_MO[0].non_zero_indices2_data(ki);
            auto val = PsiT_MO[0].non_zero_values_data(ki);
            for(size_t ic=0, icend=PsiT_MO[0].num_non_zero_elements(ki); ic<icend; ic++, ++col, ++val)
              PsiT.back().emplace_back({k,*col},*val);
          }
        }
      }
      if(walker_type==COLLINEAR) {
        if(wfn_type == "occ")
          PsiT.emplace_back(PsiT_Matrix(tp_ul_ul{NAEB,NMO},tp_ul_ul{0,0},1,Alloc(TGwfn.Node())));
        else
          PsiT.emplace_back(PsiT_Matrix(tp_ul_ul{NAEB,NMO},tp_ul_ul{0,0},
                            get_nnz(PsiT_MO.back(),refc+NAEA,NAEB,NMO),Alloc(TGwfn.Node())));
        if(TGwfn.Node().root()) {
          if(wfn_type == "occ") {
            for(int k=0; k<NAEB; k++)
              PsiT.back().emplace_back({k,*(refc+NAEA+k)-NMO},one);
          } else {
            for(int k=0; k<NAEB; k++) {
              size_t ki = *(refc+NAEA+k)-NMO; // occupied state #k
              // this should be correct 
              auto col = PsiT_MO.back().non_zero_indices2_data(ki);
              auto val = PsiT_MO.back().non_zero_values_data(ki);
              for(size_t ic=0, icend=PsiT_MO.back().num_non_zero_elements(ki); ic<icend; ic++, ++col, ++val)
                PsiT.back().emplace_back({k,*col},*val);
            }
          }
        } 
      }
      // work array
      std::vector<int> iwork(NAEA); 
      auto configurations = abij.configurations_begin()+1;
      for(; configurations<abij.configurations_end(); ++configurations) {
        ci.emplace_back(std::get<2>(*configurations));
        abij.get_alpha_configuration( std::get<0>(*configurations) ,iwork); 
        if(wfn_type == "occ")
          PsiT.emplace_back(PsiT_Matrix(tp_ul_ul{NEL,N_},tp_ul_ul{0,0},1,Alloc(TGwfn.Node())));
        else 
          PsiT.emplace_back(PsiT_Matrix(tp_ul_ul{NEL,N_},tp_ul_ul{0,0},
                        get_nnz(PsiT_MO[0],iwork.data(),NEL,0),Alloc(TGwfn.Node())));
        if(TGwfn.Node().root()) { 
          // add excited configuration
          if(wfn_type == "occ") {
            for(int k=0; k<NEL; k++) 
              PsiT.back().emplace_back({k,iwork[k]},one); 
          } else {
            for(int k=0; k<NEL; k++) {
              size_t ki = iwork[k]; // occupied state #k
              auto col = PsiT_MO[0].non_zero_indices2_data(ki);
              auto val = PsiT_MO[0].non_zero_values_data(ki);
              for(size_t ic=0, icend=PsiT_MO[0].num_non_zero_elements(ki); ic<icend; ic++, ++col, ++val)
                PsiT.back().emplace_back({k,*col},*val);
            }
          }
        }
        if(walker_type==COLLINEAR) {
          abij.get_beta_configuration( std::get<1>(*configurations) ,iwork); 
          if(wfn_type == "occ")
            PsiT.emplace_back(PsiT_Matrix(tp_ul_ul{NAEB,NMO},tp_ul_ul{0,0},1,Alloc(TGwfn.Node())));
          else
            PsiT.emplace_back(PsiT_Matrix(tp_ul_ul{NAEB,NMO},tp_ul_ul{0,0},
                            get_nnz(PsiT_MO.back(),iwork.data(),NAEB,NMO),Alloc(TGwfn.Node())));
          if(TGwfn.Node().root()) { 
            if(wfn_type == "occ") {
              for(int k=0; k<NAEB; k++) 
                PsiT.back().emplace_back({k,iwork[k]-NMO},one); 
            } else {
              for(int k=0; k<NAEB; k++) {
                size_t ki = iwork[k]-NMO; // occupied state #k
                auto col = PsiT_MO.back().non_zero_indices2_data(ki);
                auto val = PsiT_MO.back().non_zero_values_data(ki);
                for(size_t ic=0, icend=PsiT_MO.back().num_non_zero_elements(ki); ic<icend; ic++, ++col, ++val)
                  PsiT.back().emplace_back({k,*col},*val);
              }
            }
          } 
        } 
      } 
    } else if(wfn_type == "matrix") {
      read_general_wavefunction(in,ndets_to_read,walker_type,TGwfn.Node(),
                    NMO,NAEA,NAEB,PsiT,ci);
    } else {
      APP_ABORT("Error: Unknown wfn_type in WavefunctionFactory with MSD wavefunction.\n");
    }
    TGwfn.node_barrier();

    // if requested, create restart file
    // Will use phdf5 in the future, for now only head node writes
    hdf_archive dump(TGwfn.Global());
    if(restart_file != "") {
      if(TGwfn.Global().root()) {
        if(!dump.create(restart_file,H5F_ACC_EXCL)) {
          app_error()<<" Error opening restart file in WavefunctionFactory. \n";
          APP_ABORT("");
        }
        dump.push("Wavefunction");
        dump.push("NOMSD");
        std::vector<int> dims{NMO,NAEA,NAEB,walker_type,ndets_to_read};
        dump.write(dims,"dims"); 
        std::vector<ValueType> et{NCE}; 
        dump.write(et,"NCE"); 
        dump.write(ci,"CICOEFFICIENTS"); 
        for(int i=0; i<PsiT.size(); ++i) { 
          dump.push(std::string("PsiT_")+std::to_string(i));
          csr_hdf5::CSR2HDF(dump,PsiT[i]);
          dump.pop();  
        }
      }  
    }
    // multideterminant NOMSD needs 
    auto HOps(h.getHamiltonianOperations(wfn_type == "occ" && walker_type==CLOSED,
			ndets_to_read>1,walker_type,PsiT,cutvn,cutv2,TGprop,TGwfn,dump));  
    if(restart_file != "") 
      if(TGwfn.Global().root()) {
        dump.pop();
        dump.pop();
        dump.close();
      }  
    TGwfn.node_barrier();
    // add initial_guess
    auto guess = initial_guess.find(name);
    if( guess == initial_guess.end() ) {
      auto newg = initial_guess.insert(
                std::make_pair(name,boost::multi::array<ComplexType,3>({2,NMO,NAEA})));
      int iC = (walker_type!=COLLINEAR?initial_configuration:2*initial_configuration);
      if( iC >= PsiT.size() )
        APP_ABORT(" Error: initial_configuration > ndets_to_read \n"); 
      if(!newg.second)
        APP_ABORT(" Error: Problems adding new initial guess. \n"); 
      using ma::conj;
      std::fill_n((newg.first)->second.origin(),2*NMO*NAEA,ComplexType(0.0,0.0));
      {  
        auto pbegin = PsiT[iC].pointers_begin(); 
        auto pend = PsiT[iC].pointers_end(); 
        auto p0 = pbegin[0]; 
        auto v0 = PsiT[iC].non_zero_values_data();  
        auto c0 = PsiT[iC].non_zero_indices2_data();  
        for(int i=0; i<PsiT[iC].size(0); i++) 
          for(int ip=pbegin[i]; ip<pend[i]; ip++) { 
            ((newg.first)->second)[0][c0[ip-p0]][i] = conj(v0[ip-p0]);
          }
      }  
      if(walker_type==COLLINEAR) {
        auto pbegin = PsiT[iC+1].pointers_begin(); 
        auto pend = PsiT[iC+1].pointers_end();  
        auto p0 = pbegin[0];                
        auto v0 = PsiT[iC+1].non_zero_values_data();
        auto c0 = PsiT[iC+1].non_zero_indices2_data();
        for(int i=0; i<PsiT[iC+1].size(0); i++) 
          for(int ip=pbegin[i]; ip<pend[i]; ip++) { 
            ((newg.first)->second)[1][c0[ip-p0]][i] = conj(v0[ip-p0]);  
          }
      }  
    } else
      APP_ABORT(" Error: Problems adding new initial guess, already exists. \n"); 

    if(TGwfn.TG_local().size() > 1) {
      SlaterDetOperations SDetOp( SlaterDetOperations_shared<ComplexType>(
                        ((walker_type!=NONCOLLINEAR)?(NMO):(2*NMO)),
                        ((walker_type!=NONCOLLINEAR)?(NAEA):(NAEA+NAEB)) ));
      return Wavefunction(NOMSD(AFinfo,cur,TGwfn,std::move(SDetOp),std::move(HOps),
                        std::move(ci),std::move(PsiT),
                        walker_type,NCE,targetNW)); 
    } else 
    {
      SlaterDetOperations SDetOp( SlaterDetOperations_serial<device_allocator<ComplexType>>(
                        ((walker_type!=NONCOLLINEAR)?(NMO):(2*NMO)),
                        ((walker_type!=NONCOLLINEAR)?(NAEA):(NAEA+NAEB)) ));
      return Wavefunction(NOMSD(AFinfo,cur,TGwfn,std::move(SDetOp),std::move(HOps),
                        std::move(ci),std::move(PsiT),
                        walker_type,NCE,targetNW));
    }

  } else if(type == "phmsd") {

    app_log()<<" Wavefunction type: PHMSD\n";

    /* Implementation notes: 
     *  - PsiT: [Nact, NMO] where Nact is the number of active space orbitals, 
     *                     those that participate in the ci expansion
     *  - The half rotation is done with respect to the supermatrix PsiT
     *  - Need to calculate Nact and create a mapping from orbital index to actice space index.
     *    Those orbitals in the corresponding virtual space (not in active) map to -1 as a precaution.
     */   

    // assuming walker_type==COLLINEAR for now, specialize a type for perfect pairing PHMSD
    if(walker_type!=COLLINEAR)
      APP_ABORT("Error: PHMSD requires a COLLINEAR calculation.\n");
    std::vector<PsiT_Matrix> PsiT_MO;
    ph_excitations<int,ComplexType> abij = read_ph_wavefunction(in,ndets_to_read,walker_type,
                  TGwfn.Node(),NMO,NAEA,NAEB,PsiT_MO);
    int NEL = (walker_type==NONCOLLINEAR)?(NAEA+NAEB):NAEA;  
    int N_ = (walker_type==NONCOLLINEAR)?2*NMO:NMO;
    if(wfn_type == "occ") {
      //build PsiT_MO
      ComplexType one(1.0,0.0);
      // wfn_type == "occ" implies a single reference now, since integrals can't be UHF
      PsiT_MO.reserve(1);
      PsiT_MO.emplace_back(PsiT_Matrix(tp_ul_ul{N_,N_},tp_ul_ul{0,0},1,Alloc(TGwfn.Node())));
      if(TGwfn.Node().root())  
        for(int k=0; k<N_; k++) 
          PsiT_MO.back().emplace_back({k,k},one); 
    } else if(wfn_type == "mixed") {
      // nothing to do
    } else if(wfn_type == "matrix") {
      APP_ABORT("Error: wfn_type=matrix not allowed in WavefunctionFactory with PHMSD wavefunction.\n");
    } else {
      APP_ABORT("Error: Unknown wfn_type in WavefunctionFactory with MSD wavefunction.\n");
    }
    TGwfn.node_barrier();

    // find active space orbitals and create super trial matrix PsiT
    std::vector<PsiT_Matrix> PsiT;
    PsiT.reserve( PsiT_MO.size() );
    // expect mapped over range [0-2*NMO], but alpha and beta sectors with 0-based active indexes
    std::map<int,int> mo2active(find_active_space(PsiT_MO.size()==1,abij,NMO,NAEA,NAEB));
    std::map<int,int> acta2mo; 
    std::map<int,int> actb2mo; 
    std::vector<int> active_alpha;
    std::vector<int> active_beta;
    std::vector<int> active_combined;
    for(int i=0; i<NMO; i++) {
      if(mo2active[i]>=0) {
        active_alpha.push_back(i);
        acta2mo[mo2active[i]] = i;
      }  
      if(mo2active[i+NMO]>=0) {
        active_beta.push_back(i);
        actb2mo[mo2active[i+NMO]] = i+NMO;
      }  
      if(mo2active[i]>=0 || mo2active[i+NMO]>=0) active_combined.push_back(i);
    }
    if(PsiT_MO.size() == 1) {
      // RHF reference
      PsiT.emplace_back(PsiT_Matrix(tp_ul_ul{active_combined.size(),NMO},tp_ul_ul{0,0},
                     get_nnz(PsiT_MO[0],active_combined.data(),active_combined.size(),0),
                     Alloc(TGwfn.Node())));
      if(TGwfn.Node().root()) {
        for(int k=0; k<active_combined.size(); k++) {
          size_t ki = active_combined[k]; // occupied state #k
          auto col = PsiT_MO[0].non_zero_indices2_data(ki);
          auto val = PsiT_MO[0].non_zero_values_data(ki);
          for(size_t ic=0, icend=PsiT_MO[0].num_non_zero_elements(ki); ic<icend; ic++, ++col, ++val)
            PsiT[0].emplace_back({k,*col},*val);
        }
      }
    } else {
      // UHF reference
      PsiT.emplace_back(PsiT_Matrix(tp_ul_ul{active_alpha.size(),NMO},tp_ul_ul{0,0},
                     get_nnz(PsiT_MO[0],active_alpha.data(),active_alpha.size(),0),
                     Alloc(TGwfn.Node())));
      if(TGwfn.Node().root()) {
        for(int k=0; k<active_alpha.size(); k++) {
          size_t ki = active_alpha[k]; // occupied state #k
          auto col = PsiT_MO[0].non_zero_indices2_data(ki);
          auto val = PsiT_MO[0].non_zero_values_data(ki);
          for(size_t ic=0, icend=PsiT_MO[0].num_non_zero_elements(ki); ic<icend; ic++, ++col, ++val)
            PsiT.back().emplace_back({k,*col},*val);
        }
      }
      PsiT.emplace_back(PsiT_Matrix(tp_ul_ul{active_beta.size(),NMO},tp_ul_ul{0,0},
                     get_nnz(PsiT_MO[1],active_beta.data(),active_beta.size(),0),
                     Alloc(TGwfn.Node())));
      if(TGwfn.Node().root()) {
        for(int k=0; k<active_beta.size(); k++) {
          size_t ki = active_beta[k]; // occupied state #k
          auto col = PsiT_MO[1].non_zero_indices2_data(ki);
          auto val = PsiT_MO[1].non_zero_values_data(ki);
          for(size_t ic=0, icend=PsiT_MO[1].num_non_zero_elements(ki); ic<icend; ic++, ++col, ++val)
            PsiT[1].emplace_back({k,*col},*val);
        }
      }
    }
    // now that mappings have been constructed, map indexes of excited state orbitals
    // to the corresponding active space indexes
    if(TGwfn.Node().root()) {
      // map reference  
      auto refc = abij.reference_configuration();
      for(int i=0; i<NAEA+NAEB; i++, ++refc) *refc = mo2active[*refc]; 
      for(int n=1; n<abij.maximum_excitation_number()[0]; n++) {  
        auto it = abij.alpha_begin(n);
        auto ite = abij.alpha_end(n);
        for(; it<ite; ++it) {
          auto exct = (*it)+n; // only need to map excited state indexes
          for(int np=0; np<n; ++np, ++exct)
            *exct = mo2active[*exct];  
        }       
      }
      for(int n=1; n<abij.maximum_excitation_number()[1]; n++) {
        auto it = abij.beta_begin(n);
        auto ite = abij.beta_end(n);
        for(; it<ite; ++it) {
          auto exct = (*it)+n; // only need to map excited state indexes
          for(int np=0; np<n; ++np, ++exct)
            *exct = mo2active[*exct]; 
        } 
      }
    }
    TGwfn.node_barrier();
    

    // if requested, create restart file
    // Will use phdf5 in the future, for now only head node writes
    hdf_archive dump(TGwfn.Global());
/* no restart yet!
    if(restart_file != "") {
      if(TGwfn.Global().root()) {
        if(!dump.create(restart_file,H5F_ACC_EXCL)) {
          app_error()<<" Error opening restart file in WavefunctionFactory. \n";
          APP_ABORT("");
        }
        dump.push("Wavefunction");
        dump.push("NOMSD");
        std::vector<int> dims{NMO,NAEA,NAEB,walker_type,ndets_to_read};
        dump.write(dims,"dims"); 
        std::vector<ValueType> et{NCE}; 
        dump.write(et,"NCE"); 
        dump.write(ci,"CICOEFFICIENTS"); 
        for(int i=0; i<PsiT.size(); ++i) { 
          dump.push(std::string("PsiT_")+std::to_string(i));
          csr_hdf5::CSR2HDF(dump,PsiT[i]);
          dump.pop();  
        }
      }  
    }
*/
    WALKER_TYPES reference_type = (PsiT.size()==1?CLOSED:COLLINEAR);
    // is PureSD actually faster??? CHECK!!!
    // NOTE: For UHF reference, treat HOps as a 2 determinant wavefunction of a
    //        CLOSED walker type. This way you can treat alpha/beta sectors independently in 
    //        HOps through the index corresponding 0/1.			
    // never add coulomb to half rotated v2 tensor in PHMSD	
    //auto HOps(h.getHamiltonianOperations(wfn_type == "occ",false, 
    auto HOps(h.getHamiltonianOperations(false,false,
                                         CLOSED,PsiT,cutvn,cutv2,TGprop,TGwfn,dump));  
/*
    if(restart_file != "") 
      if(TGwfn.Global().root()) {
        dump.pop();
        dump.pop();
        dump.close();
      }  
*/
    TGwfn.node_barrier();
    // add initial_guess
    // when propagating Nact states, change this here
    auto guess = initial_guess.find(name);
    if( guess == initial_guess.end() ) {
      auto newg = initial_guess.insert(
                std::make_pair(name,boost::multi::array<ComplexType,3>({2,NMO,NAEA})));
      if(!newg.second)
        APP_ABORT(" Error: Problems adding new initial guess. \n"); 
      auto& Psi0((newg.first)->second);
      randomize_guess = std::abs(randomize_guess);
      if(randomize_guess > 1e-12) 
        app_log()<<" Randomizing initial guess with uniform distribution: " <<randomize_guess <<std::endl;
      std::default_random_engine generator(777);
      std::uniform_real_distribution<double> distribution(-randomize_guess,randomize_guess);  
      int iC = initial_configuration;
      if( iC >= abij.number_of_configurations() )
        APP_ABORT(" Error: initial_configuration > ndets \n");
      using ma::conj;
      std::fill_n((newg.first)->second.origin(),2*NMO*NAEA,ComplexType(0.0,0.0));
      //auto refc = abij.reference_configuration();
      {  
        std::vector<int> alphaC(NAEA);
        abij.get_alpha_configuration(std::get<0>(*(abij.configurations_begin()+iC)),alphaC);
        auto pbegin = PsiT[0].pointers_begin(); 
        auto pend = PsiT[0].pointers_end(); 
        auto p0 = pbegin[0]; 
        auto v0 = PsiT[0].non_zero_values_data();  
        auto c0 = PsiT[0].non_zero_indices2_data();  
        // only takinf NAEA states, increase later if super SM is needed
        for(int i=0; i<NAEA; i++) { 
          //int ik = *(refc+i);
          int ik = alphaC[i]; 
          for(int ip=pbegin[ik]; ip<pend[ik]; ip++) 
            Psi0[0][c0[ip-p0]][i] = conj(v0[ip-p0]);
        }
        if(randomize_guess > 1e-12)
          for(int i=0; i<NMO; i++)
            for(int a=0; a<NAEA; a++)
              Psi0[0][i][a] += distribution(generator);
      }  
      if(walker_type==COLLINEAR) {
        std::vector<int> betaC(NAEB);
        abij.get_beta_configuration(std::get<1>(*(abij.configurations_begin()+iC)),betaC);
        auto pbegin = PsiT.back().pointers_begin(); 
        auto pend = PsiT.back().pointers_end();  
        auto p0 = pbegin[0];                
        auto v0 = PsiT.back().non_zero_values_data();
        auto c0 = PsiT.back().non_zero_indices2_data();
        // only takinf NAEB states, increase later if super SM is needed
        for(int i=0; i<NAEB; i++) { 
          //int ik = *(refc+NAEA+i);
          int ik = betaC[i]; 
          for(int ip=pbegin[ik]; ip<pend[ik]; ip++) 
            Psi0[1][c0[ip-p0]][i] = conj(v0[ip-p0]);  
        }
        if(randomize_guess > 1e-12)
          for(int i=0; i<NMO; i++)
            for(int a=0; a<NAEB; a++)
              Psi0[1][i][a] += distribution(generator);
      }  
    } else
      APP_ABORT(" Error: Problems adding new initial guess, already exists. \n"); 

    // setup configuration coupligs
    using index_aos = ma::sparse::array_of_sequences<int,int,
                                                   shared_allocator<int>,
                                                   ma::sparse::is_root>;
//    std::allocator<ComplexType> alloc_{}; //shared_allocator<ComplexType>;
    shared_allocator<int> alloc_{TGwfn.Node()};
    
    // alpha
    std::vector<int> counts_alpha(abij.number_of_unique_excitations()[0]);
    std::vector<int> counts_beta(abij.number_of_unique_excitations()[1]);
    if(TGwfn.Node().root()) {
      for(auto it=abij.configurations_begin(); it<abij.configurations_end(); ++it) {
        ++counts_alpha[std::get<0>(*it)];
        ++counts_beta[std::get<1>(*it)];
      }
    }
    TGwfn.Node().broadcast_n(counts_alpha.begin(),counts_alpha.size());
    TGwfn.Node().broadcast_n(counts_beta.begin(),counts_beta.size());
    index_aos beta_coupled_to_unique_alpha(counts_alpha.size(),counts_alpha,alloc_);  
    index_aos alpha_coupled_to_unique_beta(counts_beta.size(),counts_beta,alloc_);  
    if(TGwfn.Node().root()) {
      int ni=0;
      for(auto it=abij.configurations_begin(); it<abij.configurations_end(); ++it, ++ni) {
        beta_coupled_to_unique_alpha.emplace_back(std::get<0>(*it),ni);
        alpha_coupled_to_unique_beta.emplace_back(std::get<1>(*it),ni);
      }
    }
    TGwfn.Node().barrier();

    //return Wavefunction{}; 
    return Wavefunction(PHMSD(AFinfo,cur,TGwfn,std::move(HOps),std::move(acta2mo),
                        std::move(actb2mo),std::move(abij),std::move(beta_coupled_to_unique_alpha),
                        std::move(alpha_coupled_to_unique_beta),std::move(PsiT),
                        walker_type,NCE,targetNW)); 
  } else if(type == "generalmsd") {
    app_error()<<" Error: Wavefunction type GeneralMSD not yet implemented. \n"; 
    APP_ABORT(" Error: Wavefunction type GeneralMSD not yet implemented. \n");
    return Wavefunction{}; 
  } else {
    app_error()<<" Error: Unknown wave-function type: " <<type <<std::endl;
    APP_ABORT(" Error: Unknown wave-function type. \n");
    return Wavefunction{}; 
  }
}

Wavefunction WavefunctionFactory::fromHDF5(TaskGroup_& TGprop, TaskGroup_& TGwfn, 
                                           xmlNodePtr cur, WALKER_TYPES walker_type,  
                                           Hamiltonian& h, RealType cutvn, int targetNW)
{
  if(cur == NULL)
    APP_ABORT("Error: NULL xml pointer in HamiltonianFactory::parse(). \n");

  std::string type("MSD");
  std::string info("info0");
  std::string init_type("");
  std::string name("");
  OhmmsAttributeSet oAttrib;
  oAttrib.add(type,"type");
  oAttrib.add(info,"info");
  oAttrib.add(init_type,"init");
  oAttrib.add(name,"name");
  oAttrib.put(cur);

  std::transform(type.begin(),type.end(),type.begin(),(int (*)(int)) tolower);
  std::transform(init_type.begin(),init_type.end(),init_type.begin(),(int (*)(int)) tolower);

  if(InfoMap.find(info) == InfoMap.end()) {
    app_error()<<"ERROR: Undefined info in WavefunctionFactory. \n";
    APP_ABORT("ERROR: Undefined info in WavefunctionFactory. \n");
  }

  RealType cutv2(0.);
  int ndets_to_read(-1); // if not set, read the entire file
<<<<<<< HEAD
  int nbatch = ((number_of_devices()>0)?-1:0);
  double randomize_guess(0.0);
  int initial_configuration=0;  
  std::string starting_det("");
=======
>>>>>>> 2efe165d
  std::string str("false");
  std::string filename("");
  std::string restart_file("");
  std::string write_trial_density_matrix("");
  ParameterSet m_param;
  m_param.add(filename,"filename","std::string");
  m_param.add(restart_file,"restart_file","std::string");
  m_param.add(write_trial_density_matrix,"trial_density_matrix","std::string");
  m_param.add(cutv2,"cutoff","double");
  m_param.add(ndets_to_read,"ndet","int");
<<<<<<< HEAD
  m_param.add(randomize_guess,"randomize_guess","double");
  m_param.add(initial_configuration,"initial_configuration","int");
  if(TGwfn.TG_local().size() == 1)
    m_param.add(nbatch,"nbatch","int");
=======
>>>>>>> 2efe165d
  m_param.put(cur);

  AFQMCInfo& AFinfo = InfoMap[info];
  ValueType NCE;

  int NMO = AFinfo.NMO;
  int NAEA = AFinfo.NAEA;
  int NAEB = AFinfo.NAEB;

  std::vector<ComplexType> ci;
  std::vector<PsiT_Matrix> PsiT;
  std::vector<int> excitations;

  using Alloc = shared_allocator<ComplexType>;
  // HOps, ci, PsiT, NCE
  std::string h5file;
  if(restart_file != "")
    h5file = restart_file;
  else
    h5file = filename;
  hdf_archive dump(TGwfn.Global());
  if(!dump.open(h5file,H5F_ACC_RDONLY)) {
    app_error()<<" Error hdf5 file in WavefunctionFactory. \n";
    APP_ABORT("");
  }
  if(!dump.push("Wavefunction",false)) {
    app_error()<<" Error in WavefunctionFactory: Group Wavefunction not found. \n";
    APP_ABORT("");
  }

  if(type=="msd" || type=="nomsd") {

    if(!dump.push("NOMSD",false)) {
      app_error()<<" Error in WavefunctionFactory: Group NOMSD not found. \n";
      APP_ABORT("");
    }
    // check for consistency in parameters
    std::vector<int> dims(5);
    if(TGwfn.Global().root()) {
      if(!dump.readEntry(dims,"dims")) {
        app_error()<<" Error in WavefunctionFactory::fromHDF5(): Problems reading dims. \n";
        APP_ABORT("");
      }
      if(NMO!=dims[0]) {
        app_error()<<" Error in WavefunctionFactory::fromHDF5(): Inconsistent NMO . \n";
        APP_ABORT("");
      }
      if(NAEA!=dims[1]) {
        app_error()<<" Error in WavefunctionFactory::fromHDF5(): Inconsistent  NAEA. \n";
        APP_ABORT("");
      }
      if(NAEB!=dims[2]) {
        app_error()<<" Error in WavefunctionFactory::fromHDF5(): Inconsistent  NAEB. \n";
        APP_ABORT("");
      }
      if(walker_type!=dims[3]) {
        app_error()<<" Error in WavefunctionFactory::fromHDF5(): Inconsistent  walker_type. \n";
        APP_ABORT("");
      }
      if(ndets_to_read < 1) ndets_to_read=dims[4];
      if(ndets_to_read > dims[4]) {
        app_error()<<" Error in WavefunctionFactory::fromHDF5(): Inconsistent  ndets_to_read. \n";
        APP_ABORT("");
      }
      if(!dump.readEntry(ci,"CICOEFFICIENTS")) {
        app_error()<<" Error in WavefunctionFactory::fromHDF5(): Problems reading CICOEFFICIENTS. \n";
        APP_ABORT("");
      }
      ci.resize(ndets_to_read);
      std::vector<ValueType> dum;
      if(restart_file == "") {
        ValueType enuc = h.getNuclearCoulombEnergy();
        dum.push_back(enuc);
      } else {
        if(!dump.readEntry(dum,"NCE")) {
          app_error()<<" Error in WavefunctionFactory::fromHDF5(): Problems reading NCE. \n";
          APP_ABORT("");
        }
      }
      NCE = dum[0];
    }
    TGwfn.Global().broadcast_n(dims.data(),dims.size());
    if(ndets_to_read < 1) ndets_to_read=dims[4];
    ci.resize(ndets_to_read);
    TGwfn.Global().broadcast_n(ci.data(),ci.size());
    TGwfn.Global().broadcast_value(NCE);

    int nd = (walker_type==COLLINEAR?2*ndets_to_read:ndets_to_read);
    PsiT.reserve(nd);
    using Alloc = shared_allocator<ComplexType>;
    for(int i=0; i<nd; ++i) {
      if(!dump.push(std::string("PsiT_")+std::to_string(i),false)) {
        app_error()<<" Error in WavefunctionFactory: Group PsiT not found. \n";
        APP_ABORT("");
      }
      PsiT.emplace_back(csr_hdf5::HDF2CSR<PsiT_Matrix,Alloc>(dump,TGwfn.Node())); //,Alloc(TGwfn.Node())));
      dump.pop();
    }

    // add initial_guess
    auto guess = initial_guess.find(name);
    if( guess == initial_guess.end() ) {
      auto newg = initial_guess.insert(
                std::make_pair(name,boost::multi::array<ComplexType,3>({2,NMO,NAEA})));
      if(!newg.second)
        APP_ABORT(" Error: Problems adding new initial guess. \n");
      using ma::conj;
      std::fill_n((newg.first)->second.origin(),2*NMO*NAEA,ComplexType(0.0,0.0));
      {
        auto pbegin = PsiT[0].pointers_begin();
        auto pend = PsiT[0].pointers_end();
        auto p0 = pbegin[0];
        auto v0 = PsiT[0].non_zero_values_data();
        auto c0 = PsiT[0].non_zero_indices2_data();
        for(int i=0; i<PsiT[0].size(0); i++)
          for(int ip=pbegin[i]; ip<pend[i]; ip++)
            ((newg.first)->second)[0][c0[ip-p0]][i] = conj(v0[ip-p0]);
      }
      if(walker_type==COLLINEAR) {
        auto pbegin = PsiT[1].pointers_begin();
        auto pend = PsiT[1].pointers_end();
        auto p0 = pbegin[0];
        auto v0 = PsiT[1].non_zero_values_data();
        auto c0 = PsiT[1].non_zero_indices2_data();
        for(int i=0; i<PsiT[1].size(0); i++)
          for(int ip=pbegin[i]; ip<pend[i]; ip++)
            ((newg.first)->second)[1][c0[ip-p0]][i] = conj(v0[ip-p0]);
      }
    } else
      APP_ABORT(" Error: Problems adding new initial guess, already exists. \n");
    bool read_ham_op = dump.is_group("HamiltonianOperations");
    if (!read_ham_op) {
      dump.close();
    }
    auto HOps(getHamOps(read_ham_op,dump,walker_type,NMO,NAEA,NAEB,PsiT,TGprop,TGwfn,cutvn,cutv2,ndets_to_read,h));

    if(TGwfn.TG_local().size() > 1) {
      SlaterDetOperations SDetOp( SlaterDetOperations_shared<ComplexType>(
                        ((walker_type!=NONCOLLINEAR)?(NMO):(2*NMO)),
                        ((walker_type!=NONCOLLINEAR)?(NAEA):(NAEA+NAEB)) ));
      return Wavefunction(NOMSD(AFinfo,cur,TGwfn,std::move(SDetOp),std::move(HOps),
                        std::move(ci),std::move(PsiT),
                        walker_type,NCE,targetNW));
    } else
    {
      SlaterDetOperations SDetOp( SlaterDetOperations_serial<device_allocator<ComplexType>>(
                        ((walker_type!=NONCOLLINEAR)?(NMO):(2*NMO)),
                        ((walker_type!=NONCOLLINEAR)?(NAEA):(NAEA+NAEB)) ));
      return Wavefunction(NOMSD(AFinfo,cur,TGwfn,std::move(SDetOp),std::move(HOps),
                        std::move(ci),std::move(PsiT),
                        walker_type,NCE,targetNW));
    }


  } else if(type == "phmsd") {

    app_log()<<" Wavefunction type: PHMSD\n";

    /* Implementation notes:
     *  - PsiT: [Nact, NMO] where Nact is the number of active space orbitals,
     *                     those that participate in the ci expansion
     *  - The half rotation is done with respect to the supermatrix PsiT
     *  - Need to calculate Nact and create a mapping from orbital index to actice space index.
     *    Those orbitals in the corresponding virtual space (not in active) map to -1 as a precaution.
     */

    // assuming walker_type==COLLINEAR for now, specialize a type for perfect pairing PHMSD
    if(walker_type!=COLLINEAR)
      APP_ABORT("Error: PHMSD requires a COLLINEAR calculation.\n");
    std::vector<PsiT_Matrix> PsiT_MO;
    std::string wfn_type;
    ph_excitations<int,ComplexType> abij = read_ph_wavefunction_hdf(dump,ndets_to_read,walker_type,
                                                                    TGwfn.Node(),NMO,NAEA,NAEB,PsiT_MO,wfn_type);
    int NEL = (walker_type==NONCOLLINEAR)?(NAEA+NAEB):NAEA;
    int N_ = (walker_type==NONCOLLINEAR)?2*NMO:NMO;
    if(wfn_type == "occ") {
      //build PsiT_MO
      ComplexType one(1.0,0.0);
      // wfn_type == "occ" implies a single reference now, since integrals can't be UHF
      PsiT_MO.reserve(1);
      PsiT_MO.emplace_back(PsiT_Matrix(tp_ul_ul{N_,N_},tp_ul_ul{0,0},1,Alloc(TGwfn.Node())));
      if(TGwfn.Node().root())
        for(int k=0; k<N_; k++)
          PsiT_MO.back().emplace_back({k,k},one);
    } else if(wfn_type == "mixed") {
      // nothing to do
    } else if(wfn_type == "matrix") {
      APP_ABORT("Error: wfn_type=matrix not allowed in WavefunctionFactory with PHMSD wavefunction.\n");
    } else {
      APP_ABORT("Error: Unknown wfn_type in WavefunctionFactory with MSD wavefunction.\n");
    }
    TGwfn.node_barrier();

    // find active space orbitals and create super trial matrix PsiT
    std::vector<PsiT_Matrix> PsiT;
    PsiT.reserve( PsiT_MO.size() );
    // expect mapped over range [0-2*NMO], but alpha and beta sectors with 0-based active indexes
    std::map<int,int> mo2active(find_active_space(PsiT_MO.size()==1,abij,NMO,NAEA,NAEB));
    std::map<int,int> acta2mo;
    std::map<int,int> actb2mo;
    std::vector<int> active_alpha;
    std::vector<int> active_beta;
    std::vector<int> active_combined;
    for(int i=0; i<NMO; i++) {
      if(mo2active[i]>=0) {
        active_alpha.push_back(i);
        acta2mo[mo2active[i]] = i;
      }
      if(mo2active[i+NMO]>=0) {
        active_beta.push_back(i);
        actb2mo[mo2active[i+NMO]] = i+NMO;
      }
      if(mo2active[i]>=0 || mo2active[i+NMO]>=0) active_combined.push_back(i);
    }
    if(PsiT_MO.size() == 1) {
      // RHF reference
      PsiT.emplace_back(PsiT_Matrix(tp_ul_ul{active_combined.size(),NMO},tp_ul_ul{0,0},
                     get_nnz(PsiT_MO[0],active_combined.data(),active_combined.size(),0),
                     Alloc(TGwfn.Node())));
      if(TGwfn.Node().root()) {
        for(int k=0; k<active_combined.size(); k++) {
          size_t ki = active_combined[k]; // occupied state #k
          auto col = PsiT_MO[0].non_zero_indices2_data(ki);
          auto val = PsiT_MO[0].non_zero_values_data(ki);
          for(size_t ic=0, icend=PsiT_MO[0].num_non_zero_elements(ki); ic<icend; ic++, ++col, ++val)
            PsiT[0].emplace_back({k,*col},*val);
        }
      }
    } else {
      // UHF reference
      PsiT.emplace_back(PsiT_Matrix(tp_ul_ul{active_alpha.size(),NMO},tp_ul_ul{0,0},
                     get_nnz(PsiT_MO[0],active_alpha.data(),active_alpha.size(),0),
                     Alloc(TGwfn.Node())));
      if(TGwfn.Node().root()) {
        for(int k=0; k<active_alpha.size(); k++) {
          size_t ki = active_alpha[k]; // occupied state #k
          auto col = PsiT_MO[0].non_zero_indices2_data(ki);
          auto val = PsiT_MO[0].non_zero_values_data(ki);
          for(size_t ic=0, icend=PsiT_MO[0].num_non_zero_elements(ki); ic<icend; ic++, ++col, ++val)
            PsiT.back().emplace_back({k,*col},*val);
        }
      }
      PsiT.emplace_back(PsiT_Matrix(tp_ul_ul{active_beta.size(),NMO},tp_ul_ul{0,0},
                     get_nnz(PsiT_MO[1],active_beta.data(),active_beta.size(),0),
                     Alloc(TGwfn.Node())));
      if(TGwfn.Node().root()) {
        for(int k=0; k<active_beta.size(); k++) {
          size_t ki = active_beta[k]; // occupied state #k
          auto col = PsiT_MO[1].non_zero_indices2_data(ki);
          auto val = PsiT_MO[1].non_zero_values_data(ki);
          for(size_t ic=0, icend=PsiT_MO[1].num_non_zero_elements(ki); ic<icend; ic++, ++col, ++val)
            PsiT[1].emplace_back({k,*col},*val);
        }
      }
    }
    // now that mappings have been constructed, map indexes of excited state orbitals
    // to the corresponding active space indexes
    if(TGwfn.Node().root()) {
      // map reference
      auto refc = abij.reference_configuration();
      for(int i=0; i<NAEA+NAEB; i++, ++refc) *refc = mo2active[*refc];
      for(int n=1; n<abij.maximum_excitation_number()[0]; n++) {
        auto it = abij.alpha_begin(n);
        auto ite = abij.alpha_end(n);
        for(; it<ite; ++it) {
          auto exct = (*it)+n; // only need to map excited state indexes
          for(int np=0; np<n; ++np, ++exct)
            *exct = mo2active[*exct];
        }
      }
      for(int n=1; n<abij.maximum_excitation_number()[1]; n++) {
        auto it = abij.beta_begin(n);
        auto ite = abij.beta_end(n);
        for(; it<ite; ++it) {
          auto exct = (*it)+n; // only need to map excited state indexes
          for(int np=0; np<n; ++np, ++exct)
            *exct = mo2active[*exct];
        }
      }
    }
    TGwfn.node_barrier();

    WALKER_TYPES reference_type = (PsiT.size()==1?CLOSED:COLLINEAR);
    // is PureSD actually faster??? CHECK!!!
    // NOTE: For UHF reference, treat HOps as a 2 determinant wavefunction of a
    //        CLOSED walker type. This way you can treat alpha/beta sectors independently in
    //        HOps through the index corresponding 0/1.
    // never add coulomb to half rotated v2 tensor in PHMSD
    //auto HOps(h.getHamiltonianOperations(wfn_type == "occ",false,
    auto HOps(h.getHamiltonianOperations(false,false,
                                         CLOSED,PsiT,cutvn,cutv2,TGprop,TGwfn,dump));
    TGwfn.node_barrier();
    // add initial_guess
    // when propagating Nact states, change this here
    auto guess = initial_guess.find(name);
    if( guess == initial_guess.end() ) {
      auto newg = initial_guess.insert(
                std::make_pair(name,boost::multi::array<ComplexType,3>({2,NMO,NAEA})));
      if(!newg.second)
        APP_ABORT(" Error: Problems adding new initial guess. \n");
      auto& Psi0((newg.first)->second);
      randomize_guess = std::abs(randomize_guess);
      if(randomize_guess > 1e-12)
        app_log()<<" Randomizing initial guess with uniform distribution: " <<randomize_guess <<std::endl;
      std::default_random_engine generator(777);
      std::uniform_real_distribution<double> distribution(-randomize_guess,randomize_guess);
      int iC = initial_configuration;
      if( iC >= abij.number_of_configurations() )
        APP_ABORT(" Error: initial_configuration > ndets \n");
      using ma::conj;
      std::fill_n((newg.first)->second.origin(),2*NMO*NAEA,ComplexType(0.0,0.0));
      //auto refc = abij.reference_configuration();
      {
        std::vector<int> alphaC(NAEA);
        abij.get_alpha_configuration(std::get<0>(*(abij.configurations_begin()+iC)),alphaC);
        auto pbegin = PsiT[0].pointers_begin();
        auto pend = PsiT[0].pointers_end();
        auto p0 = pbegin[0];
        auto v0 = PsiT[0].non_zero_values_data();
        auto c0 = PsiT[0].non_zero_indices2_data();
        // only takinf NAEA states, increase later if super SM is needed
        for(int i=0; i<NAEA; i++) {
          //int ik = *(refc+i);
          int ik = alphaC[i];
          for(int ip=pbegin[ik]; ip<pend[ik]; ip++)
            Psi0[0][c0[ip-p0]][i] = conj(v0[ip-p0]);
        }
        if(randomize_guess > 1e-12)
          for(int i=0; i<NMO; i++)
            for(int a=0; a<NAEA; a++)
              Psi0[0][i][a] += distribution(generator);
      }
      if(walker_type==COLLINEAR) {
        std::vector<int> betaC(NAEB);
        abij.get_beta_configuration(std::get<1>(*(abij.configurations_begin()+iC)),betaC);
        auto pbegin = PsiT.back().pointers_begin();
        auto pend = PsiT.back().pointers_end();
        auto p0 = pbegin[0];
        auto v0 = PsiT.back().non_zero_values_data();
        auto c0 = PsiT.back().non_zero_indices2_data();
        // only takinf NAEB states, increase later if super SM is needed
        for(int i=0; i<NAEB; i++) {
          //int ik = *(refc+NAEA+i);
          int ik = betaC[i];
          for(int ip=pbegin[ik]; ip<pend[ik]; ip++)
            Psi0[1][c0[ip-p0]][i] = conj(v0[ip-p0]);
        }
        if(randomize_guess > 1e-12)
          for(int i=0; i<NMO; i++)
            for(int a=0; a<NAEB; a++)
              Psi0[1][i][a] += distribution(generator);
      }
    } else
      APP_ABORT(" Error: Problems adding new initial guess, already exists. \n");

    // setup configuration couplings
    using index_aos = ma::sparse::array_of_sequences<int,int,
                                                   shared_allocator<int>,
                                                   ma::sparse::is_root>;
    shared_allocator<int> alloc_{TGwfn.Node()};

    // alpha
    std::vector<int> counts_alpha(abij.number_of_unique_excitations()[0]);
    std::vector<int> counts_beta(abij.number_of_unique_excitations()[1]);
    if(TGwfn.Node().root()) {
      for(auto it=abij.configurations_begin(); it<abij.configurations_end(); ++it) {
        ++counts_alpha[std::get<0>(*it)];
        ++counts_beta[std::get<1>(*it)];
      }
    }
    TGwfn.Node().broadcast_n(counts_alpha.begin(),counts_alpha.size());
    TGwfn.Node().broadcast_n(counts_beta.begin(),counts_beta.size());
    index_aos beta_coupled_to_unique_alpha(counts_alpha.size(),counts_alpha,alloc_);
    index_aos alpha_coupled_to_unique_beta(counts_beta.size(),counts_beta,alloc_);
    if(TGwfn.Node().root()) {
      int ni=0;
      for(auto it=abij.configurations_begin(); it<abij.configurations_end(); ++it, ++ni) {
        beta_coupled_to_unique_alpha.emplace_back(std::get<0>(*it),ni);
        alpha_coupled_to_unique_beta.emplace_back(std::get<1>(*it),ni);
      }
    }
    TGwfn.Node().barrier();

    return Wavefunction(PHMSD(AFinfo,cur,TGwfn,std::move(HOps),std::move(acta2mo),
                        std::move(actb2mo),std::move(abij),std::move(beta_coupled_to_unique_alpha),
                        std::move(alpha_coupled_to_unique_beta),std::move(PsiT),
                        walker_type,NCE,targetNW));
    app_error()<<" Error: Wavefunction type PHMSD not yet implemented. \n";
    APP_ABORT(" Error: Wavefunction type PHMSD not yet implemented. \n");
    return Wavefunction();
  } else if(type == "generalmsd") {
    app_error()<<" Error: Wavefunction type GeneralMSD not yet implemented. \n";
    APP_ABORT(" Error: Wavefunction type GeneralMSD not yet implemented. \n");
    return Wavefunction{};
  } else {
    app_error()<<" Error: Unknown wave-function type: " <<type <<std::endl;
    APP_ABORT(" Error: Unknown wave-function type. \n");
    return Wavefunction{};
  }


}

// Helper function to create Hamiltonian operations object from file or from scratch.
HamiltonianOperations WavefunctionFactory::getHamOps(bool read, hdf_archive& dump, WALKER_TYPES type, int NMO, int NAEA, int NAEB,
                                                      std::vector<PsiT_Matrix>& PsiT, TaskGroup_& TGprop, TaskGroup_& TGwfn,
                                                      RealType cutvn, RealType cutv2, int ndets_to_read, Hamiltonian& h)
{
  if (read) {
    return loadHamOps(dump,type,NMO,NAEA,NAEB,PsiT,TGprop,TGwfn,cutvn,cutv2);
  } else {
    return h.getHamiltonianOperations(false, ndets_to_read>1,type,PsiT, cutvn,cutv2,TGprop,TGwfn,dump);
  }
}

}

}<|MERGE_RESOLUTION|>--- conflicted
+++ resolved
@@ -608,13 +608,6 @@
 
   RealType cutv2(0.);
   int ndets_to_read(-1); // if not set, read the entire file
-<<<<<<< HEAD
-  int nbatch = ((number_of_devices()>0)?-1:0);
-  double randomize_guess(0.0);
-  int initial_configuration=0;  
-  std::string starting_det("");
-=======
->>>>>>> 2efe165d
   std::string str("false");
   std::string filename("");
   std::string restart_file("");
@@ -625,13 +618,6 @@
   m_param.add(write_trial_density_matrix,"trial_density_matrix","std::string");
   m_param.add(cutv2,"cutoff","double");
   m_param.add(ndets_to_read,"ndet","int");
-<<<<<<< HEAD
-  m_param.add(randomize_guess,"randomize_guess","double");
-  m_param.add(initial_configuration,"initial_configuration","int");
-  if(TGwfn.TG_local().size() == 1)
-    m_param.add(nbatch,"nbatch","int");
-=======
->>>>>>> 2efe165d
   m_param.put(cur);
 
   AFQMCInfo& AFinfo = InfoMap[info];
