//////////////////////////////////////////////////////////////////////////////////////
// This file is distributed under the University of Illinois/NCSA Open Source License.
// See LICENSE file in top directory for details.
//
// Copyright (c) 2016 Jeongnim Kim and QMCPACK developers.
//
// File developed by: Miguel Morales, moralessilva2@llnl.gov, Lawrence Livermore National Laboratory
//
// File created by: Miguel Morales, moralessilva2@llnl.gov, Lawrence Livermore National Laboratory 
//////////////////////////////////////////////////////////////////////////////////////

#ifndef QMCPLUSPLUS_AFQMC_SHAREDWALKERSET_H
#define QMCPLUSPLUS_AFQMC_SHAREDWALKERSET_H

#include <random>
#include <type_traits>
#include <memory>

#include "Configuration.h"
#include "OhmmsData/libxmldefs.h"
#include "Utilities/RandomGenerator.h"

#include "AFQMC/config.h"
#include "Utilities/NewTimer.h"
#include "AFQMC/Utilities/taskgroup.h"

#include "AFQMC/Walkers/WalkerControl.hpp"
#include "AFQMC/Walkers/WalkerConfig.hpp"

namespace qmcplusplus
{

namespace afqmc
{

/*
 * Class that contains and handles walkers.
 * Implements communication, load balancing, and I/O operations.   
 * Walkers are always accessed through the handler.
 */
class SharedWalkerSet: public AFQMCInfo 
{
  enum SharedWalkerSetTimers { LoadBalance, PopControl };

  enum walker_data { SM, WEIGHT, PHASE, PSEUDO_ELOC_, E1_, EXX_, EJ_, OVLP, PROPAGATORS, HEAD, TAIL, SMN, COS_FAC, WEIGHT_FAC };

//#define MA_TEST

  using Wlk_Buff = boost::multi::array_ref<ComplexType,2>; 
  using const_Wlk_Buff = boost::multi::const_array_ref<ComplexType,2>; 

  // wlk_descriptor: {nmo, naea, naeb, nback_prop} 
  using wlk_descriptor = std::array<int,4>;
  using wlk_indices = std::array<int,14>;
  using shmCMatrix = boost::multi::array<ComplexType,2,shared_allocator<ComplexType>>;
  using CMatrix = boost::multi::array<ComplexType,2>;

  public:

  // contiguous_walker = true means that all the data of a walker is continguous in memory
  static const bool contiguous_walker = true;
  // contiguous_storage = true means that the data of all walker is continguous in memory
  static const bool contiguous_storage = true;
  static const bool fixed_population = true;

  using SMType = boost::multi::array_ref<ComplexType,2>;
  using const_SMType = boost::multi::array_ref<const ComplexType,2>;

  struct const_walker {

    public:
    
      template<class ma>
      const_walker(ma const& a, const wlk_indices& i_, const wlk_descriptor& d_): 
        w_(boost::multi::const_array_ref<ComplexType,1>(std::addressof(*a.origin()),extensions<1u>{a.size()})),indx(i_),desc(d_) 
      {
<<<<<<< HEAD
	static_assert(ma::dimensionality == 1, "Wrong dimensionality");
=======
	static_assert(std::decay<ma>::type::dimensionality == 1);
>>>>>>> 82224d93
	assert(w_.strides()[0]==1);
      }
      
      ~const_walker() {}

      const_walker(const_walker&& other) = default;  
      const_walker(const_walker const& other) = default;  
      const_walker& operator=(const_walker&& other) = delete;  
      const_walker& operator=(const_walker const& other) = delete; 

      ComplexType const* base() const {return &w_[0]; }
      int size() const {return w_.shape()[0]; }
      const_SMType SlaterMatrix(SpinTypes s) const{ 
	if(desc[2] <= 0 && s!=Alpha)
	  APP_ABORT("error:walker spin out of range in SM(SpinType).\n");
	return (s==Alpha)?(const_SMType((&w_[indx[SM]]),{desc[0],desc[1]})):
			  (const_SMType((&w_[indx[SM]])+desc[0]*desc[1],{desc[0],desc[2]}));
      }
      const_SMType SlaterMatrixN(SpinTypes s) const {
        if(indx[SMN] < 0)
          APP_ABORT("error: access to uninitialized BP sector. \n");
        if(desc[2] <= 0 && s!=Alpha)
          APP_ABORT("error:walker spin out of range in SM(SpinType).\n");
        return (s==Alpha)?(const_SMType((&w_[indx[SMN]]),{desc[0],desc[1]})):
                          (const_SMType((&w_[indx[SMN]])+desc[0]*desc[1],{desc[0],desc[2]}));
      }
      ComplexType weight() const { return w_[indx[WEIGHT]]; } 
      ComplexType phase() const { return w_[indx[PHASE]]; } 
      ComplexType pseudo_energy() const { return w_[indx[PSEUDO_ELOC_]]; } 
      ComplexType onebody_energy() const { return w_[indx[E1_]]; } 
      ComplexType exchange_energy() const { return w_[indx[EXX_]]; } 
      ComplexType coulomb_energy() const { return w_[indx[EJ_]]; } 
      ComplexType E1() const { return w_[indx[E1_]]; } 
      ComplexType EXX() const { return w_[indx[EXX_]]; } 
      ComplexType EJ() const { return w_[indx[EJ_]]; } 
      ComplexType energy() const { return w_[indx[E1_]]+w_[indx[EXX_]]+w_[indx[EJ_]]; } 
      ComplexType overlap() const { return w_[indx[OVLP]]; } 
      // propagators can not be spin dependent
      const_SMType BMatrix(int ip) const {
        if(indx[PROPAGATORS] < 0 || indx[HEAD] < 0 || desc[3] <= 0)
          APP_ABORT("error: access to uninitialized BP sector. \n");
        if(ip < 0 || ip >= desc[3])
          APP_ABORT("error: Index out of bounds.\n");
        return const_SMType( &(w_[indx[PROPAGATORS] + desc[0]*desc[0]*ip]) ,
                                                        {desc[0],desc[0]});
      }
      //void incrementBMatrix() const {
        //if(indx[PROPAGATORS] < 0 || indx[HEAD] < 0 || desc[3] <= 0) {
          //APP_ABORT("error: access to uninitialized BP sector. \n");
        //}
        //auto ip = getHead();
        //if(ip < 0 || ip >= desc[3]) {
          //APP_ABORT("error: Index out of bounds.\n");
        //}
        //w_[indx[HEAD]] = ComplexType((ip+1)%desc[3],0);	
      //}
      //void decrementBMatrix() const {
        //if(indx[PROPAGATORS] < 0 || indx[HEAD] < 0 || desc[3] <= 0) {
          //APP_ABORT("error: access to uninitialized BP sector. \n");
        //}
        //auto ip = getHead();
        //if(ip < 0 || ip >= desc[3]) {
          //APP_ABORT("error: Index out of bounds.\n");
        //}
        //w_[indx[HEAD]] = ComplexType((ip-1+desc[3])%desc[3],0);  
      //}
      bool isBMatrixBufferFull() const {
        return getHead()==0;
      }
      int NumBackProp() const {
        return desc[3];
      }
      ComplexType BPWeightFactor() const {
        if(indx[WEIGHT_FAC] < 0) {
          APP_ABORT("error: access to uninitialized BP sector. \n");
        }
        return w_[indx[WEIGHT_FAC]];
      }
      //ComplexType weightFactor() const {
        //if(indx[COS_FAC]) {
          //APP_ABORT("error: access to uninitialized BP sector. \n");
        //}
        //return w_[indx[WEIGHT_FAC] + getHead()];
      //}
      void copy_to_buffer(ComplexType* data) const {
        std::copy(base(),base()+size(),data);
      }	

    private:

      int getHead() const { return static_cast<int>(w_[indx[HEAD]].real()); }

      boost::multi::const_array_ref<ComplexType,1> w_;
      const wlk_indices& indx;
      const wlk_descriptor& desc;	 
  };

  struct walker {

    public:
    
      template<class ma>
      walker(ma&& a, const wlk_indices& i_, const wlk_descriptor& d_): 
        w_(boost::multi::array_ref<ComplexType,1>(std::addressof(*a.origin()),extensions<1u>{a.size()})),indx(i_),desc(d_) 
      {
<<<<<<< HEAD
	static_assert(ma::dimensionality == 1, "Wrong dimensionality");
=======
	static_assert(std::decay<ma>::type::dimensionality == 1);
>>>>>>> 82224d93
	assert(w_.strides()[0]==1);
      }
      
      ~walker() {}

      walker(walker&& other) = default;  
      walker(walker const& other) = default;  
      walker& operator=(walker&& other) = delete;  
      walker& operator=(walker const& other) = delete; 

      ComplexType* base() {return &w_[0]; }
      int size() const {return w_.shape()[0]; }
      SMType SlaterMatrix(SpinTypes s) {
        if(desc[2] <= 0 && s!=Alpha)
          APP_ABORT("error:walker spin out of range in SM(SpinType).\n");
        return (s==Alpha)?(SMType((&w_[indx[SM]]),{desc[0],desc[1]})):
              (SMType((&w_[indx[SM]])+desc[0]*desc[1],{desc[0],desc[2]}));
      }
      SMType SlaterMatrixN(SpinTypes s) {
        if(indx[SMN] < 0)
          APP_ABORT("error: access to uninitialized BP sector. \n");
        if(desc[2] <= 0 && s!=Alpha)
          APP_ABORT("error:walker spin out of range in SM(SpinType).\n");
        return (s==Alpha)?(SMType((&w_[indx[SMN]]),{desc[0],desc[1]})):
                          (SMType((&w_[indx[SMN]])+desc[0]*desc[1],{desc[0],desc[2]}));
      }
      ComplexType& weight() { return w_[indx[WEIGHT]]; } 
      ComplexType& phase() { return w_[indx[PHASE]]; } 
      ComplexType& pseudo_energy() { return w_[indx[PSEUDO_ELOC_]]; } 
      ComplexType& onebody_energy() { return w_[indx[E1_]]; } 
      ComplexType& exchange_energy() { return w_[indx[EXX_]]; } 
      ComplexType& coulomb_energy() { return w_[indx[EJ_]]; } 
      ComplexType& E1() { return w_[indx[E1_]]; } 
      ComplexType& EXX() { return w_[indx[EXX_]]; } 
      ComplexType& EJ() { return w_[indx[EJ_]]; } 
      ComplexType energy() { return w_[indx[E1_]]+w_[indx[EXX_]]+w_[indx[EJ_]]; } 
      ComplexType& overlap() { return w_[indx[OVLP]]; } 
      // propagators can not be spin dependent
      SMType BMatrix() {
        if(indx[PROPAGATORS] < 0 || indx[HEAD] < 0 || desc[3] <= 0) {
          APP_ABORT("error: access to uninitialized BP sector. \n");
        }
        auto ip = getHead();
        if(ip < 0 || ip >= desc[3]) {
          APP_ABORT("error: Index out of bounds.\n");
        }
        return SMType(&(w_[indx[PROPAGATORS]+desc[0]*desc[0]*ip]),
                      {desc[0],desc[0]});
      }
      int NumBackProp() {
        return desc[3];
      }
      void incrementBMatrix() {
        if(indx[PROPAGATORS] < 0 || indx[HEAD] < 0 || desc[3] <= 0) {
          APP_ABORT("error: access to uninitialized BP sector. \n");
        }
        auto ip = getHead();
        if(ip < 0 || ip >= desc[3])
          APP_ABORT("error: Index out of bounds.\n");
        w_[indx[HEAD]] = ComplexType((ip+1)%desc[3],0);
      }
      void decrementBMatrix() {
        if(indx[PROPAGATORS] < 0 || indx[HEAD] < 0 || desc[3] <= 0) {
          APP_ABORT("error: access to uninitialized BP sector. \n");
        }
        auto ip = getHead();
        if(ip < 0 || ip >= desc[3])
          APP_ABORT("error: Index out of bounds.\n");
        w_[indx[HEAD]] = ComplexType((ip-1+desc[3])%desc[3],0);
      }
      bool isBMatrixBufferFull() const {
        return getHead() == 0;
      }
      // Reset back propagation information. B = I, weight factors = 1.0.
      void resetForBackPropagation() {
        if(indx[PROPAGATORS] < 0 || indx[HEAD] < 0 || desc[3] <= 0) {
          APP_ABORT("error: access to uninitialized BP sector. \n");
        }
        int nbp = desc[3];
        for(int ip = 0; ip < nbp; ip++) {
          SMType B = SMType(&(w_[indx[PROPAGATORS]+desc[0]*desc[0]*ip]),
                            {desc[0],desc[0]});
          for(int i = 0; i < desc[0]; i++) {
            for(int j = 0; j < desc[0]; j++) {
              B[i][j] = ((i==j)?ComplexType(1.0,0.0):ComplexType(0.0,0.0));
            }
          }
        }
        BPWeightFactor() = ComplexType(1.0,0.0);
        setSlaterMatrixN();
      }
      // Weight factors for partial path restoration approximation.
      ComplexType& BPWeightFactor() {
        if(indx[WEIGHT_FAC] < 0) {
          APP_ABORT("error: access to uninitialized BP sector. \n");
        }
        return w_[indx[WEIGHT_FAC]];
      }
      void copy_to_buffer(ComplexType* data) {
        std::copy(base(),base()+size(),data);
      }	
      void copy_from_buffer(ComplexType* data) {
        std::copy(data,data+size(),base());
      }	
      // replaces Slater Matrix at timestep M+N to timestep N for back propagation.
      void setSlaterMatrixN() {
        SlaterMatrixN(Alpha) = SlaterMatrix(Alpha);
        if(desc[2] > 0) {
          SlaterMatrixN(Beta) = SlaterMatrix(Beta);
        }
      }

    private:

      int getHead() const { return static_cast<int>(w_[indx[HEAD]].real()); }

      boost::multi::array_ref<ComplexType,1> w_;
      const wlk_indices& indx;
      const wlk_descriptor& desc;	 
      //wlk_indices indx;
      //wlk_descriptor desc;	 

  };

  struct walker_iterator: 
	public boost::iterator_facade<
	  walker_iterator,
	  void,
	  std::random_access_iterator_tag,
	  walker,
	  std::ptrdiff_t 
	>
  {
    public:
    template<class WBuff>
    walker_iterator(int k, WBuff&& w_, const wlk_indices& i_, const wlk_descriptor& d_): 
	pos(k),W(std::addressof(*w_.origin()),w_.extensions()),indx(&i_),desc(&d_)  {}

    using difference_type = std::ptrdiff_t;
    using reference = walker;

    private:

    int pos;
    Wlk_Buff W;
    wlk_indices const* indx;
    wlk_descriptor const* desc; 

    friend class boost::iterator_core_access;

    void increment(){++pos;}
    void decrement(){--pos;}
    bool equal(walker_iterator const& other) const{ return pos == other.pos; }
    reference dereference() const { return reference(W[pos],*indx,*desc);}
    void advance(difference_type n){pos += n;}
    difference_type distance_to(walker_iterator other) const{ return other.pos - pos; }
  };

  struct const_walker_iterator:
        public boost::iterator_facade<
          const_walker_iterator,
          void,
          std::random_access_iterator_tag,
          const_walker,
          std::ptrdiff_t
        >
  {
    public:
    template<class WBuff>
    const_walker_iterator(int k, WBuff&& w_, const wlk_indices& i_, const wlk_descriptor& d_):
        pos(k),W(std::addressof(*w_.origin()),w_.extensions()),indx(&i_),desc(&d_)  {}

    using difference_type = std::ptrdiff_t;
    using reference = const_walker;

    private:

    int pos;
    const_Wlk_Buff W;
    wlk_indices const* indx;
    wlk_descriptor const* desc;

    friend class boost::iterator_core_access;

    void increment(){++pos;}
    void decrement(){--pos;}
    bool equal(const_walker_iterator const& other) const{  return pos == other.pos;  }
    reference dereference() const { return reference(W[pos],*indx,*desc);}
    void advance(difference_type n){pos += n;}
    difference_type distance_to(const_walker_iterator other) const{ return other.pos - pos; }
  };

  using reference = walker; 
  using const_reference = const_walker; 
  using iterator = walker_iterator; 
  using const_iterator = const_walker_iterator; 
//  using reverse_iterator = walker_reverse_iterator; 

  /// constructor
  SharedWalkerSet(afqmc::TaskGroup_& tg_, xmlNodePtr cur, AFQMCInfo& info, 
        RandomGenerator_t* r):
                TG(tg_),AFQMCInfo(info),rng(r),
                walker_memory_usage(0),tot_num_walkers(0),
		walker_buffer({1,1}),
		//walker_buffer({1,1},shared_allocator<ComplexType>{TG.TG_local()}),
                load_balance(UNDEFINED_LOAD_BALANCE),
                pop_control(UNDEFINED_BRANCHING),min_weight(0.05),max_weight(4.0),
                walkerType(UNDEFINED_WALKER_TYPE),nback_prop(0)
  {
    parse(cur);
    setup(); 
  }

  /// destructor
  ~SharedWalkerSet() {}

  SharedWalkerSet(SharedWalkerSet const& other) = delete;
  SharedWalkerSet(SharedWalkerSet&& other) = default;
  SharedWalkerSet& operator=(SharedWalkerSet const& other) = delete;
  SharedWalkerSet& operator=(SharedWalkerSet&& other) = default;

  /*
   * Returns the current number of walkers in the set.
   */	
  int size() const { 
    return tot_num_walkers; 
  } 

  /*
   * Returns the maximum number of walkers in the set that can be stored without reallocation.
   */	
  int capacity() const{ 
    return int(walker_buffer.shape()[0]); 
  } 

  /*
   * Returns iterator to the first walker in the set
   */
  iterator begin() {
    assert(walker_buffer.shape()[1] == walker_size);
    return iterator(0,walker_buffer,data_displ,wlk_desc);
  }

  /*
   * Returns iterator to the past-the-end walker in the set
   */
  iterator end() {
    assert(walker_buffer.shape()[1] == walker_size);
    return iterator(tot_num_walkers,walker_buffer,data_displ,wlk_desc);
  }

  /*
   * Returns a reference to a walker
   */
  reference operator[](int i) {
    if(i<0 || i>tot_num_walkers)
      APP_ABORT("error: index out of bounds.\n");
    assert(walker_buffer.shape()[1] == walker_size);
    return walker(walker_buffer[i],data_displ,wlk_desc);
  }

  /*
   * Returns a reference to a walker
   */
  const_reference operator[](int i) const {
    if(i<0 || i>tot_num_walkers)
      APP_ABORT("error: index out of bounds.\n");
    assert(walker_buffer.shape()[1] == walker_size);
    return const_walker(walker_buffer[i],data_displ,wlk_desc);
  }

  // cleans state of object. 
  //   -erases allocated memory 
  bool clean(); 

  /*
   * Increases the capacity of the containers to n.
   */
  void reserve(int n);

  /*
   * Adds/removes the number of walkers in the set to match the requested value.
   * Walkers are removed from the end of the set 
   *     and buffer capacity remains unchanged in this case.
   * New walkers are initialized from already existing walkers in a round-robin fashion. 
   * If the set is empty, calling this routine will abort. 
   * Capacity is increased if necessary.
   * Target Populations are set to n.
   */  
  void resize(int n);

  /*
   * Adds/removes the number of walkers in the set to match the requested value.
   * Walkers are removed from the end of the set 
   *     and buffer capacity remains unchanged in this case.
   * New walkers are initialized from the supplied matrix. 
   * Capacity is increased if necessary.
   * Target Populations are set to n.
   */ 
  template<class MatA, class MatB>
  void resize(int n, MatA&& A, MatB&& B);

  // perform and report tests/timings
  void benchmark(std::string& blist,int maxnW,int delnW,int repeat);

  int get_TG_target_population() const{ return targetN_per_TG; }
  int get_global_target_population() const{ return targetN; }

  int getNBackProp() const { return nback_prop; }
  std::pair<int,int> walker_dims() const {
    return std::pair<int,int> {wlk_desc[0], wlk_desc[1]};
  }

  int GlobalPopulation() const{
    int res=0;
    assert(walker_buffer.shape()[1] == walker_size);
    if(TG.TG_local().root())
      res += tot_num_walkers;
    return (TG.Global() += res);
  }

  RealType GlobalWeight() const {
    RealType res=0;
    assert(walker_buffer.shape()[1] == walker_size);
    if(TG.TG_local().root()) {
      for(int i=0; i<tot_num_walkers; i++) 
        res += std::abs(walker_buffer[i][data_displ[WEIGHT]]);
    }
    return (TG.Global() += res);
  }

  // population control algorithm
  void popControl(std::vector<ComplexType>& curData); 

  template<class Mat>
  void push_walkers(Mat&& M);
  template<class Mat>
  void pop_walkers(Mat&& M);

  // given a list of new weights and counts, add/remove walkers and reassign weight accordingly
  template<class Mat>
  void branch(std::vector<std::pair<double,int>>::iterator itb,
              std::vector<std::pair<double,int>>::iterator ite,
              Mat& M  
              );

  template<class T>
  void scaleWeight(const T& w0) {
    if(!TG.TG_local().root()) return;
    assert(walker_buffer.shape()[1] == walker_size);
    for(int i=0; i<tot_num_walkers; i++) 
      walker_buffer[i][data_displ[WEIGHT]]*=w0; 
  } 

  void scaleWeightsByOverlap() {
    if(!TG.TG_local().root()) return;
    assert(walker_buffer.shape()[1] == walker_size);
    for(int i=0; i<tot_num_walkers; i++) {
      walker_buffer[i][data_displ[WEIGHT]] *= ComplexType(1.0/std::abs(walker_buffer[i][data_displ[OVLP]]),0.0);
      walker_buffer[i][data_displ[PHASE]] *= std::exp(ComplexType(0.0, -std::arg(walker_buffer[i][data_displ[OVLP]]))); 
    }
  }

  afqmc::TaskGroup_& getTG() { return TG; } 

  int single_walker_memory_usage() const{ return walker_memory_usage; } 
  int single_walker_size() const{ return walker_size; }  
 
  WALKER_TYPES getWalkerType() { return walkerType; } 

  int walkerSizeIO() { 
    if(walkerType==CLOSED)
      return wlk_desc[0]*wlk_desc[1]+7;
    else if(walkerType==COLLINEAR)
      return wlk_desc[0]*(wlk_desc[1]+wlk_desc[2])+7;
    else if(walkerType==NONCOLLINEAR)
      return 2*wlk_desc[0]*(wlk_desc[1]+wlk_desc[2])+7;
    return 0; 
  }

  template<class Vec>
  void copyToIO(Vec&& x, int n) {
    assert(n < tot_num_walkers);
    assert(x.size() >= walkerSizeIO());
    assert(walker_buffer.shape()[1] == walker_size);
    auto ptr = walker_buffer[n].origin(); // pointer to walker data
    auto xd = std::addressof(x[0]);
    xd[0] = ptr[WEIGHT];
    xd[1] = ptr[PHASE];
    xd[2] = ptr[PSEUDO_ELOC_];
    xd[3] = ptr[E1_];
    xd[4] = ptr[EXX_];
    xd[5] = ptr[EJ_];
    xd[6] = ptr[OVLP];
    if(walkerType==CLOSED) {
      std::copy_n(ptr+SM,wlk_desc[0]*wlk_desc[1],xd+7);
    } else if(walkerType==COLLINEAR) {
      std::copy_n(ptr+SM,wlk_desc[0]*(wlk_desc[1]+wlk_desc[2]),xd+7);
    } else if(walkerType==NONCOLLINEAR) {
      std::copy_n(ptr+SM,2*wlk_desc[0]*(wlk_desc[1]+wlk_desc[2]),xd+7);
    } else {
      APP_ABORT(" Error: Unknown walkerType.\n");
    }
  }

  template<class Vec>
  void copyFromIO(Vec&& x, int n) {
    assert(n < tot_num_walkers);
    assert(x.size() >= walkerSizeIO());
    assert(walker_buffer.shape()[1] == walker_size);
    auto ptr = walker_buffer[n].origin(); // pointer to walker data
    auto xd = std::addressof(x[0]);
    ptr[WEIGHT] = xd[0];
    ptr[PHASE] = xd[1];
    ptr[PSEUDO_ELOC_] = xd[2];
    ptr[E1_] = xd[3];
    ptr[EXX_] = xd[4];
    ptr[EJ_] = xd[5];
    ptr[OVLP] = xd[6];
    if(walkerType==CLOSED) {
      std::copy_n(xd+7,wlk_desc[0]*wlk_desc[1],ptr+SM);
    } else if(walkerType==COLLINEAR) {
      std::copy_n(xd+7,wlk_desc[0]*(wlk_desc[1]+wlk_desc[2]),ptr+SM);
    } else if(walkerType==NONCOLLINEAR) {
      std::copy_n(xd+7,2*wlk_desc[0]*(wlk_desc[1]+wlk_desc[2]),ptr+SM);
    } else {
      APP_ABORT(" Error: Unknown walkerType.\n");
    }
  }

  private:

  RandomGenerator_t* rng;

  int nback_prop;
  int walker_size, walker_memory_usage;

  // wlk_descriptor: {nmo, naea, naeb, nback_prop} 
  wlk_descriptor wlk_desc; 
  wlk_indices data_displ; 

  WALKER_TYPES walkerType; 

  int targetN_per_TG;
  int targetN;
  int tot_num_walkers;

  TimerList_t Timers;

  afqmc::TaskGroup_& TG;  

  CMatrix walker_buffer;
  //shmCMatrix walker_buffer;

  // reads xml and performs setup
  void parse(xmlNodePtr cur); 

  // performs setup
  void setup();

  // load balance algorithm
  LOAD_BALANCE_ALGORITHM load_balance; 

  // load balancing algorithm
  template<class Mat>
  void loadBalance(Mat&& M); 

  // branching algorithm
  BRANCHING_ALGORITHM pop_control; 
  double min_weight, max_weight;

  std::vector<int> nwalk_counts_new, nwalk_counts_old;

};

}

}

#include "AFQMC/Walkers/SharedWalkerSet.icc"

#endif<|MERGE_RESOLUTION|>--- conflicted
+++ resolved
@@ -74,11 +74,8 @@
       const_walker(ma const& a, const wlk_indices& i_, const wlk_descriptor& d_): 
         w_(boost::multi::const_array_ref<ComplexType,1>(std::addressof(*a.origin()),extensions<1u>{a.size()})),indx(i_),desc(d_) 
       {
-<<<<<<< HEAD
-	static_assert(ma::dimensionality == 1, "Wrong dimensionality");
-=======
-	static_assert(std::decay<ma>::type::dimensionality == 1);
->>>>>>> 82224d93
+
+	static_assert(std::decay<ma>::type::dimensionality == 1, "Wrong dimensionality");
 	assert(w_.strides()[0]==1);
       }
       
@@ -184,11 +181,8 @@
       walker(ma&& a, const wlk_indices& i_, const wlk_descriptor& d_): 
         w_(boost::multi::array_ref<ComplexType,1>(std::addressof(*a.origin()),extensions<1u>{a.size()})),indx(i_),desc(d_) 
       {
-<<<<<<< HEAD
-	static_assert(ma::dimensionality == 1, "Wrong dimensionality");
-=======
-	static_assert(std::decay<ma>::type::dimensionality == 1);
->>>>>>> 82224d93
+
+	static_assert(std::decay<ma>::type::dimensionality == 1, , "Wrong dimensionality");
 	assert(w_.strides()[0]==1);
       }
       
