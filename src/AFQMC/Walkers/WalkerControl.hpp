//////////////////////////////////////////////////////////////////////////////////////
// This file is distributed under the University of Illinois/NCSA Open Source License.
// See LICENSE file in top directory for details.
//
// Copyright (c) 2016 Jeongnim Kim and QMCPACK developers.
//
// File developed by: Miguel Morales, moralessilva2@llnl.gov, Lawrence Livermore National Laboratory
//
// File created by: Miguel Morales, moralessilva2@llnl.gov, Lawrence Livermore National Laboratory 
//////////////////////////////////////////////////////////////////////////////////////

#ifndef QMCPLUSPLUS_AFQMC_WALKERCONTROL_HPP
#define QMCPLUSPLUS_AFQMC_WALKERCONTROL_HPP
    
    
#include<tuple>
#include<cassert>
#include <memory>
#include <stack>
#include <mpi.h>
#include<AFQMC/config.0.h>
#include <Utilities/FairDivide.h>

#include "AFQMC/Walkers/WalkerConfig.hpp"
#include "AFQMC/Walkers/WalkerUtilities.hpp"

#include "mpi3/communicator.hpp"
#include "mpi3/request.hpp"

namespace qmcplusplus
{

namespace afqmc
{

/** swap Walkers with Recv/Send
 *
 * The algorithm ensures that the load per node can differ only by one walker.
 * The communication is one-dimensional.
 * Wexcess is an object with multi::array concept which contains walkers beyond the expected
 * pupolation target. 
 */
template<class WlkBucket, 
         class Mat,
         class IVec = std::vector<int>
         >
inline int swapWalkersSimple(WlkBucket& wset, Mat&& Wexcess, IVec& CurrNumPerNode, IVec& NewNumPerNode, communicator& comm)
{
  
  int NumContexts, MyContext; 
  NumContexts = comm.size();
  MyContext = comm.rank();  
  static_assert(std::decay<Mat>::type::dimensionality==2, "Wrong dimensionality");
  if(wset.single_walker_size() != Wexcess.shape()[1])
    throw std::runtime_error("Array dimension error in swapWalkersSimple().");
  if(1 != Wexcess.strides()[1]) 
    throw std::runtime_error("Array shape error in swapWalkersSimple().");
  if(CurrNumPerNode.size() < NumContexts || NewNumPerNode.size() < NumContexts)
    throw std::runtime_error("Array dimension error in swapWalkersSimple().");
  if(wset.capacity() < NewNumPerNode[MyContext])
    throw std::runtime_error("Insufficient capacity in swapWalkersSimple().");
  std::vector<int> minus, plus;
  int deltaN;
  for(int ip=0; ip<NumContexts; ip++)
  {
    int dn=CurrNumPerNode[ip]-NewNumPerNode[ip];
    if(ip == MyContext)
      deltaN=dn;
    if(dn>0)
    {
      plus.insert(plus.end(),dn,ip);
    }
    else
      if(dn<0)
      {
        minus.insert(minus.end(),-dn,ip);
      }
  }
  int nswap=std::min(plus.size(), minus.size());
  int nsend=0;
  if(deltaN <=0 && wset.size() != CurrNumPerNode[MyContext])
    throw std::runtime_error("error in swapWalkersSimple().");
  if(deltaN > 0 && 
    (wset.size() != NewNumPerNode[MyContext] || int(Wexcess.shape()[0]) != deltaN))
    throw std::runtime_error("error in swapWalkersSimple().");
  int wlk_size = wset.single_walker_size();
  std::vector<ComplexType> buff;
  if(deltaN<0)
    buff.resize(wlk_size);
  for(int ic=0; ic<nswap; ic++)
  {
    if(plus[ic]==MyContext)
    {
      comm.send_n(Wexcess[nsend].origin(),Wexcess[nsend].size(),minus[ic],plus[ic]+999);
      ++nsend;
    }
    if(minus[ic]==MyContext)
    {
      comm.receive_n(buff.data(),buff.size(),plus[ic],plus[ic]+999);
      wset.push_walkers(boost::multi::array_ref<ComplexType,2>(buff.data(),{1,wlk_size}));
    }
  }
  return nswap; 
}

/** swap Walkers with Irecv/Send
 *
 * The algorithm ensures that the load per node can differ only by one walker.
 * The communication is one-dimensional.
 */
template<class WlkBucket, 
         class Mat,
         class IVec = std::vector<int>
         >
// eventually generalize MPI_Comm to a MPI wrapper
inline int swapWalkersAsync(WlkBucket& wset, Mat&& Wexcess, IVec& CurrNumPerNode, IVec& NewNumPerNode, communicator& comm)
{
  int NumContexts, MyContext;
  NumContexts = comm.size();
  MyContext = comm.rank();  
  static_assert(std::decay<Mat>::type::dimensionality==2, "Wrong dimensionality");
  if(wset.single_walker_size() != Wexcess.shape()[1])
    throw std::runtime_error("Array dimension error in swapWalkersAsync().");
  if(1 != Wexcess.strides()[1] || 
<<<<<<< HEAD
     (Wexcess.shape()[0] > 0 && Wexcess.shape()[1] != Wexcess.strides()[0]))
=======
     (Wexcess.shape()[0] > 0 && Wexcess.shape()[1] != Wexcess.strides()[0])) 
>>>>>>> 4862d841
    throw std::runtime_error("Array shape error in swapWalkersAsync().");
  if(CurrNumPerNode.size() < NumContexts || NewNumPerNode.size() < NumContexts)
    throw std::runtime_error("Array dimension error in swapWalkersAsync().");
  if(wset.capacity() < NewNumPerNode[MyContext])
    throw std::runtime_error("Insufficient capacity in swapWalkersAsync().");
  std::vector<int> minus, plus;
  int deltaN;
  for(int ip=0; ip<NumContexts; ip++)
  {
    int dn=CurrNumPerNode[ip]-NewNumPerNode[ip];
    if(ip == MyContext)
      deltaN=dn;
    if(dn>0)
    {
      plus.insert(plus.end(),dn,ip);
    }
    else
      if(dn<0)
      {
        minus.insert(minus.end(),-dn,ip);
      }
  }
  int nswap=std::min(plus.size(), minus.size());
  int nsend=0;
  int wlk_size = wset.single_walker_size();
  int countSend = 1;
  if(deltaN <=0 && wset.size() != CurrNumPerNode[MyContext])
    throw std::runtime_error("error(1) in swapWalkersAsync().");
  if(deltaN > 0 &&
    (wset.size() != NewNumPerNode[MyContext] || int(Wexcess.shape()[0]) != deltaN))
    throw std::runtime_error("error(2) in swapWalkersAsync().");
  std::vector<ComplexType*> buffers;
  std::vector<boost::mpi3::request> requests;
  std::vector<int> recvCounts;
  for(int ic=0; ic<nswap; ic++)
  {
    if(plus[ic]==MyContext)
    {
      if((ic < nswap - 1) && (plus[ic] == plus[ic+1]) && (minus[ic] == minus[ic+1]))
      {
        countSend++;
      }
      else
      {
        requests.emplace_back( comm.isend(Wexcess[nsend].origin(),Wexcess[nsend].origin()+countSend*Wexcess.shape()[1],minus[ic],plus[ic]+1999) );
        nsend += countSend;
        countSend = 1;
      }
    }
    if(minus[ic]==MyContext)
    {
      if((ic < nswap - 1) && (plus[ic] == plus[ic+1]) && (minus[ic] == minus[ic+1]))
      {
        countSend++;
      }
      else
      {
        ComplexType* bf = new ComplexType[countSend*wlk_size];
        buffers.push_back(bf);
        recvCounts.push_back(countSend);
        requests.emplace_back( comm.ireceive_n(bf,countSend*wlk_size,plus[ic],plus[ic]+1999) );
        countSend = 1;
      }
    }
  }
  if(deltaN < 0) {
    // receiving nodes
    for(int ip = 0; ip < requests.size(); ++ip)
    {
      requests[ip].wait();
      wset.push_walkers(boost::multi::array_ref<ComplexType,2>(buffers[ip],{recvCounts[ip],wlk_size}));
      delete[] buffers[ip];
    }
  } else {
    // sending nodes
    for(int ip = 0; ip < requests.size(); ++ip)
      requests[ip].wait();
  }
  return nswap;
}


/** 
 * Implements Cafarrel's minimum branching algorithm. 
 *   - buff: array of walker info (weight,num).
 */
template<class Random
         >
inline void min_branch(std::vector<std::pair<double,int>>& buff, Random& rng, double max_c, double min_c)
{
  APP_ABORT(" Error: min_branch not implemented yet. \n\n\n");
}

/** 
 * Implements Cafarrel's minimum branching algorithm. 
 *   - buff: array of walker info (weight,num).
 */
template<class Random
         >
inline void serial_comb(std::vector<std::pair<double,int>>& buff, Random& rng)
{
  APP_ABORT(" Error: serial_comb not implemented yet. \n\n\n");
}

/** 
 * Implements the paired branching algorithm on a popultion of walkers,
 * given a list of walker weights. For each walker in the list, returns the weight 
 * and number of times the walker should appear in the new list. 
 *   - buff: array of walker info (weight,num).
 */ 
template<class Random 
         >
inline void pair_branch(std::vector<std::pair<double,int>>& buff, Random& rng, double max_c, double min_c)
{
  typedef std::tuple<double,int,int>  tp; 
  typedef std::vector<tp>::iterator  tp_it; 
// slow for now, not efficient!!!
  int nw = buff.size();
  std::vector<tp> wlks(nw);
  for(int i=0,sz=0,ni=0; i<nw; i++) 
    wlks[i] = tp{buff[i].first,1,i};

  std::sort( wlks.begin(), wlks.end(),  
             [] (const tp& a, const tp& b) {
               return std::get<0>(a) < std::get<0>(b);
             }
  );

  tp_it it_s = wlks.begin();
  tp_it it_l = wlks.end()-1;
 
  while( it_s < it_l ) {

    if( std::abs(std::get<0>(*it_s)) < min_c || std::abs(std::get<0>(*it_l)) > max_c) {
      double w12 = std::get<0>(*it_s) + std::get<0>(*it_l); 
      if(rng() < std::get<0>(*it_l)/w12) {
        std::get<0>(*it_l) = 0.5*w12;
        std::get<0>(*it_s) = 0.0;
        std::get<1>(*it_l) = 2;      
        std::get<1>(*it_s) = 0;      
      } else {
        std::get<0>(*it_s) = 0.5*w12;
        std::get<0>(*it_l) = 0.0;
        std::get<1>(*it_s) = 2;      
        std::get<1>(*it_l) = 0;      
      }
      it_s++;
      it_l--;
    } else 
      break;    

  }

  int nnew=0;
  int nzero=0;
  for(auto& w:wlks) {
    buff[std::get<2>(w)] = {std::get<0>(w),std::get<1>(w)};
    nnew += std::get<1>(w);
    if(std::get<1>(w)>0 && std::abs(std::get<0>(w))<1e-7)
      nzero++;
  }
  if(nzero>0) {
    app_error()<<" Error in pair_branch: nzero>0: " <<nzero <<std::endl;
    app_error()<<" Found walkers with zero weight after branch.\n"
               <<" Try reducing subSteps or reducing the time step." <<std::endl;
    APP_ABORT("Error in pair_branch.");
  }
  if(nw != nnew)
    APP_ABORT("Error: Problems with pair_branching.\n");

}

/** 
 * Implements the serial branching algorithm on the set of walkers. 
 * Serial branch involves gathering the list of weights on the root node
 * and making the decisions locally. The new list of walker weights is then bcasted. 
 * This implementation requires contiguous walkers and fixed population walker sets. 
 */
template<class WalkerSet,
         class Mat,
         class Random,
         typename = typename std::enable_if<(WalkerSet::contiguous_walker)>::type, 
         typename = typename std::enable_if<(WalkerSet::fixed_population)>::type
         >
inline void SerialBranching(WalkerSet& wset, BRANCHING_ALGORITHM type, double min_, double max_, std::vector<int>& wlk_counts, Mat& Wexcess, Random& rng, communicator& comm)
{
  std::vector<std::pair<double,int>> buffer(wset.get_global_target_population());

  // assemble list of weights
  getGlobalListOfWalkerWeights(wset,buffer,comm);

  // using global weight list, use pair branching algorithm
  if(comm.root()) {
    if(type == PAIR) 
      pair_branch(buffer,rng,max_,min_);
    else if(type == MIN_BRANCH)
      min_branch(buffer,rng,max_,min_);
    else if(type == SERIAL_COMB)
      serial_comb(buffer,rng);
    else
      APP_ABORT("Error: Unknown branching type in SerialBranching. \n");
  }

  // bcast walker information and calculate new walker counts locally
  comm.broadcast_n(buffer.data(),buffer.size());

  int target = wset.get_TG_target_population();
  wlk_counts.resize(comm.size());
  for(int i=0, p=0; i<comm.size(); i++) {
    int cnt=0;
    for(int k=0; k<target; k++, p++) 
      cnt += buffer[p].second;
    wlk_counts[i]=cnt;
  }
  if(wset.get_global_target_population() != 
      std::accumulate(wlk_counts.begin(),wlk_counts.end(),0)) {
    app_error()<<" Error: targetN != nwold: " <<target <<" "
             <<std::accumulate(wlk_counts.begin(),wlk_counts.end(),0)
             <<std::endl;
    APP_ABORT(" Error: targetN != nwold.");
  }

  // reserve space for extra walkers
  if(wlk_counts[comm.rank()] > target)
    Wexcess.reextent({std::max(0,wlk_counts[comm.rank()]-target),wset.single_walker_size()});

  // perform local branching
  // walkers beyond target go in Wexcess  
  wset.branch(buffer.begin()+target*comm.rank(),
             buffer.begin()+target*(comm.rank()+1),
             Wexcess);
}  

/** 
 * Implements the distributed comb branching algorithm. 
 */
template<class WalkerSet,
         class Mat,
         class Random,
         typename = typename std::enable_if<(WalkerSet::contiguous_walker)>::type,
         typename = typename std::enable_if<(WalkerSet::fixed_population)>::type
         >
inline void CombBranching(WalkerSet& wset, BRANCHING_ALGORITHM type, std::vector<int>& wlk_counts, Mat& Wexcess, Random& rng, communicator& comm)
{
  APP_ABORT("Error: comb not implemented yet. \n"); 
}

}

}

#endif<|MERGE_RESOLUTION|>--- conflicted
+++ resolved
@@ -122,11 +122,7 @@
   if(wset.single_walker_size() != Wexcess.shape()[1])
     throw std::runtime_error("Array dimension error in swapWalkersAsync().");
   if(1 != Wexcess.strides()[1] || 
-<<<<<<< HEAD
-     (Wexcess.shape()[0] > 0 && Wexcess.shape()[1] != Wexcess.strides()[0]))
-=======
      (Wexcess.shape()[0] > 0 && Wexcess.shape()[1] != Wexcess.strides()[0])) 
->>>>>>> 4862d841
     throw std::runtime_error("Array shape error in swapWalkersAsync().");
   if(CurrNumPerNode.size() < NumContexts || NewNumPerNode.size() < NumContexts)
     throw std::runtime_error("Array dimension error in swapWalkersAsync().");
