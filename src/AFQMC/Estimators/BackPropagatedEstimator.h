--- conflicted
+++ resolved
@@ -271,19 +271,8 @@
         dump.pop();
         write_metadata = false;
       }
-<<<<<<< HEAD
-#ifdef QMC_CUDA
+#ifdef ENABLE_CUDA
       stdCMatrix buff(DMBuffer);
-=======
-      bool write = wset[0].isBMatrixBufferFull();
-      if(write) {
-//        for(int i = 0; i < DMBuffer.size(); i++)
-//          DMAverage[i] += DMBuffer[i];
-// MAM: make a wrapper for this type of operation
-// e.g. auto reference_or_copy<stdCVector>(DMBuffer);
-#ifdef ENABLE_CUDA
-        stdCVector buff(DMBuffer);
->>>>>>> 67c4591a
 #else
       CMatrix& buff(DMBuffer);
 #endif
