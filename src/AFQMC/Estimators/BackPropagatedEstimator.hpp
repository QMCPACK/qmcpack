#ifndef QMCPLUSPLUS_AFQMC_BACKPROPAGATEDESTIMATOR_HPP
#define QMCPLUSPLUS_AFQMC_BACKPROPAGATEDESTIMATOR_HPP

#include "AFQMC/config.h"
#include <vector>
#include <queue>
#include <string>
#include <iostream>
#include <fstream>

#include "hdf/hdf_multi.h"
#include "hdf/hdf_archive.h"
#include "OhmmsData/libxmldefs.h"
#include "Utilities/Timer.h"

#include "AFQMC/Estimators/FullObsHandler.hpp"
#include "AFQMC/SlaterDeterminantOperations/SlaterDetOperations.hpp"
#include "AFQMC/Wavefunctions/Wavefunction.hpp"
#include "AFQMC/Propagators/Propagator.hpp"
#include "AFQMC/Walkers/WalkerSet.hpp"
#include "AFQMC/Numerics/ma_operations.hpp"
#include "AFQMC/Memory/buffer_managers.h"

namespace qmcplusplus
{
namespace afqmc
{
/*
 * Top class for back propagated estimators. 
 * An instance of this class will manage a set of back propagated observables.
 * The main task of this class is to coordinate the generation of left-handed
 * states during the back propagation algorithm. The calculation and accumulation
 * of actual observables is handled by an object of the variant FullObsHandler.
 * BackPropagatedEstimator provides a list of back propagated references to 
 * FullObsHandler, whose job it is to calculate, accumulate and print quantities.
 */
class BackPropagatedEstimator : public EstimatorBase
{
  // allocators
  using Allocator = device_allocator<ComplexType>;

  // type defs
  using pointer       = typename Allocator::pointer;
  using const_pointer = typename Allocator::const_pointer;

  using CMatrix_ref    = boost::multi::array_ref<ComplexType, 2, pointer>;
  using CVector        = boost::multi::array<ComplexType, 1, Allocator>;
  using CMatrix        = boost::multi::array<ComplexType, 2, Allocator>;
  using stdCVector_ref = boost::multi::array_ref<ComplexType, 1>;
  using stdCVector     = boost::multi::array<ComplexType, 1>;
  using stdCMatrix     = boost::multi::array<ComplexType, 2>;
  using stdCTensor     = boost::multi::array<ComplexType, 3>;
  using mpi3CVector    = boost::multi::array<ComplexType, 1, shared_allocator<ComplexType>>;
  using mpi3CMatrix    = boost::multi::array<ComplexType, 2, shared_allocator<ComplexType>>;
  using mpi3CTensor    = boost::multi::array<ComplexType, 3, shared_allocator<ComplexType>>;

  using stack_alloc_type = DeviceBufferManager::template allocator_t<ComplexType>;
  using StaticMatrix      = boost::multi::static_array<ComplexType, 2, stack_alloc_type>;

public:
  BackPropagatedEstimator(afqmc::TaskGroup_& tg_,
                          AFQMCInfo& info,
                          std::string name,
                          xmlNodePtr cur,
                          WALKER_TYPES wlk,
                          WalkerSet& wset,
                          Wavefunction& wfn,
                          Propagator& prop,
                          bool impsamp_ = true)
      : EstimatorBase(info),
        TG(tg_),
        walker_type(wlk),
        writer(false),
        Refs({0, 0, 0}, shared_allocator<ComplexType>{TG.TG_local()}),
        observ0(TG, info, name, cur, wlk, wfn),
        wfn0(wfn),
        prop0(prop),
        max_nback_prop(10),
        nStabilize(10),
        block_size(1),
        path_restoration(false),
        importanceSampling(impsamp_),
        extra_path_restoration(false),
        first(true)
  {
    int nave(1);
    if (cur != NULL)
    {
      ParameterSet m_param;
      std::string restore_paths;
      std::string restore_paths2;
      m_param.add(nStabilize, "ortho", "int");
      m_param.add(max_nback_prop, "nsteps", "int");
      m_param.add(nave, "naverages", "int");
      m_param.add(restore_paths, "path_restoration", "std::string");
      m_param.add(restore_paths2, "extra_path_restoration", "std::string");
      m_param.add(block_size, "block_size", "int");
      m_param.add(nblocks_skip, "nskip", "int");
      m_param.put(cur);
      if (restore_paths == "true" || restore_paths == "yes")
        path_restoration = true;
      if (restore_paths2 == "true" || restore_paths2 == "yes")
      {
        path_restoration       = true;
        extra_path_restoration = true;
      }
    }

    if (nave <= 0)
      APP_ABORT("naverages <= 0 is not allowed.\n");

    nback_prop_steps.reserve(nave);
    for (int i = 1; i < nave; i++)
      nback_prop_steps.push_back(i * max_nback_prop / nave);
    nback_prop_steps.push_back(max_nback_prop);

    // sort the requested number of steps
    std::sort(nback_prop_steps.begin(), nback_prop_steps.end());

    if (max_nback_prop <= 0)
      APP_ABORT("max_nback_prop <= 0 is not allowed.\n");

    int ncv(prop0.global_number_of_cholesky_vectors());
    nrefs = wfn0.number_of_references_for_back_propagation();
    wset.resize_bp(max_nback_prop, ncv, nrefs);
    wset.setBPPos(0);
    // set SMN in case BP begins right away
    if (nblocks_skip == 0)
      for (auto it = wset.begin(); it < wset.end(); ++it)
        it->setSlaterMatrixN();

    if (TG.getNCoresPerTG() > 1)
      APP_ABORT("ncores > 1 is broken with back propagation. Fix this.");
    writer = (TG.getGlobalRank() == 0);
  }

  ~BackPropagatedEstimator() {}

  void accumulate_step(WalkerSet& wset, std::vector<ComplexType>& curData) {}

  void accumulate_block(WalkerSet& wset)
  {
    // MAM: BP will not work as written if steps in execute don't sync with steps in BP.
    //      Maybe keep track of which steps in nback_prop_steps have been done
    //      and make sure they are not skipped!!!
    //      Fix Fix Fix...
    accumulated_in_last_block = false;
    int bp_step               = wset.getBPPos();
    if (bp_step <= 0)
      APP_ABORT(" Error: Found bp_step <=0 in BackPropagate::accumulate_block. \n");
    if (bp_step > max_nback_prop)
      APP_ABORT(" Error: max_nback_prop in back propagation estimator must be conmensuate with nStep*nSubStep.\n");
    if (max_nback_prop > wset.NumBackProp())
      APP_ABORT(" Error: max_nback_prop > wset.NumBackProp() \n");

    // check if measurement is needed
    int iav(-1);
    for (int i = 0; i < nback_prop_steps.size(); i++)
    {
      if (bp_step == nback_prop_steps[i])
      {
        iav = i;
        break;
      }
    }
    if (iav < 0)
      return;

    using std::fill_n;
    // 0. skip if requested
    if (iblock < nblocks_skip)
    {
      if (bp_step == max_nback_prop)
      {
        if (iblock + 1 == nblocks_skip)
          for (auto it = wset.begin(); it < wset.end(); ++it)
            it->setSlaterMatrixN();
        iblock++;
        wset.setBPPos(0);
      }
      return;
    }

    AFQMCTimers[back_propagate_timer]->start();
    int nrow(NMO * ((walker_type == NONCOLLINEAR) ? 2 : 1));
    int ncol(NAEA + ((walker_type == CLOSED) ? 0 : NAEB));
    int nx((walker_type == COLLINEAR) ? 2 : 1);

    // 1. check structures
    if (Refs.size(0) != wset.size() || Refs.size(1) != nrefs || Refs.size(2) != nrow * ncol)
<<<<<<< HEAD
      Refs = mpi3CTensor({wset.size(), nrefs, nrow * ncol}, Refs.get_allocator());
    StaticMatrix detR({wset.size(), nrefs * nx}, buffer_allocator->template get_allocator<ComplexType>());
=======
      Refs = std::move(mpi3CTensor({wset.size(), nrefs, nrow * ncol}, Refs.get_allocator()));
    DeviceBufferManager buffer_manager;
    StaticMatrix detR({wset.size(), nrefs * nx}, buffer_manager.get_generator().template get_allocator<ComplexType>());
>>>>>>> 21357d99

    int n0, n1;
    std::tie(n0, n1) = FairDivideBoundary(TG.getLocalTGRank(), int(Refs.size(2)), TG.getNCoresPerTG());
    boost::multi::array_ref<ComplexType, 3> Refs_(to_address(Refs.origin()), Refs.extensions());

    // 2. setup back propagated references
    wfn0.getReferencesForBackPropagation(Refs_[0]);
    for (int iw = 1; iw < wset.size(); ++iw)
      for (int ref = 0; ref < nrefs; ++ref)
        copy_n(Refs_[0][ref].origin() + n0, n1 - n0, Refs_[iw][ref].origin() + n0);
    TG.TG_local().barrier();

    //3. propagate backwards the references
    prop0.BackPropagate(bp_step, nStabilize, wset, Refs_, detR);

    //4. calculate properties
    // adjust weights here is path restoration
    stdCVector wgt(iextensions<1u>{wset.size()});
    wset.getProperty(WEIGHT, wgt);
    if (path_restoration)
    {
      auto&& factors(*wset.getWeightFactors());
      int hpos(wset.getHistoryPos()); // position where next step goes... go bach in history...
      int maxpos(wset.HistoryBufferLength());
      int nbp(bp_step);
      if (extra_path_restoration)
        nbp *= 2;
      for (int k = 0; k < nbp; k++)
      {
        hpos =
            ((hpos == 0) ? maxpos - 1 : hpos - 1); // start going back since position is advanced for next step already
        for (int i = 0; i < wgt.size(); i++)
          wgt[i] *= factors[hpos][i];
      }
    }
    else if (!importanceSampling)
    {
      stdCVector phase(iextensions<1u>{wset.size()});
      wset.getProperty(PHASE, phase);
      for (int i = 0; i < wgt.size(); i++)
        wgt[i] *= phase[i];
    }
    observ0.accumulate(iav, wset, Refs_, wgt, detR, importanceSampling);

    if (bp_step == max_nback_prop)
    {
      // 5. setup for next block
      for (auto it = wset.begin(); it < wset.end(); ++it)
        it->setSlaterMatrixN();
      wset.setBPPos(0);

      // 6. increase block counter
      iblock++;
      accumulated_in_last_block = true;
    }
    AFQMCTimers[back_propagate_timer]->stop();
  }

  void tags(std::ofstream& out)
  {
    if (writer)
      out << "BP_timer ";
  }

  void print(std::ofstream& out, hdf_archive& dump, WalkerSet& wset)
  {
    // I doubt we will ever collect a billion blocks of data.
    if (writer)
    {
      out << std::setprecision(5) << AFQMCTimers[back_propagate_timer]->get_total() << " ";
      AFQMCTimers[back_propagate_timer]->reset();
    }
    if (accumulated_in_last_block)
    {
      if (writer && first)
      {
        first = false;
        int nave(nback_prop_steps.size());
        if (write_metadata)
        {
          dump.push("Observables");
          dump.push("BackPropagated");
          dump.push("Metadata");
          dump.write(nback_prop_steps, "BackPropSteps");
          dump.write(nave, "NumAverages");
          dump.write(nrefs, "NumReferences");
          dump.pop();
          dump.pop();
          dump.pop();
          write_metadata = false;
        }
      }
      if (writer)
      {
        dump.push("Observables");
        dump.push("BackPropagated");
      }
      observ0.print(iblock, dump);
      if (writer)
      {
        dump.pop();
        dump.pop();
      }
    }
  }

private:
  TaskGroup_& TG;

  WALKER_TYPES walker_type;

  bool writer;
  bool accumulated_in_last_block;

  mpi3CTensor Refs;

  FullObsHandler observ0;

  Wavefunction& wfn0;

  Propagator& prop0;

  int nrefs;
  int max_nback_prop;
  std::vector<int> nback_prop_steps;

  RealType weight, weight_sub;
  RealType targetW = 1;
  int iblock       = 0;
  int nblocks_skip = 0;
  ComplexType zero = ComplexType(0.0, 0.0);
  ComplexType one  = ComplexType(1.0, 0.0);

  // Frequency of reorthogonalisation.
  int nStabilize;
  // Block size over which RDM will be averaged.
  int block_size;
  // Whether to restore cosine projection and real local energy apprximation for weights
  // along back propagation path.
  bool path_restoration, importanceSampling;
  bool extra_path_restoration;

  int first;

  bool write_metadata = true;
};
} // namespace afqmc
} // namespace qmcplusplus

#endif<|MERGE_RESOLUTION|>--- conflicted
+++ resolved
@@ -188,14 +188,9 @@
 
     // 1. check structures
     if (Refs.size(0) != wset.size() || Refs.size(1) != nrefs || Refs.size(2) != nrow * ncol)
-<<<<<<< HEAD
       Refs = mpi3CTensor({wset.size(), nrefs, nrow * ncol}, Refs.get_allocator());
-    StaticMatrix detR({wset.size(), nrefs * nx}, buffer_allocator->template get_allocator<ComplexType>());
-=======
-      Refs = std::move(mpi3CTensor({wset.size(), nrefs, nrow * ncol}, Refs.get_allocator()));
     DeviceBufferManager buffer_manager;
     StaticMatrix detR({wset.size(), nrefs * nx}, buffer_manager.get_generator().template get_allocator<ComplexType>());
->>>>>>> 21357d99
 
     int n0, n1;
     std::tie(n0, n1) = FairDivideBoundary(TG.getLocalTGRank(), int(Refs.size(2)), TG.getNCoresPerTG());
