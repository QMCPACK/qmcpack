--- conflicted
+++ resolved
@@ -82,13 +82,8 @@
                 XRot({0,0},make_node_allocator<ComplexType>(TG)),
                 index_list({0,0},shared_allocator<int>{TG.Node()}),
                 denom(iextensions<1u>{0},shared_allocator<ComplexType>{TG.TG_local()}),
-<<<<<<< HEAD
                 DMWork({0,0},shared_allocator<ComplexType>{TG.TG_local()}),
                 DMAverage({0,0},shared_allocator<ComplexType>{TG.TG_local()})
-=======
-                DMAverage({0,0},shared_allocator<ComplexType>{TG.TG_local()}),
-                DMWork({0,0,0},shared_allocator<ComplexType>{TG.TG_local()})
->>>>>>> e2dfc021
   {
     using std::copy_n;
     using std::fill_n;
@@ -344,7 +339,6 @@
 
   std::string hdf_walker_output;  
 
-<<<<<<< HEAD
   int nskip_walker_output;
 
   int ncnt_walker_output;
@@ -357,9 +351,8 @@
   bool print_from_list; 
 
   mpi3IMatrix index_list;
-=======
+
   mpi3CVector denom; 
->>>>>>> e2dfc021
 
   // DMAverage (nave, spin*x*NMO*x*NMO), x=(1:CLOSED/COLLINEAR, 2:NONCOLLINEAR)
   mpi3CMatrix DMAverage;
