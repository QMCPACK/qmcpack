#ifndef AFQMC_CONFIG_0_H 
#define AFQMC_CONFIG_0_H 

#define BOOST_NO_AUTO_PTR

#define ADD_TESTS_TIMERS

#define AFQMC_DEBUG 3 
#define AFQMC_TIMER 

#define MAXIMUM_EMPLACE_BUFFER_SIZE 102400 

// maximum size in Bytes for a dataset with walker data on WalkerIO
#define WALKER_HDF_BLOCK_SIZE 100000000 

// maximum size in Bytes for a block of data in CSR matrix HDF IO 
#define CSR_HDF_BLOCK_SIZE 2000000 

// careful here that RealType is consistent with this!!!
#define MKL_INT         int
#define MKL_Complex8    std::complex<float> 
#define MKL_Complex16   std::complex<double> 

#define byRows   999
#define byCols   111

#define PsiT_IN_SHM

// guard with directive that checks if boost version is >=1.65
<<<<<<< HEAD
//#define WITH_BOOST_BACKTRACE
#ifdef WITH_BOOST_BACKTRACE
=======
#include <boost/version.hpp>
#if BOOST_VERSION >= 106500
>>>>>>> e13dbc63
#include <boost/stacktrace.hpp>
#define print_stacktrace std::cout << boost::stacktrace::stacktrace();
#else
#define print_stacktrace std::cout << "stacktrace not enabled.\n"; 
#endif

namespace qmcplusplus
{
namespace afqmc
{

  typedef OHMMS_INDEXTYPE                 IndexType;
  typedef OHMMS_INDEXTYPE                 OrbitalType;
  typedef OHMMS_PRECISION_FULL            RealType;
#if defined(QMC_CUDA)
  typedef CUDA_PRECISION                 SPRealType;
#else
  typedef OHMMS_PRECISION                 SPRealType;
#endif

#if defined(QMC_COMPLEX)
  typedef std::complex<RealType>         ValueType;
  typedef std::complex<SPRealType>       SPValueType;
#else
  typedef RealType                       ValueType;
  typedef SPRealType                     SPValueType;
#endif
  typedef std::complex<RealType>         ComplexType;
  typedef std::complex<SPRealType>       SPComplexType;

}
}


#endif<|MERGE_RESOLUTION|>--- conflicted
+++ resolved
@@ -27,13 +27,8 @@
 #define PsiT_IN_SHM
 
 // guard with directive that checks if boost version is >=1.65
-<<<<<<< HEAD
-//#define WITH_BOOST_BACKTRACE
-#ifdef WITH_BOOST_BACKTRACE
-=======
 #include <boost/version.hpp>
 #if BOOST_VERSION >= 106500
->>>>>>> e13dbc63
 #include <boost/stacktrace.hpp>
 #define print_stacktrace std::cout << boost::stacktrace::stacktrace();
 #else
